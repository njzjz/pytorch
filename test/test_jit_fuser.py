# Owner(s): ["oncall: jit"]

import unittest
import os
import sys
import torch
import torch.nn as nn
import torch.nn.functional as F
from torch.testing import FileCheck
from unittest import skipIf

from torch.testing._internal.common_utils import run_tests, IS_SANDCASTLE, ProfilingMode, GRAPH_EXECUTOR, \
    enable_profiling_mode_for_profiling_tests, IS_WINDOWS, TemporaryDirectoryName, shell
from torch.testing._internal.jit_utils import JitTestCase, enable_cpu_fuser, _inline_everything, \
    RUN_CUDA, RUN_CUDA_HALF, RUN_CUDA_MULTI_GPU, warmup_backward
from textwrap import dedent
from itertools import product, permutations
from torch.testing._internal.common_cuda import with_tf32_off

from test_jit import backward_graph, all_backward_graphs, get_lstm_inputs, get_milstm_inputs, \
    LSTMCellC, LSTMCellF, LSTMCellS, MiLSTMCell

if GRAPH_EXECUTOR == ProfilingMode.PROFILING:
    torch._C._jit_set_profiling_executor(True)
    torch._C._jit_set_profiling_mode(True)


def strip_profiling_nodes(nodes):
    profiling_opcodes = {'prim::BailoutTemplate', 'prim::BailOut'}
    return [n for n in nodes if n.kind() not in profiling_opcodes]


def warmup_forward(f, *args):
    profiling_count = 2
    for i in range(profiling_count):
        results = f(*args)

    return results


@skipIf(GRAPH_EXECUTOR == ProfilingMode.LEGACY, "skip due to SIGIOT failures, #67646")
class TestFuser(JitTestCase):
    def assertAllFused(self, graph, except_for=()):

        diff_graphs = [n for n in graph.nodes() if n.kind() == 'prim::DifferentiableGraph']
        if len(diff_graphs) > 0:
            self.assertEqual(len(diff_graphs), 1)
            graph = diff_graphs[0].g('Subgraph')

        allowed_nodes = {'prim::Constant', 'prim::FusionGroup', 'prim::BailoutTemplate',
                         'prim::BailOut', 'prim::TupleConstruct'} | set(except_for)
        self.assertTrue(all(node.kind() in allowed_nodes for node in graph.nodes()),
                        f'got {graph}')
        self.assertTrue([node.kind() for node in graph.nodes()].count('prim::FusionGroup') == 1)

    def _test_fused_abs(self, device='cpu'):
        def func(x):
            return x.abs() * 2

        a = torch.randn(5, device=device)
        scripted = self.checkScript(func, (a,))
        self.assertAllFused(scripted.graph_for(a))

    @unittest.skipIf(IS_SANDCASTLE, "NYI: fuser CPU support for Sandcastle")
    @enable_cpu_fuser
    def test_abs_cpu(self):
        self._test_fused_abs()

    @unittest.skipIf(not IS_WINDOWS, "This is meant to be Windows-specific")
    @unittest.skipIf(IS_SANDCASTLE, "NYI: fuser CPU support for Sandcastle")
    @enable_cpu_fuser
    def test_abs_cpu_unicode_temp_dir(self):
        with TemporaryDirectoryName(suffix='中文') as dname:
            shell_env = os.environ.copy()
            shell_env['TMP'] = dname
            cmd = [sys.executable, os.path.basename(__file__), type(self).__name__ + '.test_abs_cpu']
            legacy_jit_flag = '--jit-executor=legacy'
            for v in sys.argv:
                if v == legacy_jit_flag:
                    cmd.append(legacy_jit_flag)
            return_code = shell(cmd, cwd=os.path.dirname(__file__), env=shell_env)
            self.assertEqual(return_code, 0)

    @unittest.skipIf(not RUN_CUDA, "requires CUDA")
    def test_abs_cuda(self):
        self._test_fused_abs(device="cuda")

    @unittest.skipIf(not RUN_CUDA, "requires CUDA")
    def test_zero_element_tensors(self):
        def decode(sin_t, cos_t):
            theta = torch.atan2(sin_t.float(), cos_t.float())
            return theta

        sin = torch.zeros(0, device="cuda")
        cos = torch.zeros(0, device="cuda")
        inputs = [sin, cos]
        ge = self.checkScript(decode, inputs)

    @unittest.skipIf(not RUN_CUDA, "fuser requires CUDA")
    def test_arg_configurations_smoke_cuda(self):
        # A smoke test to make sure we won't use the same kernel for contiguous
        # and non-contiguous arguments.
        # TODO: add optionally enabled debug counters to the fuser to verify
        #       that we really can tell the difference between configurations
        def f(x, y):
            z1, z2 = (x + y).chunk(2, dim=1)
            return z1 * z2

        x = torch.randn(4, 4, dtype=torch.float, device='cuda')
        y = torch.randn(4, 4, dtype=torch.float, device='cuda')
        traced_f = torch.jit.trace(f, (x, y,))
        self.assertEqual(traced_f(x.t().contiguous(), y), traced_f(x.t(), y))

    @unittest.skipIf(not RUN_CUDA, "fuser requires CUDA")
    def test_broadcast_cuda(self):
        def scaleshift(x, scale, shift):
            return x * scale + shift

        inputs = [
            torch.randn(4, 4, dtype=torch.float, device='cuda'),
            torch.randn(4, dtype=torch.float, device='cuda'),
            torch.randn(4, dtype=torch.float, device='cuda'),
        ]
        ge = self.checkTrace(scaleshift, inputs)
        self.assertAllFused(ge.graph_for(*inputs))

    @unittest.skipIf(not RUN_CUDA, "fuser requires CUDA")
    @unittest.skipIf(GRAPH_EXECUTOR != ProfilingMode.LEGACY, "no bfloat support with profiling on")
    def test_cuda_bfloat16(self):
        def foo(x, y):
            return (x + y).relu()
        m = torch.jit.script(foo)
        x = torch.randn(65536).cuda().bfloat16()
        y = torch.randn_like(x)
        self.assertAllFused(m.graph_for(x, y))

    @unittest.skipIf(not RUN_CUDA, "fuser requires CUDA")
    @unittest.skipIf(not RUN_CUDA_HALF, "no half support")
    @unittest.skipIf(GRAPH_EXECUTOR != ProfilingMode.LEGACY, "no half support with profiling on")
    def test_cuda_half(self):
        x = torch.randn(4, 4, dtype=torch.half, device='cuda')
        y = torch.randn(4, 4, dtype=torch.half, device='cuda')

        funcs = [
            self.fn_test_comparison_gt_lt,
            self.fn_test_relu,
            self.fn_test_exp
        ]

        # Note: Non fused inputs must be float to prevent loss of precision
        inputs = (x.float(), y.float())
        fusion_inputs = (x, y)
        for fn in funcs:
            local_inputs = [t.clone().requires_grad_() for t in inputs]
            local_fusion_inputs = [t.clone().requires_grad_() for t in fusion_inputs]

            # Verifies outputs
            fusion = torch.jit.trace(fn, local_fusion_inputs, check_trace=False)
            outputs = fn(*local_inputs)
            fusion_outputs = fusion(*local_fusion_inputs)
            outputs_half = [t.half() for t in outputs]
            self.assertEqual(outputs_half, fusion_outputs)

            # Verifies gradients
            for output, fusion_output in zip(outputs_half, fusion_outputs):
                grads = torch.autograd.grad(
                    output.float().sum(), local_inputs, allow_unused=True, retain_graph=True)
                fusion_grads = torch.autograd.grad(
                    fusion_output.sum(), local_fusion_inputs, allow_unused=True, retain_graph=True)
                grads_half = [t.half() for t in grads]
                self.assertEqual(grads_half, fusion_grads)

    @unittest.skipIf(not RUN_CUDA, "fuser requires CUDA")
    def test_checks_cat_inputs(self):
        # We shouldn't treat cat nodes as broadcasting. All their inputs
        # need to be checked for having the same map size, before we can
        # run the kernel.
        def f(x, y):
            return torch.cat([x + 2 * x + x ** 2, y + 4 * y + y ** 3], dim=0)

        # NOTE: y is broadcastable to x, but output of f(x, y) should have
        # shape 3x4, and not 4x4.
        x = torch.randn(2, 4, dtype=torch.float, device='cuda')
        y = torch.randn(1, 4, dtype=torch.float, device='cuda')

        scripted = self.checkScript(f, (x, y))
        self.assertAllFused(scripted.graph_for(x, y))

    @unittest.skipIf(not RUN_CUDA, "No CUDA")
    def test_remainder_cuda(self):
        def cuda_rem(x, y):
            return 1 + torch.remainder(x, y) - 1

        a = torch.rand([512], dtype=torch.float).cuda()
        b = torch.rand([512], dtype=torch.float).cuda()
        inputs = [a, b]
        ge = self.checkScript(cuda_rem, inputs)
        graph = ge.graph_for(*inputs)
        self.assertAllFused(graph)

    @unittest.skipIf(not RUN_CUDA, "No CUDA")
    def test_chunk_cuda(self):
        def fn(x):
            a, b, c = x.chunk(3, 1)
            return a * b + c

        inputs = [torch.randn(10, 6, dtype=torch.float, device='cuda')]

        ge = self.checkScript(fn, inputs)
        graph = ge.graph_for(*inputs)
        self.assertAllFused(graph)
        FileCheck().check("prim::ConstantChunk[chunks=3, dim=1]").run(str(graph))

    @staticmethod
    def _test_chunk_correctness(self, device='cpu'):
        def chunk_4_0(x):
            x0, x1, x2, x3 = x.chunk(4, 0)
            return x0 + x1 + x2 + x3

        def chunk_4_1(x):
            x0, x1, x2, x3 = x.chunk(4, 1)
            return x0 + x1 + x2 + x3

        def chunk_4_last(x):
            x0, x1, x2, x3 = x.chunk(4, 2)
            return x0 + x1 + x2 + x3

        fns = [chunk_4_0, chunk_4_1, chunk_4_last]
        tensors = [
            # splitSize = 1
            torch.randn(4, 4, 4, dtype=torch.float, device=device),

            # contiguous case
            torch.randn(12, 8, 16, dtype=torch.float, device=device),

            # non-contiguous case
            torch.randn(12, 8, 16, dtype=torch.float, device=device).transpose(1, 2),
        ]

        for tensor in tensors:
            for fn in fns:
                self.checkScript(fn, [tensor])

    @unittest.skipIf(IS_SANDCASTLE, "NYI: fuser CPU support for Sandcastle")
    @enable_cpu_fuser
    def test_chunk_correctness(self):
        return self._test_chunk_correctness(self, 'cpu')

    @unittest.skipIf(not RUN_CUDA, "No CUDA")
    def test_chunk_correctness_cuda(self):
        return self._test_chunk_correctness(self, 'cuda')

    @unittest.skipIf(not RUN_CUDA, "fuser requires CUDA")
    def test_chunk_distributes_cuda(self):
        def f(x, y):
            z1, z2 = (x + y).chunk(2, dim=1)
            return z1 * z2

        x = torch.randn(4, 4, dtype=torch.float, device='cuda')
        y = torch.randn(4, 4, dtype=torch.float, device='cuda')

        ge = self.checkTrace(f, (x, y))
        graph = ge.graph_for(x, y)
        FileCheck().check("broadcast_tensors").check('with prim::FusionGroup_') \
            .check_count('ConstantChunk', 2, exactly=True).run(str(graph))

    @unittest.skipIf(not RUN_CUDA, "fuser requires CUDA")
    def test_chunk_motion_deduplicates_inputs(self):
        def func1(x):
            z = x * x
            z0, z1 = z.chunk(2)
            return z0 * z1

        def func2(x):
            z = x * x * x
            z0, z1 = z.chunk(2)
            return z0 * z1

        inputs = [
            torch.tensor([1.1, 1.2], device='cuda', dtype=torch.float),
        ]
        for func in [func1, func2]:
            module = self.checkScript(func, inputs)
            forward_graph = module.graph_for(*inputs)
            self.assertGraphContainsExactly(forward_graph, 'prim::FusionGroup', 1)
            fusion_group = list(forward_graph.nodes())[-1]
            self.assertEqual(len(list(fusion_group.inputs())), 1)

    @unittest.skipIf(not RUN_CUDA, "No CUDA")
    def test_chunk_multiple_cuda(self):
        # The arguments are intentionally used out of order as a test to see
        # if the fusion compiler adds extra args in the correct order
        def fn(s, x, y, z):
            z1, z2 = z.chunk(2, 2)
            x1, x2, x3 = x.chunk(3, 1)
            y1, y2 = y.chunk(2, 0)
            return s + x1 + x2 + x3 + y1 + y2 + z1 + z2

        inputs = [
            torch.randn(5, 2, 3, dtype=torch.float, device='cuda'),
            torch.randn(5, 6, 3, dtype=torch.float, device='cuda'),
            torch.randn(10, 2, 3, dtype=torch.float, device='cuda'),
            torch.randn(5, 2, 6, dtype=torch.float, device='cuda'),
        ]

        ge = self.checkScript(fn, inputs)
        self.assertAllFused(ge.graph_for(*inputs))

    @unittest.skipIf(not RUN_CUDA, "fuser requires CUDA")
    def test_minmax(self):
        def tmax(a, b):
            return torch.max(2 * a, b)

        def tmin(a, b):
            return torch.min(2 * a, b)

        a = torch.randn(4, 4, dtype=torch.float, device="cuda")
        b = torch.randn(4, 4, dtype=torch.float, device="cuda")
        nan = torch.tensor(float('nan'), dtype=torch.float, device="cuda")

        for f, inputs in product(
                (tmax, tmin),
                ([a, b], [a, nan], [b, nan])):
            s = self.checkScript(f, inputs)
            self.assertAllFused(s.graph_for(*inputs))

    @unittest.skipIf(not RUN_CUDA, "fuser requires CUDA")
    def test_clamp(self):
        def func2(a, b):
            return torch.clamp(a + b, min=0, max=2)

        def funcInf(a, b):
            return torch.clamp(a + b, min=0, max=float('inf'))

        def funcOptMin(a, b):
            return torch.clamp(a + b, max=2)

        def funcOptMax(a, b):
            return torch.clamp(a + b, min=0)

        a = torch.randn(4, 4, dtype=torch.float, device='cuda', requires_grad=True)
        b = torch.randn(4, 4, dtype=torch.float, device='cuda')
        nan = torch.tensor(float('nan'), dtype=torch.float, device='cuda')

        funcs = (func2, funcInf, funcOptMin, funcOptMax)
        for f, inputs in product(funcs, [[a, b], [a, nan]]):
            f.__disable_jit_function_caching__ = True
            inp1, inp2 = inputs
            s = self.checkScript(f, (inp1, inp2), profiling=ProfilingMode.PROFILING)
            self.assertAllFused(s.graph_for(inp1, inp2), except_for={'aten::size', 'aten::_size_if_not_equal'})
            c = s(inp1, inp2)
            with enable_profiling_mode_for_profiling_tests():
                warmup_backward(c.sum())
            graph = backward_graph(s)
            self.assertAllFused(graph, except_for={'aten::Float', 'aten::_grad_sum_to_size'})

    @unittest.skipIf(not RUN_CUDA, "fuser requires CUDA")
    @unittest.skipIf(GRAPH_EXECUTOR != ProfilingMode.LEGACY, "no half support with profiling on")
    def test_dropout(self):
        def func(x):
            x = torch.nn.functional.dropout(x)
            return torch.nn.functional.relu(x)

        a = torch.randn(4, 4, dtype=torch.float, device='cuda', requires_grad=True)
        s = torch.jit.script(func)
        c = s(a)
        c = s(a)
        warmup_backward(c.sum())
        # skip_check to skip extra bailout nodes in between
        graph = backward_graph(s, skip_check=True)
        self.assertAllFused(graph, except_for={'aten::div', 'prim::Constant'})

    @unittest.skipIf(not RUN_CUDA, "fuser requires CUDA")
    def test_comparison_eq_ne(self):
        def f(x, y):
            mask = (x == 0).type_as(x)
            z = x * mask + y
            mask = (x != 0).type_as(x)
            z = z * mask + y
            return z

        x = torch.randn(4, 4, dtype=torch.float, device='cuda')
        y = torch.randn(4, 4, dtype=torch.float, device='cuda')

        ge = self.checkTrace(f, (x, y))
        self.assertAllFused(ge.graph_for(x, y))

    @staticmethod
    def fn_test_comparison_gt_lt(x, y):
        mask = (x > 0).type_as(x)
        z = x * mask + y
        mask = (x < 0).type_as(x)
        z = z * mask + y
        return z

    @unittest.skipIf(not RUN_CUDA, "fuser requires CUDA")
    def test_comparison_gt_lt_cuda(self):
        x = torch.randn(4, 4, dtype=torch.float, device='cuda')
        y = torch.randn(4, 4, dtype=torch.float, device='cuda')

        ge = self.checkTrace(self.fn_test_comparison_gt_lt, (x, y))
        self.assertAllFused(ge.graph_for(x, y))

    @unittest.skipIf(not RUN_CUDA, "fuser requires CUDA")
    def test_comparison_ge_le_cuda(self):
        def f(x, y):
            mask = (x >= 0).type_as(x)
            z = x * mask + y
            mask = (x <= 0).type_as(x)
            z = z * mask + y
            return z

        x = torch.randn(4, 4, dtype=torch.float, device='cuda')
        y = torch.randn(4, 4, dtype=torch.float, device='cuda')

        ge = self.checkTrace(f, (x, y))
        self.assertAllFused(ge.graph_for(x, y))
        x.requires_grad_(True)
        y.requires_grad_(True)
        self.assertAllFused(ge.graph_for(x, y), except_for=("aten::size", "prim::BroadcastSizes",
                                                            "aten::_size_if_not_equal"))

    @unittest.skipIf(not RUN_CUDA, "fuser requires CUDA")
    def test_addcmul_cuda(self):
        t = torch.randn(1, 4, dtype=torch.float, device='cuda')
        t1 = torch.randn(4, 1, dtype=torch.float, device='cuda')
        t2 = torch.randn(1, 4, dtype=torch.float, device='cuda')

        def foo(t, t1, t2):
            return t.addcmul(t + 1, t2, value=0.1)

        ge = self.checkTrace(foo, (t, t1, t2), allow_unused=True)
        graph = ge.graph_for(t, t1, t2)
        self.assertAllFused(graph)

    # TODO: We leak CUDA memory here because the traced graph holds onto a
    # constant-ified tensor. Since the Python-global CompilationUnit is alive
    # until the end of the process, the memory is effectively leaked.
    # Removed `_cuda` suffix from this test which disables leak-checking.
    # If this is a real problem, we'll need to revisit Torchscript Function
    # lifetimes in Python.
    @unittest.skipIf(not RUN_CUDA, "fuser requires CUDA")
    def test_lerp(self):
        start = torch.randn(4, 1, dtype=torch.float, device='cuda')
        end = torch.randn(1, 4, dtype=torch.float, device='cuda')
        weight = torch.tensor(0.5, dtype=torch.float, device='cuda')

        # scalar weight overload
        def foo_weight_scalar(start, end):
            return torch.lerp(start + 1, end, 0.5)

        # tensor weight overload
        def foo_weight_tensor(start, end):
            return torch.lerp(start + 1, end, weight)

        ge_weight_scalar = self.checkTrace(foo_weight_scalar, (start, end))
        graph = ge_weight_scalar.graph_for(start, end)
        self.assertAllFused(graph)

        ge_weight_tensor = self.checkTrace(foo_weight_tensor, (start, end))
        graph = ge_weight_tensor.graph_for(start, end)
        self.assertAllFused(graph)

    @unittest.skipIf(not RUN_CUDA, "fuser requires CUDA")
    def test_concat_cuda(self):
        hx = torch.randn(3, 20, dtype=torch.float, device='cuda')
        cx = torch.randn(3, 20, dtype=torch.float, device='cuda')

        def foo(hx, cx):
            return torch.cat((hx + cx, hx * cx))

        ge = self.checkTrace(foo, (hx, cx))
        graph = ge.graph_for(hx, cx)
        self.assertAllFused(graph)
        FileCheck().check("FusedConcat").check_next("return").run(str(graph))

    @unittest.skipIf(not RUN_CUDA, "fuser requires CUDA")
    def test_concat_invariant_cuda(self):
        # Invariant: the output of prim::FusedConcat may
        # not be an input to any node inside the FusionGroup.
        def fn(x, y, z):
            x1 = x + y
            y1 = x - y
            w = torch.cat([x1, y1])
            return w + z

        x = torch.randn(2, 2, dtype=torch.float, device='cuda')
        y = torch.randn(2, 2, dtype=torch.float, device='cuda')
        z = torch.randn(4, 2, dtype=torch.float, device='cuda')
        ge = self.checkTrace(fn, (x, y, z))
        graph = ge.graph_for(x, y, z)
        self.assertAllFused(graph, except_for={'aten::add'})
        FileCheck().check("FusedConcat").check_next("return").run(str(graph))

    @staticmethod
    def fn_test_exp(x, y):
        return (x + .5 * y).exp()

    @unittest.skipIf(not RUN_CUDA, "fuser requires CUDA")
    def test_exp_cuda(self):
        x = torch.randn(4, 4, dtype=torch.float, device='cuda')
        y = torch.randn(4, 4, dtype=torch.float, device='cuda')

        ge = self.checkTrace(self.fn_test_exp, (x, y))
        self.assertAllFused(ge.graph_for(x, y))

    @unittest.skipIf(not RUN_CUDA, "fuser requires CUDA")
    @unittest.skipIf(GRAPH_EXECUTOR != ProfilingMode.LEGACY, "broken with profiling on")
    @torch._jit_internal._disable_emit_hooks_decorator
    @_inline_everything
    def test_fuse_decompose_normalization(self):
        class ResLike(torch.jit.ScriptModule):
            def __init__(self, norm_module):
                super().__init__()
                self.nm = norm_module

            @torch.jit.script_method
            def forward(self, x, y):
                return y + torch.relu(self.nm(x))

        def test_norm_decompose(nm, in_opt_graph, not_in_opt_graph, in_fusegraph):
            model = ResLike(nm).cuda()
            model_noopt = ResLike(nm).cuda()
            model_noopt.load_state_dict(model.state_dict())
            x = torch.randn(2, 16, 8, 8, device='cuda')
            y = torch.randn(2, 16, 8, 8, device='cuda')

            # FIXME: We need differentiation for CNNs for this optimization to trigger
            with torch.no_grad():
                out = model(x, y)
                graph = model.graph_for(x, y)
                rep = str(graph)

                with torch.jit.optimized_execution(False):
                    out_noopt = model_noopt(x, y)
                    rep_noopt = str(model_noopt.graph_for(x, y))
                self.assertEqual(out, out_noopt, atol=3e-5)

            # Check that normalization op has really been decomposed
            for node_in_graph in in_opt_graph:
                self.assertIn(node_in_graph, rep)

            for node_not_in_graph in not_in_opt_graph:
                self.assertNotIn(node_not_in_graph, rep)
                self.assertIn(node_not_in_graph, rep_noopt)

            fusion_groups = [node for node in graph.nodes() if node.kind() == 'prim::FusionGroup']
            self.assertEqual(len(fusion_groups), 1)
            fused_graph = str(fusion_groups[0].g('Subgraph'))
            for node_in_fusegraph in in_fusegraph:
                self.assertIn(node_in_fusegraph, fused_graph)

        # test for batchnorm decompose
        bm = nn.BatchNorm2d(16)
        test_norm_decompose(bm, ['aten::batch_norm_update_stats'],
                            ['aten::batch_norm('], ['aten::sqrt'])

        # test for layernorm decompose
        lm = nn.LayerNorm(8)
        test_norm_decompose(lm, ['aten::batch_norm_stats'],
                            ['aten::layer_norm('], ['aten::sub', 'aten::mul', 'aten::add'])

    @unittest.skipIf(not RUN_CUDA, "fuser requires CUDA")
    def test_threshold(self):
        def f(x):
            return torch.threshold(x, 0, -10) + x + x + x

        x = torch.tensor([-1, -0.5, 0, 1, 2, 3], device='cuda')
        scripted = self.checkScript(f, (x,))
        self.assertAllFused(scripted.graph_for(x))

    @unittest.skipIf(not RUN_CUDA, "fuser requires CUDA")
    def test_scalar_arg_cuda(self):
        def fn_test_scalar_arg(x: torch.Tensor, p: float) -> torch.Tensor:
            return p * (x * x + x)

        x = torch.randn(4, 4, dtype=torch.float, device='cuda')
        p = 3
        scripted = self.checkScript(fn_test_scalar_arg, (x, p))
        self.assertAllFused(scripted.graph_for(x, p))

        x.requires_grad_(True)

        # use another function otherwise we will bailout
        # and won't be able to do fused checks
        def fn_test_scalar_arg_requires_grad(x: torch.Tensor, p: float) -> torch.Tensor:
            return p * (x * x + x)

        scripted = torch.jit.script(fn_test_scalar_arg_requires_grad)
        out = scripted(x, p)
        self.assertAllFused(scripted.graph_for(x, p), except_for=("aten::size", "prim::BroadcastSizes",
                                                                  "aten::_size_if_not_equal"))

    @unittest.skipIf(IS_SANDCASTLE, "NYI: fuser CPU support for Sandcastle")
    @unittest.skip("deduplicating introduces aliasing in backward graph's outputs")
    @enable_cpu_fuser
    def test_fuser_deduplication(self):
        # See that fusion kernel outputs are deduplicated when removing  _grad_sum_to_size in the fuser's compilation
        # see the discussion in PR #14957.
        def f(x, y):
            return torch.sigmoid(x + y)

        b = torch.randn(5, 5, requires_grad=True)
        a = torch.randn(5, 5, requires_grad=True)
        s = self.checkScript(f, (a, b))
        self.assertAllFused(s.graph_for(a, b), except_for={
                            'aten::size', 'aten::_size_if_not_equal', 'prim::BroadcastSizes'})

        c = s(a, b)
        results = warmup_backward(c.sum(), [a, b])
        ga2, gb2 = results.pop()
        graph = backward_graph(s)
        self.assertAllFused(graph)
        # check that a, b share storage, i.e. were generated as a single output in the fuser
        self.assertEqual(ga2.data_ptr(), gb2.data_ptr())

    @unittest.skipIf(IS_SANDCASTLE, "NYI: fuser CPU support for Sandcastle")
    @enable_cpu_fuser
    @unittest.skip("temporarily disabled because fusion was restricted in fixing #22833")
    def test_fuser_iou(self):
        # This checks if most of Intersection over Union is fused.
        # In particular, the backward contains many _grad_sum_to_size.
        def iou(b1x1, b1y1, b1x2, b1y2, b2x1, b2y1, b2x2, b2y2):
            ltx = torch.max(b1x1, b2x1)  # [N,M]
            lty = torch.max(b1y1, b2y1)
            rbx = torch.min(b1x2, b2x2)
            rby = torch.min(b1y2, b2y2)

            w = (rbx - ltx).clamp(min=0, max=float('inf'))  # [N,M]
            h = (rby - lty).clamp(min=0, max=float('inf'))  # [N,M]
            inter = w * h  # [N,M]

            area1 = (b1x2 - b1x1) * (b1y2 - b1y2)  # [N,1]
            area2 = (b2x2 - b2x1) * (b2y2 - b2y2)  # [1,M]
            iou = inter / (area1 + area2 - inter)
            return iou

        box1 = torch.randn(5, 4, requires_grad=True)
        box2 = torch.randn(5, 4, requires_grad=True)
        # unsqueezing can currently not be fused
        b1x1 = box1[:, 0].unsqueeze(1)  # [N,1]
        b1y1 = box1[:, 1].unsqueeze(1)
        b1x2 = box1[:, 2].unsqueeze(1)
        b1y2 = box1[:, 3].unsqueeze(1)
        b2x1 = box2[:, 0].unsqueeze(0)  # [1,N]
        b2y1 = box2[:, 1].unsqueeze(0)
        b2x2 = box2[:, 2].unsqueeze(0)
        b2y2 = box2[:, 3].unsqueeze(0)

        s = self.checkScript(iou, (b1x1, b1y1, b1x2, b1y2, b2x1, b2y1, b2x2, b2y2))
        self.assertAllFused(s.graph_for(b1x1, b1y1, b1x2, b1y2, b2x1, b2y1, b2x2, b2y2),
                            except_for={'aten::size', 'prim::BroadcastSizes', 'aten::_size_if_not_equal'})

        with enable_profiling_mode_for_profiling_tests(True):
            c = s(b1x1, b1y1, b1x2, b1y2, b2x1, b2y1, b2x2, b2y2)
            warmup_backward(c.sum(), [b1x1, b1y1, b1x2, b1y2, b2x1, b2y1, b2x2, b2y2])
            graph = backward_graph(s)
            self.assertAllFused(graph, except_for={'aten::size', 'prim::BroadcastSizes', 'aten::_size_if_not_equal'})

    @unittest.skipIf(not RUN_CUDA, "fuser requires CUDA")
    @unittest.skipIf(not RUN_CUDA_MULTI_GPU, "needs non-zero device")
    @enable_cpu_fuser
    def test_fusion_reuse_multi_gpu(self):
        def fn(x, y):
            return x * y * x * y

        inputs_cpu = [
            torch.randn(4, 4, dtype=torch.float),
            torch.randn(4, 4, dtype=torch.float),
        ]
        inputs_cuda0 = [x.cuda(0) for x in inputs_cpu]
        inputs_cuda1 = [y.cuda(1) for y in inputs_cpu]

        # Should not crash; these should compile different kernels.
        ge = self.checkScript(fn, inputs_cpu)
        self.assertAllFused(ge.graph_for(*inputs_cpu))
        ge(*inputs_cuda0)
        ge(*inputs_cuda1)

    @unittest.skipIf(not RUN_CUDA, "fuser requires CUDA")
    @unittest.skipIf(not RUN_CUDA_MULTI_GPU, "needs non-zero device")
    @enable_cpu_fuser
    def test_kernel_cache_multi_gpu(self):
        def not_fusible(x):
            return x

        def fn(x, y, z):
            x_out = x * x * x * x * x  # fusion: lambda x. x * x * x * x * x
            y_out = y * y * y * y * y
            z_out = z * z * z * z * z
            return not_fusible(x_out), not_fusible(y_out), not_fusible(z_out)

        inputs = [
            torch.randn(4, 4, dtype=torch.float),
            torch.randn(4, 4, dtype=torch.float, device='cuda:0'),
            torch.randn(4, 4, dtype=torch.float, device='cuda:1'),
        ]

        prev_cache_size = torch._C._jit_debug_fuser_num_cached_kernel_specs()

        # There are 3 FusionGroups. Because they have the same graph, they
        # should reuse the same KernelSpec in the KernelSpec cache.
        ge = self.checkScript(fn, inputs)
        self.assertGraphContainsExactly(
            ge.graph_for(*inputs), 'prim::FusionGroup', 3, True)
        new_cache_size = torch._C._jit_debug_fuser_num_cached_kernel_specs()
        # XXX: This assumes that the same kernel isn't already used by another test
        self.assertEqual(new_cache_size - prev_cache_size, 1)

    @unittest.skipIf(not RUN_CUDA_MULTI_GPU, "needs non-zero device")
    def test_nonzero_device_cuda(self):
        device = 'cuda:' + str(1)
        x = torch.tensor([0.4], dtype=torch.float, device=device)
        y = torch.tensor([0.7], dtype=torch.float, device=device)

        def doit(x, y):
            return torch.sigmoid(torch.tanh(x * (x + y) + x))

        ge = self.checkTrace(doit, (x, y))
        self.assertAllFused(ge.graph_for(x, y))

    @unittest.skipIf(not RUN_CUDA, "fuser requires CUDA")
    def test_lstm_cuda(self):
        inputs = get_lstm_inputs('cuda', training=True)
        module = self.checkScript(LSTMCellS, inputs)
        return
        forward_graph = module.graph_for(*inputs)
        self.assertGraphContainsExactly(
            forward_graph, 'prim::FusionGroup', 1, consider_subgraphs=True)
        self.assertTrue(len(strip_profiling_nodes(forward_graph.nodes())) == 2)
        # Everything is differentiable but TupleConstruct return
        FileCheck().check("DifferentiableGraph").check_next("TupleConstruct") \
            .check_next("return").run(str(forward_graph))

        with enable_profiling_mode_for_profiling_tests(True):
            hy, cy = module(*inputs)
            warmup_backward((hy + cy).sum())
            backward = backward_graph(module)
        self.assertAllFused(backward, except_for=("aten::t", "aten::mm",
                                                  "aten::_grad_sum_to_size"))

    @unittest.skipIf(not RUN_CUDA, "fuser requires CUDA")
    # By default, on Ampere or later GPUs, LSTM computes float tensors at TF32 precision.
    # We want float tensors to be computed at full precision in order to use the default precision
    @with_tf32_off
    def test_lstm_concat_cuda(self):
        inputs = get_lstm_inputs('cuda')
        ge = self.checkTrace(LSTMCellC, inputs)
        graph = ge.graph_for(*inputs)
        FileCheck().check("FusedConcat").check_next("return").run(str(graph))

    @unittest.skipIf(not RUN_CUDA, "fuser requires CUDA")
    def test_lstm_gates_permutations_cuda(self):
        # lstm has gates = x.mm(w_ih.t()) + hx.mm(w_hh.t()) + b_ih + b_hh.
        # Test that any permutation of this will still result in one FusionGroup.
        choices = ['x.mm(w_ih.t())', 'hx.mm(w_hh.t())', 'b_ih', 'b_hh']
        template = dedent('''
        def cell(x, hx, cx, w_ih, w_hh, b_ih, b_hh):
            gates = {} + {} + {} + {}
            ingate, forgetgate, cellgate, outgate = gates.chunk(4, 1)
            return ingate * forgetgate * cellgate * outgate
        ''')
        for permutation in permutations(choices, len(choices)):
            code = template.format(*permutation)
            scope = {}
            exec(code, globals(), scope)
            cu = torch.jit.CompilationUnit(code)

            inputs = get_lstm_inputs('cuda', training=False)
            self.assertEqual(cu.cell(*inputs), scope['cell'](*inputs))
            forward_graph = cu.cell.graph_for(*inputs)
            self.assertGraphContainsExactly(forward_graph, 'prim::FusionGroup', 1)

    # TODO: Fuser doesn't work at all when inputs require grad. Fix that
    @unittest.skipIf(not RUN_CUDA, "fuser requires CUDA")
    # By default, on Ampere or later GPUs, LSTM computes float tensors at TF32 precision.
    # We want float tensors to be computed at full precision in order to use the default precision
    @with_tf32_off
    def test_lstm_traced_cuda(self):
        inputs = get_lstm_inputs('cuda')
        ge = self.checkTrace(LSTMCellF, inputs)
        graph = ge.graph_for(*inputs)
        # .check_not("aten::add") don't get pulled into FusionGroup because of BailOuts
        FileCheck().check_not("Chunk").check_not("aten::sigmoid") \
            .check_not("aten::tanh").check("FusionGroup").check_next("TupleConstruct") \
            .check_next("return").check_not("FusionGroup_2").run(str(graph))

    @unittest.skipIf(IS_SANDCASTLE, "NYI: fuser CPU support for Sandcastle")
    @unittest.skip("Test is flaky, see https://github.com/pytorch/pytorch/issues/8746")
    @enable_cpu_fuser
    def test_lstm_traced_cpu(self):
        inputs = get_lstm_inputs('cpu')
        try:
            ge = self.checkTrace(LSTMCellF, inputs)
            graph = ge.graph_for(*inputs)
            FileCheck.check("FusionGroup").run(str(graph))
        except RuntimeError as e:
            if 'Failed to compile' in e.args[0]:
                warnings.warn('CPU fuser test has failed! This is not a hard failure, '
                              'because the kernels sometimes trigger bugs in compilers '
<<<<<<< HEAD
                              '(most notably GCC 7.2).', stacklevel=2)
=======
                              '(most notably GCC 7.2).', stacklevel=TO_BE_DETERMINED)
>>>>>>> fff02e67
                raise unittest.SkipTest('Failed to compile') from e
            else:
                raise

    @unittest.skipIf(not RUN_CUDA, "fuser requires CUDA")
    def test_milstm_cuda(self):
        inputs = get_milstm_inputs('cuda', training=True)
        module = self.checkScript(MiLSTMCell, inputs)
        forward_graph = module.graph_for(*inputs)
        self.assertGraphContainsExactly(
            forward_graph, 'prim::FusionGroup', 1, consider_subgraphs=True)
        FileCheck().check("DifferentiableGraph").check_next("TupleConstruct") \
            .check_next("return").check("FusionGroup").run(str(forward_graph))
        hy, cy = module(*inputs)
        warmup_backward((hy + cy).sum())

    @unittest.skipIf(not RUN_CUDA, "fuser requires CUDA")
    @unittest.skipIf(GRAPH_EXECUTOR == ProfilingMode.LEGACY, "borked on the legacy executor")
    def test_rand_cuda(self):
        class M(torch.jit.ScriptModule):
            __constants__ = ['d']

            def __init__(self):
                super().__init__()
                self.d = torch.device('cuda')

            @torch.jit.script_method
            def create(self, x):
                return x * x + x + torch.rand_like(x)

        x = torch.zeros([3, 4, 5], dtype=torch.float, device='cuda')
        m = M()
        out1 = m.create(x)
        out2 = m.create(x)
        self.assertNotEqual(out1, out2)
        self.assertTrue(torch.all(out1 >= 0))
        self.assertTrue(torch.all(out1 < 1))
        self.assertTrue(torch.all(out2 >= 0))
        self.assertTrue(torch.all(out2 < 1))
        self.assertAllFused(m.create.graph_for(x))

    @staticmethod
    def fn_test_relu(x, y):
        return F.relu(x + .5 * y)

    @unittest.skipIf(not RUN_CUDA, "fuser requires CUDA")
    def test_relu_cuda(self):
        x = torch.randn(4, 4, dtype=torch.float, device='cuda')
        y = torch.randn(4, 4, dtype=torch.float, device='cuda')

        ge = self.checkTrace(self.fn_test_relu, (x, y))
        self.assertAllFused(ge.graph_for(x, y))

    @unittest.skipIf(not RUN_CUDA, "fuser requires CUDA")
    def test_erf_cuda(self):
        def fn_test_erf(x):
            return F.relu(torch.erf(x) - torch.erfc(x))

        x = torch.randn(4, 4, dtype=torch.float, device='cuda')
        ge = self.checkTrace(fn_test_erf, (x,))
        self.assertAllFused(ge.graph_for(x))
        x.requires_grad_(True)
        ge = self.checkTrace(fn_test_erf, (x,))
        self.assertAllFused(ge.graph_for(x), except_for=("aten::size", "prim::BroadcastSizes",
                                                         "aten::_size_if_not_equal"))

    @unittest.skipIf(not RUN_CUDA, "fuser requires CUDA")
    @unittest.skipIf(GRAPH_EXECUTOR == ProfilingMode.LEGACY, "borked on the legacy executor")
    def test_rand_broadcast_cuda(self):
        def fn_test_rand(x, y):
            r = torch.rand_like(y)
            return r * x + x

        x = torch.randn(4, 4, dtype=torch.float, device='cuda')
        y = torch.randn(4, 4, dtype=torch.float, device='cuda')
        script_f = torch.jit.script(fn_test_rand)
        out = script_f(x, y)
        self.assertAllFused(script_f.graph_for(x, y))
        x.requires_grad_(True)
        out = script_f(x, y)
        self.assertAllFused(script_f.graph_for(x, y), except_for=("aten::size", "prim::BroadcastSizes",
                                                                  "aten::_size_if_not_equal"))
        # test that broadcasting random produces correct results
        x = torch.ones(4, 4, dtype=torch.float, device='cuda')
        y = torch.ones(4, dtype=torch.float, device='cuda')
        out = script_f(x, y)
        self.assertEqual(out[0], out[1])

    @unittest.skipIf(IS_SANDCASTLE, "NYI: fuser CPU support for Sandcastle")
    @enable_cpu_fuser
    def test_scalar(self):
        def fn(x, y):
            return 2 * x + y

        x = torch.tensor(0.1, dtype=torch.float, device='cpu')
        y = torch.tensor(1, dtype=torch.float, device='cpu')
        ge = self.checkScript(fn, (x, y))
        self.assertAllFused(ge.graph_for(x, y))

    @unittest.skipIf(not RUN_CUDA, "fuser requires CUDA")
    def test_small_constant_cuda(self):
        def fn_test_small_constant(x, y):
            return (1e-8 * x + 5e-9 * y) * 1e8
        x = torch.randn(4, 4, dtype=torch.float, device='cuda')
        y = torch.randn(4, 4, dtype=torch.float, device='cuda')

        ge = self.checkTrace(fn_test_small_constant, (x, y))
        self.assertAllFused(ge.graph_for(x, y))

    @unittest.skipIf(not RUN_CUDA, "fuser requires CUDA")
    def test_tensor_scalar_ops_cuda(self):
        def should_fuse(x):
            z = 3.
            y = x + z
            return x * y

        # XXX: right now we only support fusing scalars if
        # they're constant (#9940)
        def should_not_fuse(x, z):
            y = x + int(z)
            return x * y

        inputs = [torch.randn(2, 2, dtype=torch.float, device='cuda')]
        ge = self.checkScript(should_fuse, inputs)
        self.assertAllFused(ge.graph_for(*inputs))

        inputs = [
            torch.randn(2, 2, dtype=torch.float, device='cuda'),
            torch.tensor(3., dtype=torch.float, device='cuda'),
        ]
        ge = self.checkScript(should_not_fuse, inputs)
        self.assertGraphContainsExactly(
            ge.graph_for(*inputs), 'prim::FusionGroup', 0, consider_subgraphs=True)

    @unittest.skipIf(IS_SANDCASTLE, "NYI: fuser CPU support for Sandcastle")
    @enable_cpu_fuser
    def test_where_and_typing(self):
        def f(x, y):
            mask = x > y
            res = torch.where(mask, x, y)
            return mask, res

        x = torch.randn(4, 4, dtype=torch.double)
        y = torch.randn(4, 4, dtype=torch.double)

        script_f = self.checkScript(f, (x, y))
        self.assertAllFused(script_f.graph_for(x, y), except_for={'prim::TupleConstruct'})

    @unittest.skipIf(not RUN_CUDA, "fuser requires CUDA")
    @unittest.skipIf(GRAPH_EXECUTOR != ProfilingMode.LEGACY, "no half support with profiling on")
    def test_grad_sum_to_size_elimination(self):

        def my_broadcasted_cell(a, b, c):
            return (a + b) + c

        s1 = torch.randn(5, 1, requires_grad=True, device='cuda')
        s2 = torch.randn(5, 5, requires_grad=True, device='cuda')

        module = self.checkScript(my_broadcasted_cell, (s1, s1, s1), profiling=ProfilingMode.PROFILING)
        forward_graph = module.graph_for(s1, s1, s1)
        self.assertAllFused(forward_graph, except_for=("aten::size", "prim::BroadcastSizes",
                                                       "aten::_size_if_not_equal"))

        old_plans = set()
        for i in range(3):
            # if we have s2, then the s1 are _grad_sum_to_size'd

            args = s2 if i < 1 else s1, s2 if i < 2 else s1, s2
            args = [a.detach_().requires_grad_() for a in args]
            # recompile, so we don't trigger bailouts
            module = self.checkScript(my_broadcasted_cell, args, profiling=ProfilingMode.PROFILING)
            res = module(s2 if i < 1 else s1, s2 if i < 2 else s1, s2)
            warmup_backward(res.sum(), args)
            grads = torch.autograd.grad(res.sum(), args)
            for inp, gr in zip(args, grads):
                self.assertEqual(inp.shape, gr.shape)
            backward = None
            # this is a workaround for the backward graphs not being
            # in order for Python 2
            for g in all_backward_graphs(module):
                if str(g) not in old_plans:
                    assert backward is None
                    backward = g
                    old_plans.add(str(backward))
            num_grads = 1 if i > 0 else 0
            self.assertEqual(len([n for n in backward.nodes() if n.kind() == 'aten::_grad_sum_to_size']), num_grads)


if __name__ == '__main__':
    run_tests()<|MERGE_RESOLUTION|>--- conflicted
+++ resolved
@@ -798,11 +798,7 @@
             if 'Failed to compile' in e.args[0]:
                 warnings.warn('CPU fuser test has failed! This is not a hard failure, '
                               'because the kernels sometimes trigger bugs in compilers '
-<<<<<<< HEAD
-                              '(most notably GCC 7.2).', stacklevel=2)
-=======
-                              '(most notably GCC 7.2).', stacklevel=TO_BE_DETERMINED)
->>>>>>> fff02e67
+                              '(most notably GCC 7.2).', stacklevel=1)
                 raise unittest.SkipTest('Failed to compile') from e
             else:
                 raise
