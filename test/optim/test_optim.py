# Owner(s): ["module: optimizer"]

import math
import unittest
import functools
import itertools
from copy import deepcopy

import torch
from torch import Tensor
from torch.nn import Parameter
from torch.optim import (
    Adadelta, Adagrad, Adam, Adamax, AdamW, ASGD, LBFGS, NAdam, RAdam, RMSprop, Rprop, SGD, SparseAdam, Optimizer
)
from torch.optim.lr_scheduler import (
    StepLR,
    ConstantLR,
    LinearLR,
    ExponentialLR,
    ReduceLROnPlateau,
    PolynomialLR,
)
from torch.testing._internal.common_utils import (
    TestCase,
    load_tests,
    gradcheck,
    set_single_threaded_if_parallel_tbb,
    skipIfRocm,
    skipIfTorchDynamo
)

from torch._dynamo import disable as disable_dynamo

from torch.testing._internal.common_cuda import TEST_MULTIGPU, TEST_CUDA
from torch.testing._internal.common_device_type import _TestParametrizer, largeTensorTest
from torch.testing._internal.common_methods_invocations import DecorateInfo
from typing import Callable, Dict, Any, List, Tuple, Union
from torch.optim.optimizer import register_optimizer_step_pre_hook, register_optimizer_step_post_hook
from unittest.mock import patch

# load_tests from common_utils is used to automatically filter tests for
# sharding on sandcastle. This line silences flake warnings
load_tests = load_tests


class OptimizerInfo:
    """ Optimizer information to be used in testing. """

    def __init__(self,
                 optim_cls: Optimizer,  # Class object for the Optimizer under test
                 *,
                 # Function to generate optimizer constructor configurations
                 optim_base_constructors_func: Callable,
                 # Implementation specific kwargs the optimizer supports, e.g., fused, foreach
                 supported_impl_kwargs: Tuple[str] = ('foreach', 'differentiable'),
                 # the devices on which the optim supports sparse tensors for params and grads, see SGD
                 supports_sparse_on: Tuple[str] = (),
                 # the optim only supports one config: sparse grads w/ dense params, see SparseAdam
                 only_supports_sparse_grads: bool = False,
                 # whether the optimizer.step() function requires a closure to be passed
                 step_requires_closure: bool = False,
                 # whether the optimizer supports per-param options with parameter groups
                 supports_param_groups: bool = True,
                 # whether the optimizer supports parameters on multiple devices
                 supports_multiple_devices: bool = True,
                 skips=(),  # Indicates which tests to skip
                 decorators=None,  # Additional decorators to apply to generated tests
                 ):
        self.optim_cls = optim_cls
        self.optim_base_constructors_func = optim_base_constructors_func
        self.supported_impl_kwargs = supported_impl_kwargs
        self.supports_sparse_on = supports_sparse_on
        self.only_supports_sparse_grads = only_supports_sparse_grads
        self.step_requires_closure = step_requires_closure
        self.supports_param_groups = supports_param_groups
        self.supports_multiple_devices = supports_multiple_devices
        self.decorators = (*(decorators if decorators else []), *(skips if skips else []))

    def get_decorators(self, test_class, test_name, device, param_kwargs):
        result = [set_single_threaded_if_parallel_tbb]
        for decorator in self.decorators:
            if isinstance(decorator, DecorateInfo):
                if decorator.is_active(test_class, test_name, device, None, param_kwargs):
                    result.extend(decorator.decorators)
            else:
                result.append(decorator)
        return result

    @property
    def name(self):
        return self.optim_cls.__name__


class optims(_TestParametrizer):
    """ Decorator for specifying a list of optimizers over which to run a test. """

    def __init__(self, optim_info_iterable):
        self.optim_info_list = list(optim_info_iterable)

    def _parametrize_test(self, test, generic_cls, device_cls):
        if device_cls is None:
            raise RuntimeError('The @optims decorator is only intended to be used in a device-specific '
                               'context; use it with instantiate_device_type_tests() instead of '
                               'instantiate_parametrized_tests()')

        for optim_info in self.optim_info_list:
            # Construct the test name; device / dtype parts are handled outside.
            # See [Note: device and dtype suffix placement]
            test_name = optim_info.formatted_name

            # Construct parameter kwargs to pass to the test.
            param_kwargs = {'optim_info': optim_info}

            try:
                @functools.wraps(test)
                def test_wrapper(*args, **kwargs):
                    return test(*args, **kwargs)

                decorator_fn = functools.partial(optim_info.get_decorators, generic_cls.__name__,
                                                 test.__name__, device_cls.device_type)

                yield (test_wrapper, test_name, param_kwargs, decorator_fn)
            except Exception as ex:
                # Provides an error message for debugging before rethrowing the exception
                print("Failed to instantiate {0} for module {1}!".format(test_name, optim_info.name))
                raise ex

# ----------------------------------------------------------------------------------------------------------------
# NOTE: The following optim_base_constructors_* sampling functions only return constructor combinations of NON-IMPLEMENTATION
# -CHANGING flags, i.e., flags that are not foreach, fused, capturable or differentiable.

def optim_base_constructors_adadelta(optim_info: OptimizerInfo, params: Union[List[Parameter], List[Tensor], Dict[Any]]):
    return [
        Adadelta(params),
        Adadelta(params, lr=0.01),  # TODO: Move out to testing in param_group?
        Adadelta(params, weight_decay=0.9),
        Adadelta(params, weight_decay=0.9, maximize=True),
        Adadelta(params, rho=0.95, weight_decay=0.9),  # TODO: Move out to testing in param_group?
    ]

def optim_base_constructors_adagrad(optim_info: OptimizerInfo, params: Union[List[Parameter], List[Tensor], Dict[Any]]):
    return [
        Adagrad(params),
        Adagrad(params, weight_decay=0.9),
        Adagrad(params, weight_decay=0.9, maximize=True),
        Adagrad(params, initial_accumulator_value=0.1, weight_decay=0.9),
        Adagrad(params, lr=0.1, lr_decay=0.5, weight_decay=0.9),  # TODO: Move out to testing in param_group?
    ]


def optim_base_constructors_adam(optim_info: OptimizerInfo, params: Union[List[Parameter], List[Tensor], Dict[Any]]):
    return [
        Adam(params),
        Adam(params, lr=0.01),  # TODO: Move out to testing in param_group?
        Adam(params, weight_decay=0.9),
        Adam(params, weight_decay=0.9, maximize=True),
        Adam(params, weight_decay=0.9, amsgrad=True),
    ]


def optim_base_constructors_adamax(optim_info: OptimizerInfo, params: Union[List[Parameter], List[Tensor], Dict[Any]]):
    return [
        Adamax(params),
        Adamax(params, lr=0.001),
        Adamax(params, weight_decay=0.9),
        Adamax(params, weight_decay=0.9, maximize=True),
    ]


def optim_base_constructors_adamw(optim_info: OptimizerInfo, params: Union[List[Parameter], List[Tensor], Dict[Any]]):
    return [
        AdamW(params),
        AdamW(params, lr=0.01),
        AdamW(params, weight_decay=0.9),
        AdamW(params, weight_decay=0.9, maximize=True),
        AdamW(params, weight_decay=0.9, amsgrad=True),
    ]


def optim_base_constructors_asgd(optim_info: OptimizerInfo, params: Union[List[Parameter], List[Tensor], Dict[Any]]):
    return [
        ASGD(params),
        ASGD(params, lr=0.02),
        ASGD(params, t0=100),
        ASGD(params, weight_decay=0.9),
        ASGD(params, weight_decay=0.9, maximize=True),
    ]


def optim_base_constructors_lbfgs(optim_info: OptimizerInfo, params: Union[List[Parameter], List[Tensor], Dict[Any]]):
    return [
        LBFGS(params),
        LBFGS(params, lr=0.01),
        LBFGS(params, tolerance_grad=math.inf),
        LBFGS(params, line_search_fn="strong_wolfe")
    ]


# Weird story bro, NAdam and RAdam do not have maximize.
def optim_base_constructors_nadam(optim_info: OptimizerInfo, params: Union[List[Parameter], List[Tensor], Dict[Any]]):
    return [
        NAdam(params),
        NAdam(params, lr=1e-3),
        NAdam(params, momentum_decay=6e-3),
        NAdam(params, weight_decay=0.9, momentum_decay=6e-3),
    ]


# Weird story bro, NAdam and RAdam do not have maximize.
def optim_base_constructors_radam(optim_info: OptimizerInfo, params: Union[List[Parameter], List[Tensor], Dict[Any]]):
    return [
        RAdam(params),
        RAdam(params, lr=1e-2),
        RAdam(params, weight_decay=0.9)
    ]


def optim_base_constructors_rmsprop(optim_info: OptimizerInfo, params: Union[List[Parameter], List[Tensor], Dict[Any]]):
    return [
        RMSprop(params),
        RMSprop(params, weight_decay=0.9),
        RMSprop(params, weight_decay=0.9, centered=True),
        RMSprop(params, weight_decay=0.9, centered=True, momentum=0.1),
        RMSprop(params, weight_decay=0.9, centered=True, momentum=0.1, maximize=True),
    ]


def optim_base_constructors_rprop(optim_info: OptimizerInfo, params: Union[List[Parameter], List[Tensor], Dict[Any]]):
    return [
        Rprop(params),
        Rprop(params, lr=2e-4),
        Rprop(params, etas=(1.5, 0.5)),
        Rprop(params, maximize=True),
    ]


def optim_base_constructors_sgd(optim_info: OptimizerInfo, params: Union[List[Parameter], List[Tensor], Dict[Any]]):
    return [
        SGD(params, lr=1e-3),
        SGD(params, lr=1e-3, momentum=0.5),
        SGD(params, lr=1e-3, momentum=0.5, weight_decay=0.9),
        SGD(params, lr=1e-3, momentum=0.5, nesterov=True, weight_decay=0.9),
        SGD(params, lr=1e-3, weight_decay=0.9, maximize=True),
    ]


def optim_base_constructors_sparseadam(optim_info: OptimizerInfo, params: Union[List[Parameter], List[Tensor], Dict[Any]]):
    return [
        SparseAdam(params),
        SparseAdam(params, lr=0.01),  # TODO: Move out to testing in param_group?
        SparseAdam(params, maximize=True)
    ]


# Database of OptimizerInfo entries in alphabetical order.
module_db: List[OptimizerInfo] = [
    OptimizerInfo(
        Adadelta,
        optim_base_constructors_func=optim_base_constructors_adadelta,
        supported_impl_kwargs=('foreach', 'differentiable'),
    ),
    OptimizerInfo(
        Adagrad,
        optim_base_constructors_func=optim_base_constructors_adagrad,
        supported_impl_kwargs=('foreach', 'differentiable'),
        supports_sparse_on=('cpu'),
    ),
    OptimizerInfo(
        Adam,
        optim_base_constructors_func=optim_base_constructors_adam,
        supported_impl_kwargs=('foreach', 'differentiable', 'fused', 'capturable'),
    ),
    OptimizerInfo(
        Adamax,
        optim_base_constructors_func=optim_base_constructors_adamax,
        supported_impl_kwargs=('foreach', 'differentiable'),
    ),
    OptimizerInfo(
        AdamW,
        optim_base_constructors_func=optim_base_constructors_adamw,
        supported_impl_kwargs=('foreach', 'differentiable', 'fused', 'capturable'),
    ),
    OptimizerInfo(
        ASGD,
        optim_base_constructors_func=optim_base_constructors_asgd,
        supported_impl_kwargs=('foreach', 'differentiable'),
    ),
    OptimizerInfo(
        LBFGS,
        optim_base_constructors_func=optim_base_constructors_lbfgs,
        supported_impl_kwargs=(),
        step_requires_closure=True,
        supports_param_groups=False,
        supports_multiple_devices=False,
    ),
    OptimizerInfo(
        NAdam,
        optim_base_constructors_func=optim_base_constructors_nadam,
        supported_impl_kwargs=('foreach', 'differentiable'),
    ),
    OptimizerInfo(
        RAdam,
        optim_base_constructors_func=optim_base_constructors_radam,
        supported_impl_kwargs=('foreach', 'differentiable'),
    ),
    OptimizerInfo(
        RMSprop,
        optim_base_constructors_func=optim_base_constructors_rmsprop,
        supported_impl_kwargs=('foreach', 'differentiable'),
    ),
    OptimizerInfo(
        Rprop,
        optim_base_constructors_func=optim_base_constructors_rprop,
        supported_impl_kwargs=('foreach', 'differentiable'),
    ),
    OptimizerInfo(
        SGD,
        optim_base_constructors_func=optim_base_constructors_sgd,
        supported_impl_kwargs=('foreach', 'differentiable'),
        supports_sparse_on=('cpu', 'cuda'),
    ),
    OptimizerInfo(
        SparseAdam,
        optim_base_constructors_func=optim_base_constructors_sparseadam,
        supported_impl_kwargs=(),
        only_supports_sparse_grads=True,
    )
]


def rosenbrock(tensor):
    assert tensor.size() == torch.Size([2]), f"Requires tensor with 2 scalars but got {tensor.size()}"
    x, y = tensor
    return (1 - x) ** 2 + 100 * (y - x**2) ** 2


def drosenbrock(tensor):
    assert tensor.size() == torch.Size([2]), f"Requires tensor with 2 scalars but got {tensor.size()}"
    x, y = tensor
    return torch.tensor((-400 * x * (y - x**2) - 2 * (1 - x), 200 * (y - x**2)))

@skipIfTorchDynamo("This is a TEMPORARY stopgap, see https://github.com/pytorch/pytorch/issues/103322")
class TestOptim(TestCase):
    exact_dtype = True

    def _test_rosenbrock_sparse(
        self,
        constructor,
        scheduler_constructors=None,
        sparse_only=False,
        maximize=False,
        multi_tensor=False
    ):
        if scheduler_constructors is None:
            scheduler_constructors = []
        # For rosenbrock tests, it is mandated that the param is a tensor with 2 numbers
        if multi_tensor:
            params_t = [torch.tensor([1.5, 1.5]), torch.tensor([1.5, 1.5], dtype=torch.float64)]
        else:
            params_t = [torch.tensor([1.5, 1.5])]

        params = [Parameter(param_t) for param_t in params_t]
        optimizer = constructor(params)
        schedulers = []
        for scheduler_constructor in scheduler_constructors:
            schedulers.append(scheduler_constructor(optimizer))

        if not sparse_only:
            params_c = [Parameter(param_t.clone()) for param_t in params_t]
            optimizer_c = constructor(params_c)

        solution = torch.tensor([1, 1])
        with torch.no_grad():
            initial_dist = sum([param.dist(solution) for param in params])

        def get_grad(param, sparse_grad):
            grad = drosenbrock(param)
            # NB: We torture test the optimizer by returning an
            # uncoalesced sparse tensor

            # Depending on w, provide only the x or y gradient
            if sparse_grad:
                if w:
                    i = torch.LongTensor([[0, 0]])
                    x = grad[0]
                    v = torch.tensor([x / 4.0, x - x / 4.0])
                else:
                    i = torch.LongTensor([[1, 1]])
                    y = grad[1]
                    v = torch.tensor([y - y / 4.0, y / 4.0])
                grad_out = torch.sparse_coo_tensor(i, v, (2,), dtype=v.dtype)
            else:
                if w:
                    grad_out = torch.tensor([grad[0], 0], dtype=param.dtype)
                else:
                    grad_out = torch.tensor([0, grad[1]], dtype=param.dtype)
            return grad_out

        def eval(params, sparse_grad, w):
            optimizer.zero_grad()
            if multi_tensor:
                loss = sum(rosenbrock(param) for param in params)
            else:
                loss = rosenbrock(params[0])
            loss.backward()

            grads_out = [get_grad(param, sparse_grad) for param in params]
            with torch.no_grad():
                params[0].grad = grads_out[0]
                if multi_tensor:
                    params[1].grad = grads_out[1].to(dtype=torch.float64)
            return loss

        for i in range(2000):
            # Do cyclic coordinate descent
            w = i % 2
            optimizer.step(functools.partial(eval, params, True, w))
            for scheduler in schedulers:
                if isinstance(scheduler, ReduceLROnPlateau):
                    scheduler.step(rosenbrock(params[0]))
                else:
                    scheduler.step()
            if not sparse_only:
                optimizer_c.step(functools.partial(eval, params_c, False, w))
                # Tolerance is increased due to floating point error from different
                # code path for dense case: x v.s. x - x / 4.0 + x / 4.0
                self.assertEqual(params, params_c, atol=5e-6, rtol=5e-6)

        if not maximize:
            self.assertLessEqual(
                sum([param.dist(solution) for param in params]),
                initial_dist
            )
        else:
            self.assertGreaterEqual(
                sum([rosenbrock(param) for param in params]),
                sum([rosenbrock(param_t) for param_t in params_t]),
            )

    def _test_basic_cases_template(
        self,
        weight_tensor,
        bias_tensor,
        input_tensor,
        constructor,
        scheduler_constructors,
        constructor_accepts_maximize=True,
        constructor_accepts_foreach=False,
    ):
        maximize_options = {False, constructor_accepts_maximize}
        foreach_options = {False, constructor_accepts_foreach}

        four_arg_constructor = constructor
        if constructor_accepts_maximize and constructor_accepts_foreach:
            pass
        elif constructor_accepts_maximize:

            def four_arg_constructor(weight, bias, maximize, foreach):
                self.assertFalse(foreach)
                return constructor(weight, bias, maximize)

        elif constructor_accepts_foreach:

            def four_arg_constructor(weight, bias, maximize, foreach):
                self.assertFalse(maximize)
                return constructor(weight, bias, foreach)

        else:

            def four_arg_constructor(weight, bias, maximize, foreach):
                self.assertFalse(maximize or foreach)
                return constructor(weight, bias)

        for maximize, foreach in itertools.product(maximize_options, foreach_options):
            with torch.no_grad():
                weight = Parameter(weight_tensor.clone().detach())
                bias = Parameter(bias_tensor.clone().detach())
                input = input_tensor.clone().detach().requires_grad_()
            optimizer = four_arg_constructor(weight, bias, maximize, foreach)
            schedulers = []
            for scheduler_constructor in scheduler_constructors:
                schedulers.append(scheduler_constructor(optimizer))

            # to check if the optimizer can be printed as a string
            optimizer.__repr__()

            def fn():
                optimizer.zero_grad()
                y = weight.mv(input)
                if y.is_cuda and bias.is_cuda and y.get_device() != bias.get_device():
                    y = y.cuda(bias.get_device())
                loss = (y + bias).pow(2).sum()
                loss.backward()
                return loss

            initial_value = fn().item()
            for _ in range(200):
                optimizer.step(fn)
                for scheduler in schedulers:
                    if isinstance(scheduler, ReduceLROnPlateau):
                        val_loss = fn()
                        scheduler.step(val_loss)
                    else:
                        scheduler.step()
            if maximize:
                self.assertGreater(fn().item(), initial_value)
            else:
                self.assertLess(fn().item(), initial_value)

    # Note: disable dynamo on this function
    # This allows us to continue running actual logic of the optimizer
    # tests in dynamo without tracing this test code which has a lot of unsupported
    # behavior
    @disable_dynamo(recursive=False)
    def _test_state_dict(self, weight, bias, input, constructor, atol=None, rtol=None):
        weight = Parameter(weight)
        bias = Parameter(bias)
        with torch.no_grad():
            input = input.clone().detach().requires_grad_()

        # Note: Disable dynamo on this function
        # This avoids a bug where input_cuda is not detected in the environment
        # because it currently is not defined in the local environmet. Unable to repro
        # anywhere else however and this is test code that we don't need to spend
        # time getting dynamo to trace unless the issue repros in real models.
        @disable_dynamo(recursive=False)
        def fn_base(optimizer, weight, bias):
            optimizer.zero_grad()
            i = input_cuda if weight.is_cuda else input
            loss = (weight.mv(i) + bias).pow(2).sum()
            loss.backward()
            return loss

        optimizer = constructor(weight, bias)
        fn = functools.partial(fn_base, optimizer, weight, bias)

        # Prime the optimizer
        for _i in range(20):
            optimizer.step(fn)
        # Clone the weights and construct new optimizer for them
        with torch.no_grad():
            weight_c = Parameter(weight.clone().detach())
            bias_c = Parameter(bias.clone().detach())
        optimizer_c = constructor(weight_c, bias_c)
        fn_c = functools.partial(fn_base, optimizer_c, weight_c, bias_c)
        # Load state dict
        state_dict = deepcopy(optimizer.state_dict())
        state_dict_c = deepcopy(optimizer.state_dict())
        optimizer_c.load_state_dict(state_dict_c)
        # Run both optimizers in parallel
        for _ in range(20):
            optimizer.step(fn)
            optimizer_c.step(fn_c)
            self.assertEqual(weight, weight_c)
            self.assertEqual(bias, bias_c)
        # Make sure state dict is deterministic with equal but not identical parameters
        self.assertEqual(optimizer.state_dict(), optimizer_c.state_dict())
        # Make sure repeated parameters have identical representation in state dict
        optimizer_c.param_groups.extend(optimizer_c.param_groups)
        self.assertEqual(
            optimizer.state_dict()["param_groups"][-1],
            optimizer_c.state_dict()["param_groups"][-1],
        )

        # Make sure that optimizers that support maximize can load older models
        old_state_dict = deepcopy(optimizer.state_dict())
        state_dict_no_maximize = deepcopy(optimizer.state_dict())
        if "maximize" in state_dict_no_maximize["param_groups"][0]:
            for group in state_dict_no_maximize["param_groups"]:
                del group["maximize"]
            optimizer.load_state_dict(state_dict_no_maximize)
            # Make sure we can still step
            optimizer.step()
            # Undo these changes before proceeding!
            optimizer.load_state_dict(old_state_dict)
        # Make sure that optimizers that support foreach can load older models
        state_dict_no_foreach = deepcopy(optimizer.state_dict())
        if "foreach" in state_dict_no_foreach["param_groups"][0]:
            for group in state_dict_no_foreach["param_groups"]:
                del group["foreach"]
            optimizer.load_state_dict(state_dict_no_foreach)
            # Make sure we can still step
            optimizer.step()
            # Undo these changes before proceeding!
            optimizer.load_state_dict(old_state_dict)

        # Make sure that loading optimizers with step not wrapped in tensor can work
        state_dict = optimizer.state_dict()
        if "step" in state_dict["state"][0] and torch.is_tensor(
            state_dict["state"][0]["step"]
        ):
            for state in state_dict["state"].values():
                state["step"] = state["step"].item()
            optimizer.load_state_dict(state_dict)
            optimizer.step()

        # Check that state dict can be loaded even when we cast parameters
        # to a different type and move to a different device.
        if not torch.cuda.is_available():
            return

        with torch.no_grad():
            input_cuda = input.clone().detach().to(dtype=torch.float32, device="cuda")
            weight_cuda = Parameter(
                weight.clone().detach().to(dtype=torch.float32, device="cuda")
            )
            bias_cuda = Parameter(
                bias.clone().detach().to(dtype=torch.float32, device="cuda")
            )
        optimizer_cuda = constructor(weight_cuda, bias_cuda)
        fn_cuda = functools.partial(fn_base, optimizer_cuda, weight_cuda, bias_cuda)

        state_dict = deepcopy(optimizer.state_dict())
        state_dict_c = deepcopy(optimizer.state_dict())
        optimizer_cuda.load_state_dict(state_dict_c)

        # Make sure state_dict_c isn't modified by merely calling load_state_dict
        self.assertEqual(state_dict, state_dict_c)

        # Make sure that device of state['step'] is still CPU
        new_state_dict = optimizer_cuda.state_dict()
        if "step" in state_dict["state"][0] and torch.is_tensor(
            state_dict["state"][0]["step"]
        ):
            for state in new_state_dict["state"].values():
                self.assertEqual(state["step"].device.type, "cpu")

        for _ in range(20):
            optimizer.step(fn)
            optimizer_cuda.step(fn_cuda)
            self.assertEqual(weight, weight_cuda)
            self.assertEqual(bias, bias_cuda, atol=atol, rtol=rtol)

        # validate deepcopy() copies all public attributes
        def getPublicAttr(obj):
            return {k for k in obj.__dict__ if not k.startswith("_")}

        self.assertEqual(getPublicAttr(optimizer), getPublicAttr(deepcopy(optimizer)))

    def _test_basic_cases(
        self,
        constructor,
        scheduler_constructors=None,
        ignore_multidevice=False,
        constructor_accepts_maximize=False,
        constructor_accepts_foreach=False,
        atol=None,
        rtol=None,
    ):
        if scheduler_constructors is None:
            scheduler_constructors = []

        def make_two_arg_constructor(
            constructor, maximize: bool, foreach: bool
        ):
            if constructor_accepts_maximize and constructor_accepts_foreach:
                return lambda weight, bias: constructor(weight, bias, maximize, foreach)
            if constructor_accepts_maximize:
                return lambda weight, bias: constructor(weight, bias, maximize)
            if constructor_accepts_foreach:
                return lambda weight, bias: constructor(weight, bias, foreach)
            return constructor

        for maximize, foreach in itertools.product(
            {False, constructor_accepts_maximize},
            {False, constructor_accepts_foreach},
        ):
            self._test_state_dict(
                torch.randn(10, 5),
                torch.randn(10),
                torch.randn(5),
                make_two_arg_constructor(constructor, maximize, foreach),
                atol=atol,
                rtol=rtol,
            )
        self._test_basic_cases_template(
            torch.randn(10, 5),
            torch.randn(10),
            torch.randn(5),
            constructor,
            scheduler_constructors,
            constructor_accepts_maximize,
            constructor_accepts_foreach,
        )
        # non-contiguous parameters
        self._test_basic_cases_template(
            torch.randn(10, 5, 2)[..., 0],
            torch.randn(10, 2)[..., 0],
            torch.randn(5),
            constructor,
            scheduler_constructors,
            constructor_accepts_maximize,
            constructor_accepts_foreach,
        )
        # CUDA
        if not torch.cuda.is_available():
            return
        self._test_basic_cases_template(
            torch.randn(10, 5).cuda(),
            torch.randn(10).cuda(),
            torch.randn(5).cuda(),
            constructor,
            scheduler_constructors,
            constructor_accepts_maximize,
            constructor_accepts_foreach,
        )
        # Multi-GPU
        if not torch.cuda.device_count() > 1 or ignore_multidevice:
            return
        self._test_basic_cases_template(
            torch.randn(10, 5).cuda(0),
            torch.randn(10).cuda(1),
            torch.randn(5).cuda(0),
            constructor,
            scheduler_constructors,
            constructor_accepts_maximize,
            constructor_accepts_foreach,
        )

    def _test_complex_optimizer(self, optimizer_constructor):
        complex_param = torch.randn(5, 5, dtype=torch.complex64, requires_grad=True)
        real_param = torch.view_as_real(complex_param).detach().clone().requires_grad_()
        complex_opt = optimizer_constructor(complex_param)
        real_opt = optimizer_constructor(real_param)

        for _ in range(3):
            complex_param.grad = torch.randn_like(complex_param)
            real_param.grad = torch.view_as_real(complex_param.grad)
            complex_opt.step()
            real_opt.step()

            self.assertEqual(torch.view_as_real(complex_param), real_param)

    def _test_complex_2d(self, optimizer_constructor):
        a1 = torch.randn(2, dtype=torch.complex64, requires_grad=True)
        a1_real = a1.real.clone().detach()
        a1_imag = a1.imag.clone().detach()
        a1_real.requires_grad_()
        a1_imag.requires_grad_()
        optim1 = optimizer_constructor([a1])
        optim2 = optimizer_constructor([a1_real, a1_imag])

        for _ in range(10):
            optim1.zero_grad()
            optim2.zero_grad()
            a2 = torch.complex(a1_real, a1_imag)
            rosenbrock(a1).abs().backward()
            rosenbrock(a2).abs().backward()

            self.assertEqual(a1.grad.real, a1_real.grad)
            self.assertEqual(a1.grad.imag, a1_imag.grad)

            optim1.step()
            optim2.step()
            self.assertEqual(a1.real, a1_real)
            self.assertEqual(a1.imag, a1_imag)

    def _build_params_dict(self, weight, bias, **kwargs):
        return [{"params": [weight]}, dict(params=[bias], **kwargs)]

    def _build_params_dict_single(self, weight, bias, **kwargs):
        return [dict(params=bias, **kwargs)]

    def test_sgd(self):
        self._test_basic_cases(
            lambda weight, bias, maximize, foreach: SGD(
                [weight, bias], lr=1e-3, maximize=maximize, foreach=foreach
            ),
            constructor_accepts_maximize=True,
            constructor_accepts_foreach=True,
        )
        self._test_basic_cases(
            lambda weight, bias, maximize, foreach: SGD(
                self._build_params_dict(weight, bias, lr=1e-2),
                lr=1e-3,
                maximize=maximize,
                foreach=foreach,
            ),
            constructor_accepts_maximize=True,
            constructor_accepts_foreach=True,
        )
        self._test_basic_cases(
            lambda weight, bias, maximize, foreach: SGD(
                self._build_params_dict_single(weight, bias, lr=1e-2),
                lr=1e-3,
                maximize=maximize,
                foreach=foreach,
            ),
            constructor_accepts_maximize=True,
            constructor_accepts_foreach=True,
        )
        self._test_basic_cases(
            lambda weight, bias, maximize, foreach: SGD(
                self._build_params_dict_single(weight, bias, lr=1e-2),
                maximize=maximize,
                foreach=foreach,
            ),
            constructor_accepts_maximize=True,
            constructor_accepts_foreach=True,
        )
        self._test_basic_cases(
            lambda weight, bias, maximize, foreach: SGD(
                [weight, bias], lr=1e-3, maximize=maximize, foreach=foreach
            ),
            scheduler_constructors=[lambda opt: StepLR(opt, gamma=0.9, step_size=10)],
            constructor_accepts_maximize=True,
            constructor_accepts_foreach=True,
        )
        self._test_basic_cases(
            lambda weight, bias, maximize, foreach: SGD(
                [weight, bias], lr=1e-3, maximize=maximize, foreach=foreach
            ),
            scheduler_constructors=[
                lambda opt: LinearLR(
                    opt, start_factor=0.4, end_factor=0.8, total_iters=4
                )
            ],
            constructor_accepts_maximize=True,
            constructor_accepts_foreach=True,
        )
        self._test_basic_cases(
            lambda weight, bias, maximize, foreach: SGD(
                [weight, bias], lr=1e-3, maximize=maximize, foreach=foreach
            ),
            scheduler_constructors=[lambda opt: ConstantLR(opt, factor=0.4, total_iters=4)],
            constructor_accepts_maximize=True,
            constructor_accepts_foreach=True,
        )
        self._test_basic_cases(
            lambda weight, bias, maximize, foreach: SGD(
                [weight, bias], lr=1e-3, maximize=maximize, foreach=foreach
            ),
            scheduler_constructors=[lambda opt: PolynomialLR(opt, power=0.9, total_iters=4)],
            constructor_accepts_maximize=True,
            constructor_accepts_foreach=True,
        )
        self._test_basic_cases(
            lambda weight, bias, maximize, foreach: SGD(
                [weight, bias], lr=1e-3, maximize=maximize, foreach=foreach
            ),
            scheduler_constructors=[
                lambda opt: StepLR(opt, gamma=0.9, step_size=10),
                lambda opt: LinearLR(
                    opt, start_factor=0.4, end_factor=0.6, total_iters=4
                ),
            ],
            constructor_accepts_maximize=True,
            constructor_accepts_foreach=True,
        )
        self._test_basic_cases(
            lambda weight, bias, maximize, foreach: SGD(
                [weight, bias], lr=1e-3, maximize=maximize, foreach=foreach
            ),
            [
                lambda opt: StepLR(opt, gamma=0.9, step_size=10),
                lambda opt: ReduceLROnPlateau(opt),
            ],
            constructor_accepts_maximize=True,
            constructor_accepts_foreach=True,
        )
        self._test_basic_cases(
            lambda weight, bias, maximize, foreach: SGD(
                [weight, bias], lr=1e-3, maximize=maximize, foreach=foreach
            ),
            [
                lambda opt: StepLR(opt, gamma=0.99, step_size=10),
                lambda opt: ExponentialLR(opt, gamma=0.99),
                lambda opt: ReduceLROnPlateau(opt),
            ],
            constructor_accepts_maximize=True,
            constructor_accepts_foreach=True,
        )
        self._test_basic_cases(
            lambda weight, bias, maximize, foreach: SGD(
                [weight, bias],
                lr=1e-3,
                momentum=0.5,
                maximize=maximize,
                foreach=foreach,
            ),
            constructor_accepts_maximize=True,
            constructor_accepts_foreach=True,
        )
        self._test_basic_cases(
            lambda weight, bias, maximize, foreach: SGD(
                [weight, bias],
                lr=1e-3,
                momentum=0.5,
                weight_decay=1,
                maximize=maximize,
                foreach=foreach,
            ),
            constructor_accepts_maximize=True,
            constructor_accepts_foreach=True,
        )
        self._test_basic_cases(
            lambda weight, bias, maximize, foreach: SGD(
                [weight, bias],
                nesterov=True,
                lr=1e-3,
                momentum=0.5,
                weight_decay=1,
                maximize=maximize,
                foreach=foreach,
            ),
            constructor_accepts_maximize=True,
            constructor_accepts_foreach=True,
        )
        with self.assertRaisesRegex(ValueError, "Invalid momentum value: -0.5"):
            SGD(None, lr=1e-2, momentum=-0.5)

    def test_sgd_sparse(self):
        for foreach in (False, True):
            self._test_rosenbrock_sparse(
<<<<<<< HEAD
                lambda params: SGD(params, lr=4.8e-3, foreach=foreach)
=======
                lambda params: optim.SGD(params, lr=4.8e-3, foreach=foreach),
                multi_tensor=foreach,
>>>>>>> de7c85b2
            )
            self._test_rosenbrock_sparse(
                lambda params: SGD(params, lr=0.0048, foreach=foreach),
                scheduler_constructors=[lambda opt: StepLR(opt, gamma=0.99999, step_size=300)],
                multi_tensor=foreach,
            )

    def test_sgd_complex(self):
        for foreach in (False, True):
            self._test_complex_optimizer(
                lambda param: SGD([param], lr=0.001, foreach=foreach)
            )
            self._test_complex_optimizer(
                lambda param: SGD([param], lr=0.001, momentum=1, foreach=foreach)
            )
            self._test_complex_optimizer(
                lambda param: SGD(
                    [param], lr=0.001, momentum=1, weight_decay=1, foreach=foreach
                )
            )
            self._test_complex_optimizer(
                lambda param: SGD(
                    [param],
                    lr=0.001,
                    nesterov=True,
                    momentum=1,
                    weight_decay=1,
                    foreach=foreach,
                )
            )
            self._test_complex_optimizer(
                lambda param: SGD(
                    [param],
                    lr=0.001,
                    momentum=1,
                    dampening=0.5,
                    weight_decay=1,
                    foreach=foreach,
                )
            )

    def _test_derived_optimizers_varying_tensors(self, optimizer_with_kwargs, kwarg):
        if not torch.cuda.is_available():
            return
        assert kwarg in ("foreach", "fused")

        # Specifically test that inputting params of different dtypes and devices
        # is handled equivalently on the foreach and fused implementations as the
        # single tensor implementations. We need multiple GPUs (vs just a CPU and
        # GPU) because fused adam only works on GPUs. (Thus we only run the tests
        # that call into this helper when TEST_MULTIGPU.)
        params = [
            torch.rand(2, 3, dtype=torch.float64, device='cuda:0', requires_grad=True),
            torch.rand(2, 3, dtype=torch.float32, device='cuda:0', requires_grad=True),
            torch.rand(2, 3, dtype=torch.float16, device='cuda:0', requires_grad=True),
            torch.rand(2, 3, dtype=torch.bfloat16, device='cuda:0', requires_grad=True),
            torch.rand(2, 3, dtype=torch.float64, device='cuda:1', requires_grad=True),
            torch.rand(2, 3, dtype=torch.float32, device='cuda:1', requires_grad=True),
            torch.rand(2, 3, dtype=torch.float16, device='cuda:1', requires_grad=True),
            torch.rand(2, 3, dtype=torch.bfloat16, device='cuda:1', requires_grad=True),
            torch.randint(1024, (2, 3), dtype=torch.int64, device='cuda:1', requires_grad=False),
        ]

        for p in params:
            if p.requires_grad:
                p.grad = torch.rand_like(p, device=p.device, dtype=p.dtype)

        kIterations = 7 if kwarg == "foreach" else 1
        for optimizer_constructor, kwargs in optimizer_with_kwargs:
            res, state = [], []
            for enabled in (False, True):
                kwargs_clone = deepcopy(kwargs)
                if optimizer_constructor.__name__ == "ASGD" and kwarg == "foreach" and not enabled:
                    # single tensor ASGD does not support capturable
                    kwargs_clone["capturable"] = False
                kwargs_clone[kwarg] = enabled

                params_clone = []
                for p in params:
                    p_clone = p.clone().detach()
                    if p.requires_grad:
                        p_clone.requires_grad = True
                        p_clone.grad = p.grad.clone().detach()
                        params_clone.append(p_clone)

                optimizer = optimizer_constructor(params_clone, **kwargs_clone)
                for _ in range(kIterations):
                    optimizer.step()

                state.append(optimizer.state)
                res.append(params_clone)

            st_state = state[0]
            mt_state = state[1]
            for st_p, mt_p in zip(res[0], res[1]):
                # Increasing the tolerance as we are collating lots of ops together for optimizers and
                # the designated tolerances are for single op only.
                single_rtol, single_atol = torch.testing._comparison.get_tolerances(mt_p.dtype, rtol=None, atol=None)
                rtol = 5 * single_rtol
                atol = 5 * single_atol

                self.assertEqual(st_p, mt_p, rtol=rtol, atol=atol)

                # check that optimizer states are the same
                st_p_state = st_state[st_p]
                mt_p_state = mt_state[mt_p]

                for k in st_p_state:
                    actual = mt_p_state[k]
                    self.assertEqual(st_p_state[k], actual, rtol=rtol, atol=atol)

    def _test_derived_optimizers(self, optimizer_pairs_with_flags, flag):
        if not torch.cuda.is_available():
            return
        assert flag in ("foreach", "fused")

        # why 7? iteration 7 is where we start to see differences for RAdam
        # params interacting with the small eps value, because that's right
        # after rho_t becomes greater than 5 in step 6.
        kIterations = 7
        device = "cuda"
        for optimizer_constructor, params in optimizer_pairs_with_flags:
            res, state = [], []
            for flag_value in (False, True):
                input = torch.tensor(
                    [0.1, 0.2, 0.3, 0.4, 0.5, 0.6], dtype=torch.float64, device=device
                ).reshape(3, 2)

                torch.manual_seed(1)
                model = torch.nn.Sequential(
                    torch.nn.Linear(2, 3),
                    torch.nn.Sigmoid(),
                    torch.nn.Linear(3, 1),
                    torch.nn.Sigmoid(),
                )
                model.to(dtype=torch.float64, device=device)
                params_with_flags = deepcopy(params)
                if optimizer_constructor.__name__ == "ASGD" and flag == "foreach" and not flag_value:
                    # single tensor ASGD does not support capturable
                    params_with_flags["capturable"] = False
                params_with_flags[flag] = flag_value

                # foreach/fused optimizers should be tested with a param_groups['params'] with
                # zero_size tensor as its last param.
                # ref: https://github.com/pytorch/pytorch/issues/100701
                empty_params = [torch.empty((), device=device, dtype=torch.float64)]

                optimizer = optimizer_constructor(
                    list(model.parameters()) + empty_params, **params_with_flags
                )

                for i in range(kIterations):
                    optimizer.zero_grad()
                    output = model(input)
                    loss = output.sum()
                    loss.backward()

                    # Test that step behaves as expected (a no-op) when grads are set to None
                    if i == 0:
                        optimizer.zero_grad(set_to_none=True)

                    optimizer.step()

                state.append(optimizer.state)
                res.append(model.parameters())

            st_state = state[0]
            mt_state = state[1]
            for st_p, mt_p in zip(res[0], res[1]):
                self.assertEqual(st_p, mt_p)

                # check that optimizer states are the same
                st_p_state = st_state[st_p]
                mt_p_state = mt_state[mt_p]

                for k in st_p_state:
                    self.assertEqual(st_p_state[k], mt_p_state[k])

    def _test_foreach_memory(self, optimizer_pairs_with_flags):
        if not torch.cuda.is_available():
            return

        device = "cuda"
        nparams = 10
        for optimizer_constructor, kwargs in optimizer_pairs_with_flags:
            max_mems = []
            for flag_value in (False, True):
                kwargs_with_flags = deepcopy(kwargs)
                if optimizer_constructor.__name__ == "ASGD" and kwargs_with_flags.get("capturable", False) and not flag_value:
                    # single tensor ASGD does not support capturable
                    kwargs_with_flags["capturable"] = False

                kwargs_with_flags["foreach"] = flag_value


                # The 128 is critical here! Our CUDACachingAllocator allocates in blocks of 512,
                # meaning any tensor that occupies <512 bytes of memory will allocate a whole
                # 512 bytes anyway. We use 128 (since datasize would be 4 bytes) so that param
                # is size 512 exactly, making our later calculations for intermediate_size easy.
                param = torch.rand(128, device=device)
                params = [torch.rand_like(param) for _ in range(nparams)]

                optimizer = optimizer_constructor(
                    params, **kwargs_with_flags
                )

                for p in params:
                    p.grad = torch.rand_like(p)

                optimizer.step()
                import gc
                gc.collect()
                torch.cuda.reset_peak_memory_stats()
                optimizer.step()
                gc.collect()
                max_mems.append(torch.cuda.max_memory_allocated())

            st_max_mem, mt_max_mem = max_mems
            intermediate_size = nparams * param.nelement() * param.element_size()
            nintermediates = 1  # we expect a budget of 1 intermediate most of the time
            if (('capturable' in kwargs_with_flags and kwargs_with_flags['capturable']) or
                    optimizer_constructor.__name__ in ["Adadelta", "ASGD"]):
                # with capturable in Adam(W), we have 2 extra intermediates for the bias_corrections
                # with Adadelta, we have 2 extra for (acc_delta + eps) and (square_avg + eps)
                # ASGD allocates axs, 2x mus, 2x etas, and grads at the same time
                nintermediates = 3
                if optimizer_constructor.__name__ == "NAdam":
                    # with capturable in NAdam, we have 3 extra intermediates for the
                    # bias_correction, mus, and mu_nexts
                    nintermediates = 5

            elif optimizer_constructor.__name__ in ["NAdam", "Adagrad", "RMSprop"]:
                # NAdam uses two intermediates at the same time (grads & exp_avg_sq_sqrt)
                # Adagrad uses std and grads at the same time
                # RMSprop uses avg and grads
                nintermediates = 2

            self.assertLessEqual(mt_max_mem, st_max_mem + intermediate_size * nintermediates)

    @property
    def _multi_tensor_optimizer_configs(self):
        return [
<<<<<<< HEAD
            (Adam, dict(weight_decay=1.0, amsgrad=True, fused=False)),
            (Adam, dict(weight_decay=1.0, amsgrad=False, fused=False)),
            (Adam, dict(weight_decay=0.0, amsgrad=True, fused=False)),
            (Adam, dict(weight_decay=0.0, amsgrad=False, fused=False)),
            (AdamW, dict(weight_decay=1.0, amsgrad=True)),
            (AdamW, dict(weight_decay=1.0, amsgrad=False)),
            (AdamW, dict(weight_decay=0.0, amsgrad=True)),
            (AdamW, dict(weight_decay=0.0, amsgrad=False)),
            (NAdam, dict(weight_decay=0.0, momentum_decay=6e-3)),
            (NAdam, dict(weight_decay=1.0, momentum_decay=6e-3)),
            (NAdam, dict(weight_decay=0.0, momentum_decay=4e-3)),
            (NAdam, dict(weight_decay=0.01, momentum_decay=4e-3)),
=======
            (optim.Adam, dict(weight_decay=1.0, amsgrad=False)),
            (optim.Adam, dict(weight_decay=0.0, amsgrad=True)),
            (optim.Adam, dict(weight_decay=0.0, amsgrad=False, maximize=True)),
            (optim.Adam, dict(weight_decay=1.0, amsgrad=True, maximize=True)),
            (optim.Adam, dict(weight_decay=0.0, amsgrad=False, capturable=True, maximize=True)),
            (optim.Adam, dict(weight_decay=1.0, amsgrad=True, capturable=True, maximize=True)),
            (
                optim.Adam,
                dict(lr=torch.tensor(.001), weight_decay=1.0, amsgrad=True,
                     capturable=True, maximize=True)
            ),
            (optim.AdamW, dict(weight_decay=1.0, amsgrad=False)),
            (optim.AdamW, dict(weight_decay=0.0, amsgrad=True)),
            (optim.AdamW, dict(weight_decay=1.0, amsgrad=True, maximize=True)),
            (optim.AdamW, dict(weight_decay=0.0, amsgrad=False, maximize=True)),
            (optim.AdamW, dict(weight_decay=1.0, amsgrad=True, capturable=True, maximize=True)),
            (optim.AdamW, dict(weight_decay=0.0, amsgrad=False, capturable=True, maximize=True)),
            (
                optim.AdamW,
                dict(lr=torch.tensor(.001), weight_decay=0.0, amsgrad=False,
                     capturable=True, maximize=True)
            ),
            (optim.NAdam, dict(weight_decay=0.0, momentum_decay=6e-3)),
            (optim.NAdam, dict(weight_decay=1.0, momentum_decay=6e-3)),
            (optim.NAdam, dict(weight_decay=0.0, momentum_decay=4e-3)),
            (optim.NAdam, dict(weight_decay=0.01, momentum_decay=4e-3)),
            (optim.NAdam, dict(weight_decay=0.0, momentum_decay=6e-3, capturable=True)),
            (optim.NAdam, dict(weight_decay=0.01, momentum_decay=4e-3, capturable=True)),
            (optim.NAdam, dict(weight_decay=0.0, momentum_decay=4e-3, decoupled_weight_decay=True)),
            (
                optim.NAdam,
                dict(weight_decay=0.01, momentum_decay=4e-3, decoupled_weight_decay=True),
            ),
            (
                optim.NAdam,
                dict(weight_decay=0.01, momentum_decay=4e-3,
                     decoupled_weight_decay=True, capturable=True),
            ),
>>>>>>> de7c85b2
            (
                SGD,
                dict(lr=0.2, momentum=1, dampening=0, weight_decay=1, nesterov=True),
            ),
            (
                SGD,
                dict(lr=0.2, momentum=1, dampening=0.5, weight_decay=1, nesterov=False),
            ),
<<<<<<< HEAD
            (RAdam, dict(weight_decay=0, eps=1e-6)),
            (RAdam, dict(weight_decay=0)),
            (RAdam, dict(weight_decay=1, eps=1e-6)),
            (RAdam, dict(weight_decay=1)),
            (RMSprop, dict(weight_decay=1, momentum=1, centered=True)),
            (RMSprop, dict(weight_decay=1, momentum=0, centered=True)),
            (RMSprop, dict(weight_decay=1, momentum=1, centered=False)),
            (RMSprop, dict(weight_decay=0, momentum=1, centered=False)),
            (Rprop, dict(lr=1e-2, etas=(0.5, 1.2), step_sizes=(1e-6, 50))),
            (ASGD, dict(weight_decay=0)),
            (ASGD, dict(weight_decay=1)),
            (Adamax, dict(weight_decay=0)),
            (Adamax, dict(weight_decay=1)),
            (Adadelta, dict(weight_decay=0)),
            (Adadelta, dict(weight_decay=1)),
            (Adagrad, dict(weight_decay=0)),
            (Adagrad, dict(weight_decay=1)),
=======
            (
                optim.SGD,
                dict(lr=0.2, momentum=1, dampening=0, weight_decay=1, nesterov=True, maximize=True),
            ),
            (
                optim.SGD,
                dict(lr=0.2, momentum=1, dampening=0.5, weight_decay=1, nesterov=False, maximize=True),
            ),
            (optim.RAdam, dict(weight_decay=0, eps=1e-6)),
            (optim.RAdam, dict(weight_decay=0)),
            (optim.RAdam, dict(weight_decay=1, eps=1e-6)),
            (optim.RAdam, dict(weight_decay=1)),
            (optim.RAdam, dict(weight_decay=0, decoupled_weight_decay=True)),
            (optim.RAdam, dict(weight_decay=1, decoupled_weight_decay=True)),
            (optim.RMSprop, dict(weight_decay=1, momentum=1, centered=True)),
            (optim.RMSprop, dict(weight_decay=1, momentum=0, centered=True)),
            (optim.RMSprop, dict(weight_decay=1, momentum=1, centered=False)),
            (optim.RMSprop, dict(weight_decay=0, momentum=1, centered=False)),
            (optim.Rprop, dict(lr=1e-2, etas=(0.5, 1.2), step_sizes=(1e-6, 50))),
            (optim.Rprop, dict(lr=1e-2, etas=(0.5, 1.2), step_sizes=(1e-6, 50), maximize=True)),
            (optim.ASGD, dict(weight_decay=0)),
            (optim.ASGD, dict(weight_decay=1)),
            (optim.ASGD, dict(weight_decay=0, maximize=True)),
            (optim.ASGD, dict(weight_decay=1, maximize=True)),
            (optim.ASGD, dict(weight_decay=0, capturable=True)),
            (optim.ASGD, dict(weight_decay=1, capturable=True)),
            (optim.ASGD, dict(weight_decay=0, maximize=True, capturable=True)),
            (optim.ASGD, dict(weight_decay=1, maximize=True, capturable=True)),
            (optim.Adamax, dict(weight_decay=0)),
            (optim.Adamax, dict(weight_decay=1)),
            (optim.Adamax, dict(weight_decay=0, maximize=True)),
            (optim.Adamax, dict(weight_decay=1, maximize=True)),
            (optim.Adadelta, dict(weight_decay=0)),
            (optim.Adadelta, dict(weight_decay=1)),
            (optim.Adadelta, dict(weight_decay=0, maximize=True)),
            (optim.Adadelta, dict(weight_decay=1, maximize=True)),
            (optim.Adagrad, dict(weight_decay=0)),
            (optim.Adagrad, dict(weight_decay=1)),
            (optim.Adagrad, dict(weight_decay=0, maximize=True)),
            (optim.Adagrad, dict(weight_decay=1, maximize=True)),
>>>>>>> de7c85b2
        ]

    def test_multi_tensor_optimizers(self):
        self._test_derived_optimizers(self._multi_tensor_optimizer_configs, "foreach")

    @unittest.skipIf(not TEST_MULTIGPU, "only one GPU detected")
    def test_multi_tensor_optimizers_with_varying_tensors(self):
        self._test_derived_optimizers_varying_tensors(self._multi_tensor_optimizer_configs, "foreach")

    @unittest.skipIf(not torch.cuda.is_available(), "Requires a GPU")
    @largeTensorTest("72GB", "cuda")
    @skipIfRocm
    def test_multi_tensor_optimizers_with_large_tensors(self):
        for optimizer_ctor, optimizer_params in self._multi_tensor_optimizer_configs:
            # note(crcrpar): H100 wasn't sufficient for Adamax, surprisingly
            if optimizer_ctor == Adamax:
                continue
            params = [torch.ones(2 ** 32, device="cuda", dtype=torch.float16)]
            params[0].grad = torch.zeros_like(params[0])
            optimizer = optimizer_ctor(params, foreach=True, **optimizer_params)
            optimizer.step()

    def test_peak_mem_multi_tensor_optimizers(self):
        configs = [
            (o, d) for (o, d) in self._multi_tensor_optimizer_configs if o.__name__ in [
                "Adadelta", "Adagrad", "Adamax", "Adam", "AdamW", "ASGD", "NAdam",
                "RAdam", "RMSprop", "RProp", "SGD"
            ]
        ]
        self._test_foreach_memory(configs)

    @property
    def _fused_optimizer_configs(self):
        return tuple(itertools.product(
            (Adam, AdamW),
            (
                dict(weight_decay=1., lr=torch.tensor(0.001), amsgrad=False, capturable=True, maximize=True),
                dict(weight_decay=1., amsgrad=False, capturable=True, maximize=True),
                dict(weight_decay=1., amsgrad=False, maximize=True),
                dict(weight_decay=1., amsgrad=True),
                dict(weight_decay=0., amsgrad=False),
                dict(weight_decay=0., amsgrad=True, capturable=True, maximize=True),
                dict(weight_decay=0., amsgrad=True, maximize=True),
            ),
        ))

    def test_fused_optimizers(self):
        self._test_derived_optimizers(self._fused_optimizer_configs, "fused")

    @unittest.skipIf(not TEST_MULTIGPU, "only one GPU detected")
    def test_fused_optimizers_with_varying_tensors(self):
        self._test_derived_optimizers_varying_tensors(self._fused_optimizer_configs, "fused")

    @unittest.skipIf(not torch.cuda.is_available(), "Requires a GPU")
    @largeTensorTest("64GB", "cuda")
    @skipIfRocm
    def test_fused_optimizers_with_large_tensors(self):
        for optimizer_ctor, optimizer_params in self._fused_optimizer_configs:
            params = [torch.ones(2 ** 32, device="cuda", dtype=torch.float16)]
            params[0].grad = torch.zeros_like(params[0])
            optimizer = optimizer_ctor(params, fused=True, **optimizer_params)
            optimizer.step()

    def test_adam(self):
        self._test_basic_cases(
            lambda weight, bias, maximize, foreach: Adam(
                [weight, bias], lr=1e-3, maximize=maximize, foreach=foreach
            ),
            constructor_accepts_maximize=True,
            constructor_accepts_foreach=True,
        )
        self._test_basic_cases(
            lambda weight, bias, maximize, foreach: Adam(
                self._build_params_dict(weight, bias, lr=1e-2),
                lr=1e-3,
                maximize=maximize,
                foreach=foreach,
            ),
            constructor_accepts_maximize=True,
            constructor_accepts_foreach=True,
        )
        self._test_basic_cases(
            lambda weight, bias, maximize, foreach: Adam(
                [weight, bias],
                lr=1e-3,
                amsgrad=True,
                maximize=maximize,
                foreach=foreach,
            ),
            constructor_accepts_maximize=True,
            constructor_accepts_foreach=True,
        )
        self._test_basic_cases(
            lambda weight, bias, maximize, foreach: Adam(
                [weight, bias],
                lr=1e-3,
                weight_decay=0.1,
                maximize=maximize,
                foreach=foreach,
            ),
            constructor_accepts_maximize=True,
            constructor_accepts_foreach=True,
        )
        self._test_basic_cases(
            lambda weight, bias, maximize, foreach: Adam(
                self._build_params_dict(weight, bias, lr=1e-2),
                lr=1e-3,
                amsgrad=True,
                maximize=maximize,
                foreach=foreach,
            ),
            constructor_accepts_maximize=True,
            constructor_accepts_foreach=True,
        )
        self._test_basic_cases(
            lambda weight, bias, maximize, foreach: Adam(
                self._build_params_dict(weight, bias, lr=1e-2),
                lr=1e-3,
                maximize=maximize,
                foreach=foreach,
            ),
            [lambda opt: ExponentialLR(opt, gamma=0.9)],
            constructor_accepts_maximize=True,
            constructor_accepts_foreach=True,
        )
        self._test_basic_cases(
            lambda weight, bias, maximize, foreach: Adam(
                self._build_params_dict(weight, bias, lr=1e-2),
                lr=1e-3,
                maximize=maximize,
                foreach=foreach,
            ),
            [lambda opt: LinearLR(opt, start_factor=0.4, total_iters=4)],
            constructor_accepts_maximize=True,
            constructor_accepts_foreach=True,
        )
        self._test_basic_cases(
            lambda weight, bias, maximize, foreach: Adam(
                self._build_params_dict(weight, bias, lr=1e-2),
                lr=1e-3,
                maximize=maximize,
                foreach=foreach,
            ),
            [lambda opt: ConstantLR(opt, factor=0.4, total_iters=4)],
            constructor_accepts_maximize=True,
            constructor_accepts_foreach=True,
        )
        self._test_basic_cases(
            lambda weight, bias, maximize, foreach: Adam(
                [weight, bias],
                lr=1e-3,
                amsgrad=True,
                maximize=maximize,
                foreach=foreach,
            ),
            [
                lambda opt: ConstantLR(opt, factor=0.4, total_iters=4),
                lambda opt: ExponentialLR(opt, gamma=0.9),
            ],
            constructor_accepts_maximize=True,
            constructor_accepts_foreach=True,
        )
        self._test_basic_cases(
            lambda weight, bias, maximize, foreach: Adam(
                [weight, bias],
                lr=1e-3,
                amsgrad=True,
                maximize=maximize,
                foreach=foreach,
            ),
            [
                lambda opt: ExponentialLR(opt, gamma=0.9),
                lambda opt: ReduceLROnPlateau(opt),
            ],
            constructor_accepts_maximize=True,
            constructor_accepts_foreach=True,
        )
        self._test_basic_cases(
            lambda weight, bias, maximize, foreach: Adam(
                self._build_params_dict(weight, bias, lr=1e-2),
                lr=1e-3,
                amsgrad=True,
                maximize=maximize,
                foreach=foreach,
            ),
            [
                lambda opt: StepLR(opt, gamma=0.9, step_size=10),
                lambda opt: ReduceLROnPlateau(opt),
            ],
            constructor_accepts_maximize=True,
            constructor_accepts_foreach=True,
        )

        self._test_basic_cases(
            lambda weight, bias, maximize, foreach: Adam(
                self._build_params_dict(weight, bias, lr=1e-2),
                lr=1e-3,
                maximize=maximize,
                foreach=foreach,
            ),
            [lambda opt: PolynomialLR(opt, total_iters=4, power=0.9)],
            constructor_accepts_maximize=True,
            constructor_accepts_foreach=True,
        )
<<<<<<< HEAD
        self._test_complex_2d(Adam)
        self._test_complex_2d(functools.partial(Adam, foreach=True))
        self._test_complex_2d(functools.partial(Adam, foreach=True, weight_decay=0.2))
=======
        self._test_basic_cases(
            lambda weight, bias, maximize, foreach: optim.Adam(
                self._build_params_dict(weight, bias, lr=1e-2),
                lr=torch.tensor(1e-3),
                maximize=maximize,
                foreach=False,  # foreach for lr tensors tested in multi configs
            ),
            [lambda opt: PolynomialLR(opt, total_iters=4, power=0.9)],
            constructor_accepts_maximize=True,
            constructor_accepts_foreach=True,
        )
>>>>>>> de7c85b2

        with self.assertRaisesRegex(
            ValueError, "Invalid beta parameter at index 0: 1.0"
        ):
            Adam(None, lr=1e-2, betas=(1.0, 0.0))

        with self.assertRaisesRegex(ValueError, "Invalid weight_decay value: -1"):
            Adam(None, lr=1e-2, weight_decay=-1)

        with self.assertRaisesRegex(
            ValueError, "lr as a Tensor is not supported for capturable=False and foreach=True"
        ):
            optim.Adam(None, lr=torch.tensor(0.001), foreach=True)

    def test_adam_complex(self):
        for foreach in (False, True):
            self._test_complex_2d(functools.partial(optim.Adam, foreach=foreach))
            self._test_complex_2d(functools.partial(optim.Adam, foreach=foreach, amsgrad=True))
            self._test_complex_2d(functools.partial(optim.Adam, foreach=foreach, weight_decay=0.2))
            self._test_complex_2d(functools.partial(optim.Adam, foreach=foreach, weight_decay=0.2, amsgrad=True))
        self._test_complex_2d(optim.Adam)
        self._test_complex_2d(functools.partial(
            optim.Adam, lr=torch.tensor(.001), weight_decay=0.2, amsgrad=True,
        ))

    def test_adamw(self):
        self._test_basic_cases(
            lambda weight, bias, maximize, foreach: AdamW(
                [weight, bias], lr=1e-3, maximize=maximize, foreach=foreach
            ),
            constructor_accepts_maximize=True,
            constructor_accepts_foreach=True,
        )
        self._test_basic_cases(
            lambda weight, bias, maximize, foreach: AdamW(
                self._build_params_dict(weight, bias, lr=1e-2),
                lr=1e-3,
                maximize=maximize,
                foreach=foreach,
            ),
            constructor_accepts_maximize=True,
            constructor_accepts_foreach=True,
        )
        self._test_basic_cases(
            lambda weight, bias, maximize, foreach: AdamW(
                [weight, bias],
                lr=1e-3,
                weight_decay=1,
                maximize=maximize,
                foreach=foreach,
            ),
            constructor_accepts_maximize=True,
            constructor_accepts_foreach=True,
        )
        self._test_basic_cases(
            lambda weight, bias, maximize, foreach: AdamW(
                [weight, bias],
                lr=1e-3,
                weight_decay=1,
                amsgrad=True,
                maximize=maximize,
                foreach=foreach,
            ),
            constructor_accepts_maximize=True,
            constructor_accepts_foreach=True,
        )
<<<<<<< HEAD
        self._test_complex_2d(AdamW)
        self._test_complex_2d(functools.partial(AdamW, foreach=True))
=======
        self._test_basic_cases(
            lambda weight, bias, maximize, foreach: optim.AdamW(
                [weight, bias],
                lr=torch.tensor(1e-3),
                weight_decay=1,
                amsgrad=True,
                maximize=maximize,
                foreach=False,  # foreach for lr tensors tested in multi configs
            ),
            constructor_accepts_maximize=True,
            constructor_accepts_foreach=True,
        )
>>>>>>> de7c85b2
        with self.assertRaisesRegex(ValueError, "Invalid weight_decay value: -1"):
            AdamW(None, lr=1e-2, weight_decay=-1)

        with self.assertRaisesRegex(
            ValueError, "lr as a Tensor is not supported for capturable=False and foreach=True"
        ):
            optim.AdamW(None, lr=torch.tensor(0.001), foreach=True)

    def test_adamw_complex(self):
        self._test_complex_2d(optim.AdamW)
        self._test_complex_2d(functools.partial(
            optim.AdamW, lr=torch.tensor(.001), weight_decay=0.2, amsgrad=True,
        ))
        for foreach in (False, True):
            self._test_complex_2d(functools.partial(optim.AdamW, foreach=foreach))
            self._test_complex_2d(functools.partial(optim.AdamW, foreach=foreach, amsgrad=True))
            self._test_complex_2d(functools.partial(optim.AdamW, foreach=foreach, weight_decay=0.2))
            self._test_complex_2d(functools.partial(optim.AdamW, foreach=foreach, weight_decay=0.2, amsgrad=True))

    def test_sparse_adam(self):
        self._test_rosenbrock_sparse(
            lambda params: SparseAdam(params, lr=4e-2), [], True
        )
        self._test_rosenbrock_sparse(
            lambda params: SparseAdam(params, lr=4e-2, maximize=True),
            scheduler_constructors=[],
            sparse_only=True,
            maximize=True,
        )
        with self.assertRaisesRegex(
            ValueError, "Invalid beta parameter at index 0: 1.0"
        ):
            SparseAdam(None, lr=1e-2, betas=(1.0, 0.0))
        with self.assertRaisesRegex(
            ValueError, "SparseAdam requires dense parameter tensors"
        ):
            SparseAdam([torch.zeros(3, layout=torch.sparse_coo)])
        with self.assertRaisesRegex(
            ValueError, "SparseAdam requires dense parameter tensors"
        ):
            SparseAdam([{"params": [torch.zeros(3, layout=torch.sparse_coo)]}])

    # ROCm precision is too low to pass this test
    def test_adadelta(self):
        # Handles https://github.com/pytorch/pytorch/issues/69698
        self.rel_tol = 4e-3
        self._test_basic_cases(
            lambda weight, bias, maximize, foreach: Adadelta(
                [weight, bias], maximize=maximize, foreach=foreach
            ),
            constructor_accepts_maximize=True,
            constructor_accepts_foreach=True,
        )
        self._test_basic_cases(
            lambda weight, bias, maximize, foreach: Adadelta(
                self._build_params_dict(weight, bias, rho=0.95),
                maximize=maximize,
                foreach=foreach,
            ),
            constructor_accepts_maximize=True,
            constructor_accepts_foreach=True,
        )
        self._test_basic_cases(
            lambda weight, bias, maximize, foreach: Adadelta(
                self._build_params_dict(weight, bias, rho=0.95),
                maximize=maximize,
                foreach=foreach,
            ),
            [
                lambda opt: StepLR(opt, gamma=0.9, step_size=10),
                lambda opt: ReduceLROnPlateau(opt),
            ],
            constructor_accepts_maximize=True,
            constructor_accepts_foreach=True,
        )
        self._test_basic_cases(
            lambda weight, bias, maximize, foreach: Adadelta(
                [weight, bias], weight_decay=1, maximize=maximize, foreach=foreach
            ),
            constructor_accepts_maximize=True,
            constructor_accepts_foreach=True,
        )
        with self.assertRaisesRegex(ValueError, "Invalid rho value: 1.1"):
            Adadelta(None, lr=1e-2, rho=1.1)

    def test_adadelta_complex(self):
        # Handles https://github.com/pytorch/pytorch/issues/110606
        self.rel_tol = 2e-2
<<<<<<< HEAD
        for optimizer in [Adadelta]:
            self._test_complex_optimizer(lambda weight: optimizer([weight]))
            self._test_complex_optimizer(lambda weight: optimizer([weight], rho=0.95))
=======
        for foreach in (False, True):
            self._test_complex_optimizer(lambda weight: optim.Adadelta([weight], foreach=foreach))
            self._test_complex_optimizer(lambda weight: optim.Adadelta([weight], rho=0.95, foreach=foreach))
>>>>>>> de7c85b2
            self._test_complex_optimizer(
                lambda weight: optim.Adadelta([weight], rho=0.95, weight_decay=1, foreach=foreach)
            )

    def test_nadam(self):
        self._test_basic_cases(
            lambda weight, bias, foreach: NAdam(
                self._build_params_dict(weight, bias, lr=1e-2), lr=1e-3, foreach=foreach
            ),
            constructor_accepts_foreach=True,
        )
        self._test_basic_cases(
            lambda weight, bias, foreach: NAdam(
                [weight, bias], lr=1e-3, foreach=foreach
            ),
            constructor_accepts_foreach=True,
        )
        self._test_basic_cases(
            lambda weight, bias, foreach: NAdam(
                [weight, bias],
                lr=1e-3,
                weight_decay=0.1,
                momentum_decay=6e-3,
                foreach=foreach,
            ),
            constructor_accepts_foreach=True,
        )
        self._test_basic_cases(
            lambda weight, bias, foreach: NAdam(
                [weight, bias],
                lr=1e-3,
                weight_decay=0.1,
                momentum_decay=6e-3,
                foreach=foreach,
            ),
            [lambda opt: ExponentialLR(opt, gamma=0.9)],
            constructor_accepts_foreach=True,
        )
        # NAdamW tests
        self._test_basic_cases(
            lambda weight, bias, foreach: optim.NAdam(
                [weight, bias],
                lr=1e-3,
                weight_decay=0.1,
                momentum_decay=6e-3,
                decoupled_weight_decay=True,
                foreach=foreach,
            ),
            constructor_accepts_foreach=True,
        )
        self._test_basic_cases(
            lambda weight, bias, foreach: optim.NAdam(
                [weight, bias],
                lr=1e-3,
                weight_decay=0.1,
                momentum_decay=6e-3,
                decoupled_weight_decay=True,
                foreach=foreach,
            ),
            [lambda opt: ExponentialLR(opt, gamma=0.9)],
            constructor_accepts_foreach=True,
        )
        with self.assertRaisesRegex(
            ValueError, "Invalid beta parameter at index 0: 1.0"
        ):
            NAdam(None, lr=1e-2, betas=(1.0, 0.0))
        with self.assertRaisesRegex(ValueError, "Invalid momentum_decay value: -0.2"):
            NAdam(None, lr=1e-2, momentum_decay=-0.2)

    def test_nadam_complex(self):
        for foreach in (False, True):
            self._test_complex_optimizer(
                lambda param: optim.NAdam([param], lr=1e-1, foreach=foreach)
            )
            self._test_complex_optimizer(
                lambda param: optim.NAdam(
                    [param],
                    lr=1e-1,
                    weight_decay=0.01,
                    foreach=foreach,
                )
            )
            self._test_complex_optimizer(
                lambda param: optim.NAdam(
                    [param],
                    lr=1e-1,
                    momentum_decay=0.01,
                    foreach=foreach,
                )
            )

    def test_adagrad(self):
        self._test_basic_cases(
            lambda weight, bias, maximize, foreach: Adagrad(
                [weight, bias], lr=1e-1, maximize=maximize, foreach=foreach
            ),
            constructor_accepts_maximize=True,
            constructor_accepts_foreach=True,
        )
        self._test_basic_cases(
            lambda weight, bias, maximize, foreach: Adagrad(
                [weight, bias],
                lr=1e-1,
                initial_accumulator_value=0.1,
                maximize=maximize,
                foreach=foreach,
            ),
            constructor_accepts_maximize=True,
            constructor_accepts_foreach=True,
        )
        self._test_basic_cases(
            lambda weight, bias, maximize, foreach: Adagrad(
                self._build_params_dict(weight, bias, lr=1e-2),
                lr=1e-1,
                maximize=maximize,
                foreach=foreach,
            ),
            constructor_accepts_maximize=True,
            constructor_accepts_foreach=True,
        )
        self._test_basic_cases(
            lambda weight, bias, maximize, foreach: Adagrad(
                self._build_params_dict(weight, bias, lr=1e-2),
                lr=1e-1,
                maximize=maximize,
                foreach=foreach,
            ),
            [lambda opt: ReduceLROnPlateau(opt)],
            constructor_accepts_maximize=True,
            constructor_accepts_foreach=True,
        )
        self._test_basic_cases(
            lambda weight, bias, maximize, foreach: Adagrad(
                self._build_params_dict(weight, bias, lr=1e-2),
                lr=1e-1,
                maximize=maximize,
                foreach=foreach,
            ),
            [
                lambda opt: ReduceLROnPlateau(opt),
                lambda opt: ExponentialLR(opt, gamma=0.99),
            ],
            constructor_accepts_maximize=True,
            constructor_accepts_foreach=True,
        )
        with self.assertRaisesRegex(ValueError, "Invalid lr_decay value: -0.5"):
            Adagrad(None, lr=1e-2, lr_decay=-0.5)

    def test_adagrad_sparse(self):
        for foreach in (False, True):
            self._test_rosenbrock_sparse(
<<<<<<< HEAD
                lambda params: Adagrad(params, lr=1e-1, foreach=foreach)
=======
                lambda params: optim.Adagrad(params, lr=1e-1, foreach=foreach),
                multi_tensor=foreach,
>>>>>>> de7c85b2
            )
            self._test_rosenbrock_sparse(
                lambda params: Adagrad(params, lr=0.1, foreach=foreach),
                scheduler_constructors=[
                    lambda opt: StepLR(opt, gamma=1 - 1e-5, step_size=500),
                    lambda opt: ReduceLROnPlateau(opt, threshold=1e-4),
                ],
                multi_tensor=foreach,
            )

    def test_adagrad_complex(self):
        for foreach in (False, True):
            self._test_complex_optimizer(
                lambda param: Adagrad([param], lr=1e-1, foreach=foreach)
            )
            self._test_complex_optimizer(
                lambda param: Adagrad(
                    [param],
                    lr=1e-1,
                    initial_accumulator_value=0.1,
                    foreach=foreach,
                )
            )

    def test_adamax(self):
        self._test_basic_cases(
            lambda weight, bias, maximize, foreach: Adamax(
                [weight, bias], lr=1e-1, maximize=maximize, foreach=foreach
            ),
            constructor_accepts_maximize=True,
            constructor_accepts_foreach=True,
        )
        self._test_basic_cases(
            lambda weight, bias, maximize, foreach: Adamax(
                self._build_params_dict(weight, bias, lr=1e-2),
                lr=1e-1,
                maximize=maximize,
                foreach=foreach,
            ),
            constructor_accepts_maximize=True,
            constructor_accepts_foreach=True,
        )
        self._test_basic_cases(
            lambda weight, bias, maximize, foreach: Adamax(
                [weight, bias],
                lr=1e-1,
                weight_decay=1,
                maximize=maximize,
                foreach=foreach,
            ),
            constructor_accepts_maximize=True,
            constructor_accepts_foreach=True,
        )
        self._test_complex_2d(Adamax)
        self._test_complex_2d(functools.partial(Adamax, foreach=True))
        with self.assertRaisesRegex(
            ValueError, "Invalid beta parameter at index 1: 1.0"
        ):
            Adamax(None, lr=1e-2, betas=(0.0, 1.0))

    def test_radam(self):
        self._test_basic_cases(
            lambda weight, bias, foreach: RAdam(
                [weight, bias], lr=1e-3, foreach=foreach
            ),
            constructor_accepts_foreach=True,
        )
        self._test_basic_cases(
            lambda weight, bias, foreach: RAdam(
                self._build_params_dict(weight, bias, lr=1e-2), lr=1e-3, foreach=foreach
            ),
            constructor_accepts_foreach=True,
        )
        self._test_basic_cases(
            lambda weight, bias, foreach: RAdam(
                [weight, bias], lr=1e-3, weight_decay=0.1, foreach=foreach
            ),
            constructor_accepts_foreach=True,
        )
        self._test_basic_cases(
            lambda weight, bias, foreach: RAdam(
                [weight, bias], lr=1e-3, foreach=foreach
            ),
            [
                lambda opt: ExponentialLR(opt, gamma=0.9),
                lambda opt: ReduceLROnPlateau(opt),
            ],
            constructor_accepts_foreach=True,
        )
        # RAdamW tests
        self._test_basic_cases(
            lambda weight, bias, foreach: optim.RAdam(
                [weight, bias], lr=1e-3, weight_decay=0.1, decoupled_weight_decay=True, foreach=foreach
            ),
            constructor_accepts_foreach=True,
        )
        self._test_basic_cases(
            lambda weight, bias, foreach: optim.RAdam(
                [weight, bias], lr=1e-3, weight_decay=0.1, decoupled_weight_decay=True, foreach=foreach
            ),
            [
                lambda opt: ExponentialLR(opt, gamma=0.9),
                lambda opt: ReduceLROnPlateau(opt),
            ],
            constructor_accepts_foreach=True,
        )
        with self.assertRaisesRegex(
            ValueError, "Invalid beta parameter at index 0: 1.0"
        ):
            RAdam(None, lr=1e-2, betas=(1.0, 0.0))

        with self.assertRaisesRegex(ValueError, "Invalid weight_decay value: -1"):
            RAdam(None, lr=1e-2, weight_decay=-1)

    def test_radam_complex(self):
        for foreach in (False, True):
            self._test_complex_optimizer(
                lambda param: optim.RAdam([param], lr=1e-1, foreach=foreach)
            )
            self._test_complex_optimizer(
                lambda param: optim.RAdam(
                    [param],
                    lr=1e-1,
                    weight_decay=0.01,
                    foreach=foreach,
                )
            )
            self._test_complex_optimizer(
                lambda param: optim.RAdam(
                    [param],
                    lr=1e-1,
                    weight_decay=0.01,
                    decoupled_weight_decay=True,
                    foreach=foreach,
                )
            )

    def test_rmsprop(self):
        for foreach in (False, True):
            self._test_basic_cases(
                lambda weight, bias, maximize, foreach: RMSprop(
                    [weight, bias], lr=1e-2, maximize=maximize, foreach=foreach
                ),
                constructor_accepts_maximize=True,
                constructor_accepts_foreach=True,
            )
            self._test_basic_cases(
                lambda weight, bias, maximize, foreach: RMSprop(
                    self._build_params_dict(weight, bias, lr=1e-3),
                    lr=1e-2,
                    maximize=maximize,
                    foreach=foreach,
                ),
                constructor_accepts_maximize=True,
                constructor_accepts_foreach=True,
            )
            self._test_basic_cases(
                lambda weight, bias, maximize, foreach: RMSprop(
                    self._build_params_dict(weight, bias, lr=1e-3),
                    lr=1e-2,
                    centered=True,
                    maximize=maximize,
                    foreach=foreach,
                ),
                constructor_accepts_maximize=True,
                constructor_accepts_foreach=True,
            )
            self._test_basic_cases(
                lambda weight, bias, maximize, foreach: RMSprop(
                    self._build_params_dict(weight, bias, lr=1e-3),
                    lr=1e-2,
                    centered=True,
                    momentum=0.1,
                    maximize=maximize,
                    foreach=foreach,
                ),
                constructor_accepts_maximize=True,
                constructor_accepts_foreach=True,
            )
            self._test_basic_cases(
                lambda weight, bias, maximize, foreach: RMSprop(
                    self._build_params_dict(weight, bias, lr=1e-3),
                    lr=1e-2,
                    momentum=0.1,
                    maximize=maximize,
                    foreach=foreach,
                ),
                constructor_accepts_maximize=True,
                constructor_accepts_foreach=True,
            )
            self._test_basic_cases(
                lambda weight, bias, maximize, foreach: RMSprop(
                    self._build_params_dict(weight, bias, lr=1e-3),
                    lr=1e-2,
                    momentum=0.1,
                    weight_decay=1,
                    maximize=maximize,
                    foreach=foreach,
                ),
                constructor_accepts_maximize=True,
                constructor_accepts_foreach=True,
            )
            self._test_complex_2d(lambda param: RMSprop(param, foreach=foreach))
            self._test_complex_2d(
                lambda param: RMSprop(param, centered=True, foreach=foreach)
            )
            self._test_complex_2d(
                lambda param: RMSprop(param, momentum=0.1, foreach=foreach)
            )
            self._test_complex_2d(
                lambda param: RMSprop(param, maximize=True, foreach=foreach)
            )
            self._test_complex_optimizer(
                lambda param: RMSprop([param], foreach=foreach)
            )
            self._test_complex_optimizer(
                lambda param: RMSprop([param], centered=True, foreach=foreach)
            )
            self._test_complex_optimizer(
                lambda param: RMSprop([param], momentum=0.1, foreach=foreach)
            )
            self._test_complex_optimizer(
                lambda param: RMSprop([param], maximize=True, foreach=foreach)
            )
            with self.assertRaisesRegex(ValueError, "Invalid momentum value: -1.0"):
                RMSprop(None, lr=1e-2, momentum=-1.0, foreach=foreach)

    def test_asgd(self):
        for foreach in (False, True):
            self._test_basic_cases(
                lambda weight, bias, maximize, foreach: ASGD(
                    [weight, bias], lr=1e-3, t0=100, maximize=maximize, foreach=foreach
                ),
                constructor_accepts_maximize=True,
                constructor_accepts_foreach=True,
            )
            self._test_basic_cases(
                lambda weight, bias, maximize, foreach: ASGD(
                    self._build_params_dict(weight, bias, lr=1e-2),
                    lr=1e-3,
                    t0=100,
                    maximize=maximize,
                    foreach=foreach,
                ),
                constructor_accepts_maximize=True,
                constructor_accepts_foreach=True,
            )
            self._test_basic_cases(
                lambda weight, bias, maximize, foreach: ASGD(
                    self._build_params_dict(weight, bias, lr=1e-2),
                    lr=1e-3,
                    weight_decay=1,
                    maximize=maximize,
                    foreach=foreach,
                ),
                constructor_accepts_maximize=True,
                constructor_accepts_foreach=True,
            )
            # Ref: https://github.com/pytorch/pytorch/issues/84560
            # self._test_complex_2d(optimizer)
            self._test_complex_optimizer(
                lambda params: ASGD([params], foreach=foreach)
            )
            self._test_complex_optimizer(
                lambda params: ASGD([params], maximize=True, foreach=foreach)
            )
            self._test_complex_optimizer(
                lambda params: ASGD(
                    [params], maximize=True, weight_decay=0.9, foreach=foreach
                )
            )
            self._test_complex_optimizer(
                lambda params: ASGD(
                    [params], maximize=False, weight_decay=0.9, foreach=foreach
                )
            )
            with self.assertRaisesRegex(ValueError, "Invalid weight_decay value: -0.5"):
                ASGD(None, lr=1e-2, weight_decay=-0.5, foreach=foreach)

    @skipIfRocm
    @skipIfTorchDynamo()
    def test_rprop(self):
        is_cuda_sm86 = torch.cuda.is_available() and torch.cuda.get_device_capability(
            0
        ) == (8, 6)
        for foreach in (False, True):
            self._test_basic_cases(
                lambda weight, bias, maximize, foreach: Rprop(
                    [weight, bias], lr=2e-4, maximize=maximize, foreach=foreach
                ),
                constructor_accepts_maximize=True,
                constructor_accepts_foreach=True,
            )
            self._test_basic_cases(
                lambda weight, bias, maximize, foreach: Rprop(
                    self._build_params_dict(weight, bias, lr=1e-2),
                    lr=2e-4,
                    maximize=maximize,
                    foreach=foreach,
                ),
                constructor_accepts_maximize=True,
                constructor_accepts_foreach=True,
                atol=4e-5 if is_cuda_sm86 else None,
                rtol=3e-5 if is_cuda_sm86 else None,
            )
            self._test_complex_2d(lambda param: Rprop(param, foreach=foreach))
            self._test_complex_optimizer(
                lambda param: Rprop([param], lr=0.001, foreach=foreach)
            )
            self._test_complex_optimizer(
                lambda param: Rprop(
                    [param], lr=0.001, maximize=True, foreach=foreach
                )
            )
            with self.assertRaisesRegex(ValueError, "Invalid eta values: 1.0, 0.5"):
                Rprop(None, lr=1e-2, etas=(1.0, 0.5), foreach=foreach)

    def test_lbfgs(self):
        self._test_basic_cases(
            lambda weight, bias: LBFGS([weight, bias]), ignore_multidevice=True
        )
        self._test_basic_cases(
            lambda weight, bias: LBFGS(
                [weight, bias], line_search_fn="strong_wolfe"
            ),
            ignore_multidevice=True,
        )

    def test_lbfgs_returns_consistent_type(self):
        params = [torch.randn(10, 5), torch.randn(10)]
        opt1 = LBFGS(params, 0.01, tolerance_grad=math.inf)
        opt2 = LBFGS(params, 0.01, tolerance_grad=-math.inf)

        def closure():
            return torch.tensor([10])

        res1 = opt1.step(closure)
        res2 = opt2.step(closure)
        self.assertEqual(type(res1), type(res2))

    def test_invalid_param_type(self):
        self.assertRaisesRegex(
            TypeError,
            'params argument given to the optimizer should be an iterable of Tensors or dicts',
            lambda: LBFGS(Parameter(torch.randn(5, 5)))
        )

    def test_duplicate_params_in_one_param_group(self):
        param = Parameter(torch.randn(1))
        with self.assertWarnsOnceRegex(UserWarning, '.*a parameter group with duplicate parameters.*'):
            Adamax([param, param], lr=0.01)

    def test_duplicate_params_across_param_groups(self):
        param = Parameter(torch.randn(1))
        self.assertRaisesRegex(
            ValueError,
            'some parameters appear in more than one parameter group',
            lambda: Adadelta([{'params': param}, {'params': param}])
        )

    def test_step_is_noop_when_params_have_no_grad(self):
        params = [torch.randn(2, 3, requires_grad=False) for _ in range(2)]
        old_params = [p.clone().detach() for p in params]

        def closure():
            return torch.tensor([1])

        optimizer_list = [
            Adadelta,
            AdamW,
            Adam,
            RAdam,
            NAdam,
            Adagrad,
            Adamax,
            RMSprop,
            SGD,
            SparseAdam,
            ASGD,
            LBFGS
        ]
        for optim_ctr in optimizer_list:
            opt = optim_ctr(params, lr=0.1)
            opt.step(closure)
        self.assertEqual(old_params, params)


    def test_step_is_noop_for_empty_grads(self):
        optimizers = [
            Adadelta,
            AdamW,
            Adam,
            RAdam,
            NAdam,
            Adagrad,
            Adamax,
            RMSprop,
            SGD,
            SparseAdam,
            ASGD,
            LBFGS
        ]
        param = torch.randn(5, 1, requires_grad=True)
        old_param = param.clone().detach()

        def closure():
            return torch.tensor([1])

        for optimizer in optimizers:
            opt = optimizer([param], lr=1e-5)
            param.grad = torch.zeros_like(param)
            if optimizer is SparseAdam:
                # Intentionally construct a multidimensional empty v for the sparse grad
                # Single dim v passes the test while multidim correctly repros the issue
                # https://github.com/pytorch/pytorch/issues/82486
                i = torch.empty(1, 0)
                v = torch.empty(0, 1)
                param.grad = torch.sparse_coo_tensor(i, v, (5, 1))
            opt.step(closure)
            self.assertEqual(old_param, param)


    def test_fused_optimizer_does_not_step_if_foundinf(self):
        if not torch.cuda.is_available():
            self.skipTest("CUDA is required.")

        from torch.optim import adam, adamw

        num_tensors = 5
        for functional_optim, amsgrad, no_grad_scale in itertools.product((adam.adam, adamw.adamw), (False, True), (False, True)):
            params, grads, exp_avgs, exp_avg_sqs = (
                [torch.ones((1,), device="cuda") for _ in range(num_tensors)] for _ in range(4))
            prev_params = [t.clone().detach() for t in params]
            max_exp_avg_sqs = [torch.ones((1,), device="cuda") for _ in range(num_tensors)] if amsgrad else []
            state_steps = [torch.ones((), dtype=torch.float32, device="cuda") for _ in range(num_tensors)]
            grad_scale = None if no_grad_scale else torch.ones((1,), dtype=torch.float32, device="cuda")
            found_inf = torch.ones((), dtype=torch.float32, device="cuda")

            functional_optim(
                params,
                grads,
                exp_avgs,
                exp_avg_sqs,
                max_exp_avg_sqs,
                state_steps,
                foreach=False,
                capturable=False,
                fused=True,
                amsgrad=amsgrad,
                beta1=0.9,
                beta2=0.99,
                lr=1e-2,
                weight_decay=0.0,
                eps=1e-8,
                maximize=False,
                grad_scale=grad_scale,
                found_inf=found_inf,
            )

            self.assertEqual(
                state_steps,
                [
                    torch.ones((), dtype=torch.float32, device="cuda")
                    for _ in range(num_tensors)
                ],
            )
            self.assertEqual(params, prev_params)


    @unittest.skipIf(not torch.cuda.is_available(), "CUDA is required.")
    def test_fused_optimizer_load_state_dict(self):
        # NOTE: This SIMULATES a fused/capturable optimizer with state moved to CPU, issue 103256
        # How do we get there? Users typically create CUDA models on fused optimizers and then
        # store checkpoints on CPU as CUDA memory is limited with torch.load(...map_location="cpu").
        # Since this is a unit test, it is more expedient to simulate what the state_dict
        # would look like, which is basically CPU tensors with fused/capturable flag = True.
        for optimC, kwarg in itertools.product((Adam, optim.AdamW), ("fused", "capturable")):
            input = torch.tensor([0.1, 0.2], dtype=torch.float32, device="cpu")
            optimizer = optimC([input])
            optimizer.zero_grad()
            input.grad = torch.rand_like(input)
            optimizer.step()
            optim_state_dict_cpu = deepcopy(optimizer.state_dict())
            optim_state_dict_cpu["param_groups"][0][kwarg] = True

            # load
            input_cuda = input.clone().detach().to(device="cuda")
            defaults = {kwarg: True}
            optimizer_cuda = optimC([input_cuda], **defaults)
            optimizer_cuda.load_state_dict(optim_state_dict_cpu)
            optimizer_cuda.zero_grad()
            input_cuda.grad = torch.rand_like(input_cuda)
            optimizer_cuda.step()


    @skipIfTorchDynamo()
    def test_post_hook(self):
        def post_hook(opt: Optimizer, args: Tuple[Any], kwargs: Dict[Any, Any]):
            nonlocal data
            data += 2

        params = [torch.Tensor([1, 1])]
        opt = SGD(params, lr=0.001)
        data = 2
        hook_handle = opt.register_step_post_hook(post_hook)

        opt.step()
        opt.step()
        # check if pre hooks were registered
        self.assertEqual(data, 6)

        # remove handles, take step and verify that hook is no longer registered
        hook_handle.remove()

        opt.step()
        self.assertEqual(data, 6)

    @skipIfTorchDynamo()
    def test_pre_hook(self):
        def pre_hook(opt: Optimizer, args: Tuple[Any], kwargs: Dict[Any, Any]):
            nonlocal data
            data += 2

        params = [torch.Tensor([1, 1])]
        opt = SGD(params, lr=0.001)
        data = 5
        hook_handle = opt.register_step_pre_hook(pre_hook)

        opt.step()
        opt.step()
        # check if pre hooks were registered
        self.assertEqual(data, 9)

        # remove handles, take step and verify that hook is no longer registered
        hook_handle.remove()

        opt.step()
        self.assertEqual(data, 9)

    @skipIfTorchDynamo()
    def test_pre_and_post_hook(self):
        def global_pre_hook(opt: Optimizer, args: Tuple[Any], kwargs: Dict[Any, Any]):
            nonlocal data
            data.append(0)

        def global_post_hook(opt: Optimizer, args: Tuple[Any], kwargs: Dict[Any, Any]):
            nonlocal data
            data.append(5)

        def local_pre_hook(opt: Optimizer, args: Tuple[Any], kwargs: Dict[Any, Any]):
            nonlocal data
            data.append(1)

        def local_post_hook(opt: Optimizer, args: Tuple[Any], kwargs: Dict[Any, Any]):
            nonlocal data
            data.append(2)

        params = [torch.Tensor([1, 1])]
        opt1 = SGD(params, lr=0.001)
        opt2 = Adam(params, lr=0.01)
        data = []

        # register global hooks to both optimizers
        global_pre_handle = register_optimizer_step_pre_hook(global_pre_hook)
        global_post_handle = register_optimizer_step_post_hook(global_post_hook)

        # register local hooks
        first_pre_handle = opt1.register_step_pre_hook(local_pre_hook)
        first_post_handle = opt1.register_step_post_hook(local_post_hook)
        second_pre_handle = opt2.register_step_pre_hook(local_pre_hook)
        second_post_handle = opt2.register_step_post_hook(local_post_hook)

        opt1.step()
        self.assertListEqual(data, [0, 1, 2, 5])
        opt2.step()
        self.assertListEqual(data, [0, 1, 2, 5, 0, 1, 2, 5])
        opt1.step()
        self.assertListEqual(data, [0, 1, 2, 5, 0, 1, 2, 5, 0, 1, 2, 5])

        # remove all hooks
        global_pre_handle.remove()
        global_post_handle.remove()
        first_pre_handle.remove()
        first_post_handle.remove()
        second_pre_handle.remove()
        second_post_handle.remove()

        opt1.step()
        opt2.step()
        self.assertListEqual(data, [0, 1, 2, 5, 0, 1, 2, 5, 0, 1, 2, 5])

    def test_fused_optimizer_raises(self):
        if not torch.cuda.is_available():
            self.skipTest("Requires CUDA devices")
        for optimizer_ctor in (Adam, AdamW):
            with self.assertRaisesRegex(RuntimeError, "`fused` and `foreach` cannot be `True` together."):
                optimizer_ctor([torch.empty((), device="cuda")], foreach=True, fused=True)
            with self.assertRaisesRegex(RuntimeError, "`fused` does not support `differentiable`"):
                optimizer_ctor([torch.empty((), device="cuda")], differentiable=True, fused=True)

    @staticmethod
    def _state_dict_pre_hook(optimizer: Optimizer) -> None:
        optimizer.state["test"] = 1

    @staticmethod
    def _state_dict_post_hook(optimizer: Optimizer, state_dict: Dict[str, Any]) -> Dict[str, Any]:
        if "test" in state_dict["state"]:
            state_dict["state"].pop("test")
            state_dict["ran_state_dict_pre_hook"] = True
        else:
            state_dict["ran_state_dict_pre_hook"] = False
        return state_dict

    @staticmethod
    def _load_state_dict_pre_hook1(optimizer: Optimizer, state_dict: Dict[str, Any]) -> None:
        state_dict["param_groups"][0]["lr"] = 0.002

    @staticmethod
    def _load_state_dict_pre_hook2(optimizer: Optimizer, state_dict: Dict[str, Any]) -> Dict[str, Any]:
        # The typical use case for returning a state dict is to drastically modify the state dict.
        # I will simulate by simply making a deep copy and ensuring that my_state_dict still gets used
        my_state_dict = deepcopy(state_dict)
        my_state_dict["param_groups"][0]["lr"] = 0.003
        return my_state_dict

    @staticmethod
    def _load_state_dict_post_hook(optimizer: Optimizer) -> None:
        optimizer.state["ran_load_state_dict_pre_hook2"] = optimizer.param_groups[0]["lr"] == 0.003
        optimizer.state["ran_load_state_dict_post_hook"] = True

    def test_state_dict_pre_hook(self):
        param = torch.rand(2, 3, requires_grad=True)
        param.grad = torch.rand(2, 3, requires_grad=True)
        opt = SGD([param], lr=0.001)
        opt.register_state_dict_pre_hook(self._state_dict_pre_hook)
        state_dict = opt.state_dict()
        self.assertEqual(state_dict["state"]["test"], 1)

    def test_state_dict_post_hook(self):
        param = torch.rand(2, 3, requires_grad=True)
        param.grad = torch.rand(2, 3, requires_grad=True)
        opt = SGD([param], lr=0.001)
        opt.register_state_dict_post_hook(self._state_dict_post_hook)
        state_dict = opt.state_dict()
        self.assertEqual(state_dict["ran_state_dict_pre_hook"], False)

    def test_state_dict_pre_post_hook(self):
        param = torch.rand(2, 3, requires_grad=True)
        param.grad = torch.rand(2, 3, requires_grad=True)
        opt = SGD([param], lr=0.001)
        opt.register_state_dict_pre_hook(self._state_dict_pre_hook)
        opt.register_state_dict_post_hook(self._state_dict_post_hook)
        state_dict = opt.state_dict()
        self.assertFalse("test" in state_dict["state"])
        self.assertEqual(state_dict["ran_state_dict_pre_hook"], True)

    def test_load_state_dict_pre_hook_and_prepend(self):
        param = torch.rand(2, 3, requires_grad=True)
        param.grad = torch.rand(2, 3, requires_grad=True)
        opt = SGD([param], lr=0.001)
        state_dict = opt.state_dict()

        # usually one would have a new opt instance here, but it's all the same here
        opt.register_load_state_dict_pre_hook(self._load_state_dict_pre_hook1)
        opt.load_state_dict(state_dict)
        self.assertEqual(opt.param_groups[0]["lr"], 0.002)

        opt.register_load_state_dict_pre_hook(self._load_state_dict_pre_hook2, prepend=True)
        opt.load_state_dict(state_dict)
        # If prepend were False would be 0.003 but since prepend is True, the other hook overrides
        self.assertEqual(opt.param_groups[0]["lr"], 0.002)

    def test_load_state_dict_post_hook(self):
        param = torch.rand(2, 3, requires_grad=True)
        param.grad = torch.rand(2, 3, requires_grad=True)
        opt = SGD([param], lr=0.001)

        opt.register_load_state_dict_post_hook(self._load_state_dict_post_hook)
        opt.load_state_dict(opt.state_dict())
        self.assertFalse(opt.state["ran_load_state_dict_pre_hook2"])
        self.assertTrue(opt.state["ran_load_state_dict_post_hook"])

    def test_load_state_dict_pre_post_hook(self):
        param = torch.rand(2, 3, requires_grad=True)
        param.grad = torch.rand(2, 3, requires_grad=True)
        opt = SGD([param], lr=0.001)

        opt.register_load_state_dict_pre_hook(self._load_state_dict_pre_hook2)
        opt.register_load_state_dict_post_hook(self._load_state_dict_post_hook)
        opt.load_state_dict(opt.state_dict())
        self.assertTrue(opt.state["ran_load_state_dict_pre_hook2"])
        self.assertTrue(opt.state["ran_load_state_dict_post_hook"])


def _diff_fn(p, grad, opt_differentiable_state, opt_class, kwargs, *ignored):
    # Ignored is the list of values in `opt_differentiable_state`, we do this
    # for `gradcheck` to correctly track the state tensors as function inputs
    # because otherwise it can't unpack the values in the `opt_differentiable_state`
    # dict
    p = p.clone()
    p.grad = grad
    opt_differentiable_state = {
        k: v.clone() if isinstance(v, torch.Tensor) else v
        for k, v in opt_differentiable_state.items()
    }
    opt = opt_class([p], **kwargs)
    opt.state[p].update(opt_differentiable_state)
    opt.step()
    return (p,) + tuple(
        v
        for v in opt.state[p].values()
        if isinstance(v, torch.Tensor) and v.requires_grad
    )


@skipIfTorchDynamo("Differentiable optimizers not supported")
class TestDifferentiableOptimizer(TestCase):

    def test_sgd(self):
        p = torch.rand(10, requires_grad=True, dtype=torch.float64)
        grad = torch.rand(10, requires_grad=True, dtype=torch.float64)
        mbuff = torch.rand(10, requires_grad=True, dtype=torch.float64)
        state = {"momentum_buffer": mbuff}
        gradcheck(
            _diff_fn,
            (
                p,
                grad,
                state,
                SGD,
                {"lr": 0.9, "differentiable": True},
                *state.values(),
            ),
        )


    def test_adam(self):
        state = {}
        p = torch.rand(10, requires_grad=True, dtype=torch.float64)
        grad = torch.rand(10, requires_grad=True, dtype=torch.float64)
        # `step` is not a continuous variable (even though we define it as a float)
        # and so it shouldn't require gradients.
        state["step"] = torch.tensor(10.0, requires_grad=False, dtype=torch.float64)
        state["exp_avg"] = torch.rand(10, requires_grad=True, dtype=torch.float64)
        state["exp_avg_sq"] = torch.rand(10, requires_grad=True, dtype=torch.float64)
        state["max_exp_avg_sq"] = torch.rand(
            10, requires_grad=True, dtype=torch.float64
        )

        gradcheck(
            _diff_fn,
            (
                p,
                grad,
                state,
                Adam,
                {"lr": 0.9, "differentiable": True, "amsgrad": True},
                *state.values(),
            ),
        )


    def test_rmsprop(self):
        state = {}
        p = torch.rand(10, requires_grad=True, dtype=torch.float64)
        grad = torch.rand(10, requires_grad=True, dtype=torch.float64)
        state["step"] = 0
        state["square_avg"] = torch.rand(10, requires_grad=True, dtype=torch.float64)
        state["momentum_buffer"] = torch.rand(
            10, requires_grad=True, dtype=torch.float64
        )
        # This can cause issues with large values and nan due to sqrt ops
        state["grad_avg"] = 1e-2 * torch.rand(
            10, requires_grad=True, dtype=torch.float64
        )
        gradcheck(
            _diff_fn,
            (
                p,
                grad,
                state,
                RMSprop,
                {
                    "lr": 0.9,
                    "maximize": True,
                    "momentum": 0.9,
                    "differentiable": True,
                    "centered": True,
                    "weight_decay": 0.1,
                },
                *state.values(),
            ),
        )


    def test_adadelta(self):
        state = {}
        p = torch.rand(10, requires_grad=True, dtype=torch.float64)
        grad = torch.rand(10, requires_grad=True, dtype=torch.float64)
        # `step` is not a continuous variable (even though we define it as a float)
        # and so it shouldn't require gradients.
        state["step"] = torch.tensor(10.0, requires_grad=False, dtype=torch.float64)
        state["square_avg"] = torch.rand(10, requires_grad=True, dtype=torch.float64)
        state["acc_delta"] = torch.rand(10, requires_grad=True, dtype=torch.float64)
        gradcheck(
            _diff_fn,
            (
                p,
                grad,
                state,
                Adadelta,
                {"lr": 0.9, "weight_decay": 0.1, "differentiable": True},
                *state.values(),
            ),
        )


    def test_adagrad(self):
        state = {}
        p = torch.rand(10, requires_grad=True, dtype=torch.float64)
        grad = torch.rand(10, requires_grad=True, dtype=torch.float64)
        # `step` is not a continuous variable (even though we define it as a float)
        # and so it shouldn't require gradients.
        state["step"] = torch.tensor(10.0, requires_grad=False, dtype=torch.float64)
        state["sum"] = torch.rand(10, requires_grad=True, dtype=torch.float64)
        gradcheck(
            _diff_fn,
            (
                p,
                grad,
                state,
                Adagrad,
                {"lr": 0.9, "weight_decay": 0.1, "differentiable": True},
                *state.values(),
            ),
        )


    def test_adamax(self):
        state = {}
        p = torch.rand(10, requires_grad=True, dtype=torch.float64)
        grad = torch.rand(10, requires_grad=True, dtype=torch.float64)
        # `step` is not a continuous variable (even though we define it as a float)
        # and so it shouldn't require gradients.
        state["step"] = torch.tensor(10.0, requires_grad=False, dtype=torch.float64)
        state["exp_avg"] = torch.rand(10, requires_grad=True, dtype=torch.float64)
        state["exp_inf"] = torch.rand(10, requires_grad=True, dtype=torch.float64)
        gradcheck(
            _diff_fn,
            (
                p,
                grad,
                state,
                Adamax,
                {"lr": 0.9, "weight_decay": 0.1, "differentiable": True},
                *state.values(),
            ),
        )


    @skipIfTorchDynamo("The inplace mu update fails with dynamo, "
                       "since this is only happening when differentiable is enabled, skipping for now")
    def test_asgd(self):
        state = {}
        p = torch.rand(10, requires_grad=True, dtype=torch.float64)
        grad = torch.rand(10, requires_grad=True, dtype=torch.float64)
        # `step` `eta` & `mu` are not continuous variables (even though we define them as floats)
        # and so they shouldn't require gradients.
        state["step"] = torch.tensor(10.0, requires_grad=False, dtype=torch.float64)
        state["eta"] = torch.tensor(0.9, requires_grad=False, dtype=torch.float64)
        state["mu"] = torch.tensor(1.0, requires_grad=False, dtype=torch.float64)
        state["ax"] = torch.rand(10, requires_grad=True, dtype=torch.float64)

        gradcheck(
            _diff_fn,
            (
                p,
                grad,
                state,
                ASGD,
                {"lr": 0.9, "differentiable": True},
                *state.values(),
            ),
        )

    def test_rprop(self):
        state = {}
        p = torch.rand(10, requires_grad=True, dtype=torch.float64)
        grad = torch.rand(10, requires_grad=True, dtype=torch.float64)
        # `step` is not a continuous variable (even though we define it as a float)
        # and so it shouldn't require gradients.
        state["step"] = torch.tensor(10.0, requires_grad=False, dtype=torch.float64)
        state["prev"] = torch.rand(10, requires_grad=True, dtype=torch.float64)
        state["step_size"] = torch.rand(10, requires_grad=True, dtype=torch.float64)

        gradcheck(
            _diff_fn,
            (
                p,
                grad,
                state,
                Rprop,
                {"lr": 0.9, "differentiable": True},
                *state.values(),
            ),
        )

    def test_adamw(self):
        state = {}
        p = torch.rand(10, requires_grad=True, dtype=torch.float64)
        grad = torch.rand(10, requires_grad=True, dtype=torch.float64)
        # `step` is not a continuous variable (even though we define it as a float)
        # and so it shouldn't require gradients.
        state["step"] = torch.tensor(10.0, requires_grad=False, dtype=torch.float64)
        state["exp_avg"] = torch.rand(10, requires_grad=True, dtype=torch.float64)
        state["exp_avg_sq"] = torch.rand(10, requires_grad=True, dtype=torch.float64)
        state["max_exp_avg_sq"] = torch.rand(
            10, requires_grad=True, dtype=torch.float64
        )

        gradcheck(
            _diff_fn,
            (
                p,
                grad,
                state,
                AdamW,
                {"lr": 0.9, "differentiable": True, "amsgrad": True},
                *state.values(),
            ),
        )

    def test_nadam(self):
        state = {}
        p = torch.rand(10, requires_grad=True, dtype=torch.float64)
        grad = torch.rand(10, requires_grad=True, dtype=torch.float64)
        # `step` is not a continuous variable (even though we define it as a float)
        # and so it shouldn't require gradients.
        state["step"] = torch.tensor(10.0, requires_grad=False, dtype=torch.float64)
        state["exp_avg"] = torch.rand(10, requires_grad=True, dtype=torch.float64)
        state["exp_avg_sq"] = torch.rand(10, requires_grad=True, dtype=torch.float64)
        state["mu_product"] = torch.tensor(1.0, requires_grad=True, dtype=torch.float64)

        gradcheck(
            _diff_fn,
            (
                p,
                grad,
                state,
                NAdam,
                {"lr": 0.9, "differentiable": True},
                *state.values(),
            ),
        )

        gradcheck(
            _diff_fn,
            (
                p,
                grad,
                state,
                torch.optim.NAdam,
                {"lr": 0.9, "decoupled_weight_decay": True, "differentiable": True},
                *state.values(),
            ),
        )

    def test_radam(self):
        state = {}
        p = torch.rand(10, requires_grad=True, dtype=torch.float64)
        grad = torch.rand(10, requires_grad=True, dtype=torch.float64)
        # `step` is not a continuous variable (even though we define it as a float)
        # and so it shouldn't require gradients.
        state["step"] = torch.tensor(10.0, requires_grad=False, dtype=torch.float64)
        state["exp_avg"] = torch.rand(10, requires_grad=True, dtype=torch.float64)
        state["exp_avg_sq"] = torch.rand(10, requires_grad=True, dtype=torch.float64)

        gradcheck(
            _diff_fn,
            (
                p,
                grad,
                state,
                RAdam,
                {"lr": 0.9, "differentiable": True},
                *state.values(),
            ),
        )
        gradcheck(
            _diff_fn,
            (
                p,
                grad,
                state,
                torch.optim.RAdam,
                {"lr": 0.9, "weight_decay": 0.1, "decoupled_weight_decay": True, "differentiable": True},
                *state.values(),
            ),
        )

    @unittest.skipIf(not TEST_CUDA, "test requires CUDA")
    def test_defaults_changed_to_foreach(self):
        from torch.optim import (adam, adamw, nadam, sgd, radam, rmsprop, rprop,
                                 asgd, adamax, adadelta, adagrad)
        multi_optims = ((Adam, adam, "_multi_tensor_adam"),
                        (AdamW, adamw, "_multi_tensor_adamw"),
                        (NAdam, nadam, "_multi_tensor_nadam"),
                        (SGD, sgd, "_multi_tensor_sgd"),
                        (RAdam, radam, "_multi_tensor_radam"),
                        (RMSprop, rmsprop, "_multi_tensor_rmsprop"),
                        (Rprop, rprop, "_multi_tensor_rprop"),
                        (ASGD, asgd, "_multi_tensor_asgd"),
                        (Adamax, adamax, "_multi_tensor_adamax"),
                        (Adadelta, adadelta, "_multi_tensor_adadelta"),
                        (Adagrad, adagrad, "_multi_tensor_adagrad"),)

        model = torch.nn.Linear(5, 5)
        model.to(dtype=torch.float64, device="cuda")
        input = torch.rand(2, 5, dtype=torch.float64, device="cuda")

        for opt, mod, func in multi_optims:
            defaults = {}
            if opt == SGD:
                defaults["lr"] = 1e-2
            optimizer = opt(model.parameters(), **defaults)
            optimizer.zero_grad()
            output = model(input)
            loss = output.sum()
            loss.backward()
            with patch.object(mod, func) as mocked_foreach_impl:
                optimizer.step()
                self.assertTrue(mocked_foreach_impl.called)


if __name__ == "__main__":
    print("These tests should be run through test/test_optim.py instead")<|MERGE_RESOLUTION|>--- conflicted
+++ resolved
@@ -912,12 +912,8 @@
     def test_sgd_sparse(self):
         for foreach in (False, True):
             self._test_rosenbrock_sparse(
-<<<<<<< HEAD
-                lambda params: SGD(params, lr=4.8e-3, foreach=foreach)
-=======
-                lambda params: optim.SGD(params, lr=4.8e-3, foreach=foreach),
+                lambda params: SGD(params, lr=4.8e-3, foreach=foreach),
                 multi_tensor=foreach,
->>>>>>> de7c85b2
             )
             self._test_rosenbrock_sparse(
                 lambda params: SGD(params, lr=0.0048, foreach=foreach),
@@ -1160,59 +1156,44 @@
     @property
     def _multi_tensor_optimizer_configs(self):
         return [
-<<<<<<< HEAD
-            (Adam, dict(weight_decay=1.0, amsgrad=True, fused=False)),
-            (Adam, dict(weight_decay=1.0, amsgrad=False, fused=False)),
-            (Adam, dict(weight_decay=0.0, amsgrad=True, fused=False)),
-            (Adam, dict(weight_decay=0.0, amsgrad=False, fused=False)),
-            (AdamW, dict(weight_decay=1.0, amsgrad=True)),
+            (Adam, dict(weight_decay=1.0, amsgrad=False)),
+            (Adam, dict(weight_decay=0.0, amsgrad=True)),
+            (Adam, dict(weight_decay=0.0, amsgrad=False, maximize=True)),
+            (Adam, dict(weight_decay=1.0, amsgrad=True, maximize=True)),
+            (Adam, dict(weight_decay=0.0, amsgrad=False, capturable=True, maximize=True)),
+            (Adam, dict(weight_decay=1.0, amsgrad=True, capturable=True, maximize=True)),
+            (
+                Adam,
+                dict(lr=torch.tensor(.001), weight_decay=1.0, amsgrad=True,
+                     capturable=True, maximize=True)
+            ),
             (AdamW, dict(weight_decay=1.0, amsgrad=False)),
             (AdamW, dict(weight_decay=0.0, amsgrad=True)),
-            (AdamW, dict(weight_decay=0.0, amsgrad=False)),
+            (AdamW, dict(weight_decay=1.0, amsgrad=True, maximize=True)),
+            (AdamW, dict(weight_decay=0.0, amsgrad=False, maximize=True)),
+            (AdamW, dict(weight_decay=1.0, amsgrad=True, capturable=True, maximize=True)),
+            (AdamW, dict(weight_decay=0.0, amsgrad=False, capturable=True, maximize=True)),
+            (
+                AdamW,
+                dict(lr=torch.tensor(.001), weight_decay=0.0, amsgrad=False,
+                     capturable=True, maximize=True)
+            ),
             (NAdam, dict(weight_decay=0.0, momentum_decay=6e-3)),
             (NAdam, dict(weight_decay=1.0, momentum_decay=6e-3)),
             (NAdam, dict(weight_decay=0.0, momentum_decay=4e-3)),
             (NAdam, dict(weight_decay=0.01, momentum_decay=4e-3)),
-=======
-            (optim.Adam, dict(weight_decay=1.0, amsgrad=False)),
-            (optim.Adam, dict(weight_decay=0.0, amsgrad=True)),
-            (optim.Adam, dict(weight_decay=0.0, amsgrad=False, maximize=True)),
-            (optim.Adam, dict(weight_decay=1.0, amsgrad=True, maximize=True)),
-            (optim.Adam, dict(weight_decay=0.0, amsgrad=False, capturable=True, maximize=True)),
-            (optim.Adam, dict(weight_decay=1.0, amsgrad=True, capturable=True, maximize=True)),
+            (NAdam, dict(weight_decay=0.0, momentum_decay=6e-3, capturable=True)),
+            (NAdam, dict(weight_decay=0.01, momentum_decay=4e-3, capturable=True)),
+            (NAdam, dict(weight_decay=0.0, momentum_decay=4e-3, decoupled_weight_decay=True)),
             (
-                optim.Adam,
-                dict(lr=torch.tensor(.001), weight_decay=1.0, amsgrad=True,
-                     capturable=True, maximize=True)
-            ),
-            (optim.AdamW, dict(weight_decay=1.0, amsgrad=False)),
-            (optim.AdamW, dict(weight_decay=0.0, amsgrad=True)),
-            (optim.AdamW, dict(weight_decay=1.0, amsgrad=True, maximize=True)),
-            (optim.AdamW, dict(weight_decay=0.0, amsgrad=False, maximize=True)),
-            (optim.AdamW, dict(weight_decay=1.0, amsgrad=True, capturable=True, maximize=True)),
-            (optim.AdamW, dict(weight_decay=0.0, amsgrad=False, capturable=True, maximize=True)),
+                NAdam,
+                dict(weight_decay=0.01, momentum_decay=4e-3, decoupled_weight_decay=True),
+            ),
             (
-                optim.AdamW,
-                dict(lr=torch.tensor(.001), weight_decay=0.0, amsgrad=False,
-                     capturable=True, maximize=True)
-            ),
-            (optim.NAdam, dict(weight_decay=0.0, momentum_decay=6e-3)),
-            (optim.NAdam, dict(weight_decay=1.0, momentum_decay=6e-3)),
-            (optim.NAdam, dict(weight_decay=0.0, momentum_decay=4e-3)),
-            (optim.NAdam, dict(weight_decay=0.01, momentum_decay=4e-3)),
-            (optim.NAdam, dict(weight_decay=0.0, momentum_decay=6e-3, capturable=True)),
-            (optim.NAdam, dict(weight_decay=0.01, momentum_decay=4e-3, capturable=True)),
-            (optim.NAdam, dict(weight_decay=0.0, momentum_decay=4e-3, decoupled_weight_decay=True)),
-            (
-                optim.NAdam,
-                dict(weight_decay=0.01, momentum_decay=4e-3, decoupled_weight_decay=True),
-            ),
-            (
-                optim.NAdam,
+                NAdam,
                 dict(weight_decay=0.01, momentum_decay=4e-3,
                      decoupled_weight_decay=True, capturable=True),
             ),
->>>>>>> de7c85b2
             (
                 SGD,
                 dict(lr=0.2, momentum=1, dampening=0, weight_decay=1, nesterov=True),
@@ -1221,66 +1202,46 @@
                 SGD,
                 dict(lr=0.2, momentum=1, dampening=0.5, weight_decay=1, nesterov=False),
             ),
-<<<<<<< HEAD
+            (
+                SGD,
+                dict(lr=0.2, momentum=1, dampening=0, weight_decay=1, nesterov=True, maximize=True),
+            ),
+            (
+                SGD,
+                dict(lr=0.2, momentum=1, dampening=0.5, weight_decay=1, nesterov=False, maximize=True),
+            ),
             (RAdam, dict(weight_decay=0, eps=1e-6)),
             (RAdam, dict(weight_decay=0)),
             (RAdam, dict(weight_decay=1, eps=1e-6)),
             (RAdam, dict(weight_decay=1)),
+            (RAdam, dict(weight_decay=0, decoupled_weight_decay=True)),
+            (RAdam, dict(weight_decay=1, decoupled_weight_decay=True)),
             (RMSprop, dict(weight_decay=1, momentum=1, centered=True)),
             (RMSprop, dict(weight_decay=1, momentum=0, centered=True)),
             (RMSprop, dict(weight_decay=1, momentum=1, centered=False)),
             (RMSprop, dict(weight_decay=0, momentum=1, centered=False)),
             (Rprop, dict(lr=1e-2, etas=(0.5, 1.2), step_sizes=(1e-6, 50))),
+            (Rprop, dict(lr=1e-2, etas=(0.5, 1.2), step_sizes=(1e-6, 50), maximize=True)),
             (ASGD, dict(weight_decay=0)),
             (ASGD, dict(weight_decay=1)),
+            (ASGD, dict(weight_decay=0, maximize=True)),
+            (ASGD, dict(weight_decay=1, maximize=True)),
+            (ASGD, dict(weight_decay=0, capturable=True)),
+            (ASGD, dict(weight_decay=1, capturable=True)),
+            (ASGD, dict(weight_decay=0, maximize=True, capturable=True)),
+            (ASGD, dict(weight_decay=1, maximize=True, capturable=True)),
             (Adamax, dict(weight_decay=0)),
             (Adamax, dict(weight_decay=1)),
+            (Adamax, dict(weight_decay=0, maximize=True)),
+            (Adamax, dict(weight_decay=1, maximize=True)),
             (Adadelta, dict(weight_decay=0)),
             (Adadelta, dict(weight_decay=1)),
+            (Adadelta, dict(weight_decay=0, maximize=True)),
+            (Adadelta, dict(weight_decay=1, maximize=True)),
             (Adagrad, dict(weight_decay=0)),
             (Adagrad, dict(weight_decay=1)),
-=======
-            (
-                optim.SGD,
-                dict(lr=0.2, momentum=1, dampening=0, weight_decay=1, nesterov=True, maximize=True),
-            ),
-            (
-                optim.SGD,
-                dict(lr=0.2, momentum=1, dampening=0.5, weight_decay=1, nesterov=False, maximize=True),
-            ),
-            (optim.RAdam, dict(weight_decay=0, eps=1e-6)),
-            (optim.RAdam, dict(weight_decay=0)),
-            (optim.RAdam, dict(weight_decay=1, eps=1e-6)),
-            (optim.RAdam, dict(weight_decay=1)),
-            (optim.RAdam, dict(weight_decay=0, decoupled_weight_decay=True)),
-            (optim.RAdam, dict(weight_decay=1, decoupled_weight_decay=True)),
-            (optim.RMSprop, dict(weight_decay=1, momentum=1, centered=True)),
-            (optim.RMSprop, dict(weight_decay=1, momentum=0, centered=True)),
-            (optim.RMSprop, dict(weight_decay=1, momentum=1, centered=False)),
-            (optim.RMSprop, dict(weight_decay=0, momentum=1, centered=False)),
-            (optim.Rprop, dict(lr=1e-2, etas=(0.5, 1.2), step_sizes=(1e-6, 50))),
-            (optim.Rprop, dict(lr=1e-2, etas=(0.5, 1.2), step_sizes=(1e-6, 50), maximize=True)),
-            (optim.ASGD, dict(weight_decay=0)),
-            (optim.ASGD, dict(weight_decay=1)),
-            (optim.ASGD, dict(weight_decay=0, maximize=True)),
-            (optim.ASGD, dict(weight_decay=1, maximize=True)),
-            (optim.ASGD, dict(weight_decay=0, capturable=True)),
-            (optim.ASGD, dict(weight_decay=1, capturable=True)),
-            (optim.ASGD, dict(weight_decay=0, maximize=True, capturable=True)),
-            (optim.ASGD, dict(weight_decay=1, maximize=True, capturable=True)),
-            (optim.Adamax, dict(weight_decay=0)),
-            (optim.Adamax, dict(weight_decay=1)),
-            (optim.Adamax, dict(weight_decay=0, maximize=True)),
-            (optim.Adamax, dict(weight_decay=1, maximize=True)),
-            (optim.Adadelta, dict(weight_decay=0)),
-            (optim.Adadelta, dict(weight_decay=1)),
-            (optim.Adadelta, dict(weight_decay=0, maximize=True)),
-            (optim.Adadelta, dict(weight_decay=1, maximize=True)),
-            (optim.Adagrad, dict(weight_decay=0)),
-            (optim.Adagrad, dict(weight_decay=1)),
-            (optim.Adagrad, dict(weight_decay=0, maximize=True)),
-            (optim.Adagrad, dict(weight_decay=1, maximize=True)),
->>>>>>> de7c85b2
+            (Adagrad, dict(weight_decay=0, maximize=True)),
+            (Adagrad, dict(weight_decay=1, maximize=True)),
         ]
 
     def test_multi_tensor_optimizers(self):
@@ -1485,13 +1446,8 @@
             constructor_accepts_maximize=True,
             constructor_accepts_foreach=True,
         )
-<<<<<<< HEAD
-        self._test_complex_2d(Adam)
-        self._test_complex_2d(functools.partial(Adam, foreach=True))
-        self._test_complex_2d(functools.partial(Adam, foreach=True, weight_decay=0.2))
-=======
-        self._test_basic_cases(
-            lambda weight, bias, maximize, foreach: optim.Adam(
+        self._test_basic_cases(
+            lambda weight, bias, maximize, foreach: Adam(
                 self._build_params_dict(weight, bias, lr=1e-2),
                 lr=torch.tensor(1e-3),
                 maximize=maximize,
@@ -1501,7 +1457,6 @@
             constructor_accepts_maximize=True,
             constructor_accepts_foreach=True,
         )
->>>>>>> de7c85b2
 
         with self.assertRaisesRegex(
             ValueError, "Invalid beta parameter at index 0: 1.0"
@@ -1514,17 +1469,17 @@
         with self.assertRaisesRegex(
             ValueError, "lr as a Tensor is not supported for capturable=False and foreach=True"
         ):
-            optim.Adam(None, lr=torch.tensor(0.001), foreach=True)
+            Adam(None, lr=torch.tensor(0.001), foreach=True)
 
     def test_adam_complex(self):
         for foreach in (False, True):
-            self._test_complex_2d(functools.partial(optim.Adam, foreach=foreach))
-            self._test_complex_2d(functools.partial(optim.Adam, foreach=foreach, amsgrad=True))
-            self._test_complex_2d(functools.partial(optim.Adam, foreach=foreach, weight_decay=0.2))
-            self._test_complex_2d(functools.partial(optim.Adam, foreach=foreach, weight_decay=0.2, amsgrad=True))
-        self._test_complex_2d(optim.Adam)
+            self._test_complex_2d(functools.partial(Adam, foreach=foreach))
+            self._test_complex_2d(functools.partial(Adam, foreach=foreach, amsgrad=True))
+            self._test_complex_2d(functools.partial(Adam, foreach=foreach, weight_decay=0.2))
+            self._test_complex_2d(functools.partial(Adam, foreach=foreach, weight_decay=0.2, amsgrad=True))
+        self._test_complex_2d(Adam)
         self._test_complex_2d(functools.partial(
-            optim.Adam, lr=torch.tensor(.001), weight_decay=0.2, amsgrad=True,
+            Adam, lr=torch.tensor(.001), weight_decay=0.2, amsgrad=True,
         ))
 
     def test_adamw(self):
@@ -1568,12 +1523,8 @@
             constructor_accepts_maximize=True,
             constructor_accepts_foreach=True,
         )
-<<<<<<< HEAD
-        self._test_complex_2d(AdamW)
-        self._test_complex_2d(functools.partial(AdamW, foreach=True))
-=======
-        self._test_basic_cases(
-            lambda weight, bias, maximize, foreach: optim.AdamW(
+        self._test_basic_cases(
+            lambda weight, bias, maximize, foreach: AdamW(
                 [weight, bias],
                 lr=torch.tensor(1e-3),
                 weight_decay=1,
@@ -1584,25 +1535,24 @@
             constructor_accepts_maximize=True,
             constructor_accepts_foreach=True,
         )
->>>>>>> de7c85b2
         with self.assertRaisesRegex(ValueError, "Invalid weight_decay value: -1"):
             AdamW(None, lr=1e-2, weight_decay=-1)
 
         with self.assertRaisesRegex(
             ValueError, "lr as a Tensor is not supported for capturable=False and foreach=True"
         ):
-            optim.AdamW(None, lr=torch.tensor(0.001), foreach=True)
+            AdamW(None, lr=torch.tensor(0.001), foreach=True)
 
     def test_adamw_complex(self):
-        self._test_complex_2d(optim.AdamW)
+        self._test_complex_2d(AdamW)
         self._test_complex_2d(functools.partial(
-            optim.AdamW, lr=torch.tensor(.001), weight_decay=0.2, amsgrad=True,
+            AdamW, lr=torch.tensor(.001), weight_decay=0.2, amsgrad=True,
         ))
         for foreach in (False, True):
-            self._test_complex_2d(functools.partial(optim.AdamW, foreach=foreach))
-            self._test_complex_2d(functools.partial(optim.AdamW, foreach=foreach, amsgrad=True))
-            self._test_complex_2d(functools.partial(optim.AdamW, foreach=foreach, weight_decay=0.2))
-            self._test_complex_2d(functools.partial(optim.AdamW, foreach=foreach, weight_decay=0.2, amsgrad=True))
+            self._test_complex_2d(functools.partial(AdamW, foreach=foreach))
+            self._test_complex_2d(functools.partial(AdamW, foreach=foreach, amsgrad=True))
+            self._test_complex_2d(functools.partial(AdamW, foreach=foreach, weight_decay=0.2))
+            self._test_complex_2d(functools.partial(AdamW, foreach=foreach, weight_decay=0.2, amsgrad=True))
 
     def test_sparse_adam(self):
         self._test_rosenbrock_sparse(
@@ -1673,17 +1623,11 @@
     def test_adadelta_complex(self):
         # Handles https://github.com/pytorch/pytorch/issues/110606
         self.rel_tol = 2e-2
-<<<<<<< HEAD
-        for optimizer in [Adadelta]:
-            self._test_complex_optimizer(lambda weight: optimizer([weight]))
-            self._test_complex_optimizer(lambda weight: optimizer([weight], rho=0.95))
-=======
         for foreach in (False, True):
-            self._test_complex_optimizer(lambda weight: optim.Adadelta([weight], foreach=foreach))
-            self._test_complex_optimizer(lambda weight: optim.Adadelta([weight], rho=0.95, foreach=foreach))
->>>>>>> de7c85b2
+            self._test_complex_optimizer(lambda weight: Adadelta([weight], foreach=foreach))
+            self._test_complex_optimizer(lambda weight: Adadelta([weight], rho=0.95, foreach=foreach))
             self._test_complex_optimizer(
-                lambda weight: optim.Adadelta([weight], rho=0.95, weight_decay=1, foreach=foreach)
+                lambda weight: Adadelta([weight], rho=0.95, weight_decay=1, foreach=foreach)
             )
 
     def test_nadam(self):
@@ -1722,7 +1666,7 @@
         )
         # NAdamW tests
         self._test_basic_cases(
-            lambda weight, bias, foreach: optim.NAdam(
+            lambda weight, bias, foreach: NAdam(
                 [weight, bias],
                 lr=1e-3,
                 weight_decay=0.1,
@@ -1733,7 +1677,7 @@
             constructor_accepts_foreach=True,
         )
         self._test_basic_cases(
-            lambda weight, bias, foreach: optim.NAdam(
+            lambda weight, bias, foreach: NAdam(
                 [weight, bias],
                 lr=1e-3,
                 weight_decay=0.1,
@@ -1754,10 +1698,10 @@
     def test_nadam_complex(self):
         for foreach in (False, True):
             self._test_complex_optimizer(
-                lambda param: optim.NAdam([param], lr=1e-1, foreach=foreach)
+                lambda param: NAdam([param], lr=1e-1, foreach=foreach)
             )
             self._test_complex_optimizer(
-                lambda param: optim.NAdam(
+                lambda param: NAdam(
                     [param],
                     lr=1e-1,
                     weight_decay=0.01,
@@ -1765,7 +1709,7 @@
                 )
             )
             self._test_complex_optimizer(
-                lambda param: optim.NAdam(
+                lambda param: NAdam(
                     [param],
                     lr=1e-1,
                     momentum_decay=0.01,
@@ -1833,12 +1777,8 @@
     def test_adagrad_sparse(self):
         for foreach in (False, True):
             self._test_rosenbrock_sparse(
-<<<<<<< HEAD
-                lambda params: Adagrad(params, lr=1e-1, foreach=foreach)
-=======
-                lambda params: optim.Adagrad(params, lr=1e-1, foreach=foreach),
+                lambda params: Adagrad(params, lr=1e-1, foreach=foreach),
                 multi_tensor=foreach,
->>>>>>> de7c85b2
             )
             self._test_rosenbrock_sparse(
                 lambda params: Adagrad(params, lr=0.1, foreach=foreach),
@@ -1930,13 +1870,13 @@
         )
         # RAdamW tests
         self._test_basic_cases(
-            lambda weight, bias, foreach: optim.RAdam(
+            lambda weight, bias, foreach: RAdam(
                 [weight, bias], lr=1e-3, weight_decay=0.1, decoupled_weight_decay=True, foreach=foreach
             ),
             constructor_accepts_foreach=True,
         )
         self._test_basic_cases(
-            lambda weight, bias, foreach: optim.RAdam(
+            lambda weight, bias, foreach: RAdam(
                 [weight, bias], lr=1e-3, weight_decay=0.1, decoupled_weight_decay=True, foreach=foreach
             ),
             [
@@ -1956,10 +1896,10 @@
     def test_radam_complex(self):
         for foreach in (False, True):
             self._test_complex_optimizer(
-                lambda param: optim.RAdam([param], lr=1e-1, foreach=foreach)
+                lambda param: RAdam([param], lr=1e-1, foreach=foreach)
             )
             self._test_complex_optimizer(
-                lambda param: optim.RAdam(
+                lambda param: RAdam(
                     [param],
                     lr=1e-1,
                     weight_decay=0.01,
@@ -1967,7 +1907,7 @@
                 )
             )
             self._test_complex_optimizer(
-                lambda param: optim.RAdam(
+                lambda param: RAdam(
                     [param],
                     lr=1e-1,
                     weight_decay=0.01,
@@ -2315,7 +2255,7 @@
         # store checkpoints on CPU as CUDA memory is limited with torch.load(...map_location="cpu").
         # Since this is a unit test, it is more expedient to simulate what the state_dict
         # would look like, which is basically CPU tensors with fused/capturable flag = True.
-        for optimC, kwarg in itertools.product((Adam, optim.AdamW), ("fused", "capturable")):
+        for optimC, kwarg in itertools.product((Adam, AdamW), ("fused", "capturable")):
             input = torch.tensor([0.1, 0.2], dtype=torch.float32, device="cpu")
             optimizer = optimC([input])
             optimizer.zero_grad()
@@ -2800,7 +2740,7 @@
                 p,
                 grad,
                 state,
-                torch.optim.NAdam,
+                torch.NAdam,
                 {"lr": 0.9, "decoupled_weight_decay": True, "differentiable": True},
                 *state.values(),
             ),
@@ -2833,7 +2773,7 @@
                 p,
                 grad,
                 state,
-                torch.optim.RAdam,
+                torch.RAdam,
                 {"lr": 0.9, "weight_decay": 0.1, "decoupled_weight_decay": True, "differentiable": True},
                 *state.values(),
             ),
