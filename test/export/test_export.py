# Owner(s): ["module: dynamo"]
# flake8: noqa
import copy
import dataclasses
import unittest
from contextlib import contextmanager
from dataclasses import dataclass

import torch
import torch._dynamo as torchdynamo
from functorch.experimental.control_flow import cond, map
from torch import Tensor
<<<<<<< HEAD
from torch.export import (
    Constraint,
    Dim,
    dynamic_dim,
    export,
)
from torch.export._trace import DEFAULT_EXPORT_DYNAMO_CONFIG
from torch._export import capture_pre_autograd_graph
=======
from torch._export import DEFAULT_EXPORT_DYNAMO_CONFIG, dynamic_dim, capture_pre_autograd_graph, _export
>>>>>>> b35ca2cb
from torch._export.pass_base import _ExportPassBase
from torch._export.utils import (
    get_buffer,
    get_param,
    is_buffer,
    is_param,
    register_dataclass_as_pytree_node,
)
from torch._subclasses import FakeTensorMode
from torch.export import Constraint, Dim, export
from torch.fx.experimental.proxy_tensor import make_fx
from torch.testing import FileCheck
from torch.testing._internal.common_utils import run_tests, TestCase
from torch.utils._pytree import (
    LeafSpec,
    tree_flatten,
    tree_map,
    tree_unflatten,
    TreeSpec,
    treespec_dumps,
    treespec_loads,
)


@unittest.skipIf(not torchdynamo.is_dynamo_supported(), "dynamo isn't support")
class TestDynamismExpression(TestCase):
    def test_export_inline_constraints(self):

        def f(x):
            b = x.item()
            torch._constrain_as_size(b)
            return torch.full((b, 1), 1)

        inp = (torch.tensor([3]),)
        ref = f(*inp)

        gm = export(f, inp)
        res = gm(*inp)

        self.assertTrue(torchdynamo.utils.same(ref, res))

        gm = make_fx(f, tracing_mode="symbolic")(*inp)
        res = gm(*inp)
        self.assertTrue(torchdynamo.utils.same(ref, res))

    def test_export_constraints_error(self):
        def invalid_input_conflict_with_input_constraints(x):
            return x + 1

        inp = torch.zeros([3])
        dim_x = torch.export.Dim("dim_x", min=6)
        with self.assertRaisesRegex(torch._dynamo.exc.UserError, "not in range"):
            torch.export.export(
                invalid_input_conflict_with_input_constraints,
                (inp,),
                dynamic_shapes={"x": {0: dim_x}},
            )

        def conflicting_constraints(x):
            b = x.item()
            torch._constrain_as_size(b)
            torch._constrain_as_value(b, min=4, max=5)
            return torch.full((b, 1), 1)

        inp = (torch.tensor([3]),)
        ep = torch.export.export(conflicting_constraints, inp)

        with self.assertRaisesRegex(
            RuntimeError, r"is outside of inline constraint \[4, 5\]"
        ):
            ep(torch.tensor([3]))

    def test_export_assume_static_by_default(self):
        def branch_on_shape(x: torch.Tensor):
            if x.shape[0] == 4:
                return x + 1
            else:
                return x

        inp = (torch.rand(4, 5),)

        # Being able to export means shape is preserved as static
        export(branch_on_shape, inp)


@unittest.skipIf(not torchdynamo.is_dynamo_supported(), "dynamo isn't support")
class TestExport(TestCase):

    def _test_export_same_as_eager(self, f, args, kwargs=None):
        kwargs = kwargs or {}
        exported_program = export(f, args, kwargs)
        reversed_kwargs = {key: kwargs[key] for key in reversed(kwargs)}
        self.assertEqual(exported_program(*args, **kwargs), f(*args, **kwargs))
        self.assertEqual(exported_program(*args, **reversed_kwargs), f(*args, **reversed_kwargs))

    def test_basic(self):
        def f(x, y):
            return x[0] + y

        inp = ([torch.ones(1, 3)], torch.ones(1, 3))
        self._test_export_same_as_eager(f, inp)

    def test_basic_non_strict_real_tensor(self):
        class Basic(torch.nn.Module):
            def __init__(self):
                super().__init__()
                self.param = torch.nn.Parameter(torch.randn(1, 3))

            def forward(self, x, y):
                return x[0] + y - self.param

        f = Basic()
        args = ([torch.randn(1, 3)], torch.randn(1, 3))
        ep = export(f, args, strict=False)
        self.assertEqual(ep(*args), f(*args))

    def test_basic_non_strict_fake_tensor(self):
        class Basic(torch.nn.Module):
            def __init__(self):
                super().__init__()
                self.param = torch.nn.Parameter(torch.randn(3, 2))

            def forward(self, x, y):
                return x[0] + y - self.param

        fake_mode = FakeTensorMode()
        f = Basic()
        with fake_mode:
            args = ([torch.empty(3, 2)], torch.empty(3, 2))
        ep = export(f, args, strict=False)
        inputs = ([torch.randn(3, 2)], torch.randn(3, 2))
        self.assertEqual(ep(*inputs), f(*inputs))

    def test_raise_user_error_when_guard_on_data_dependent_operation(self):
        def fn_ddo(x):
            y = x.nonzero()
            z = y.shape[0]
            if z > 2:
                return x.cos()
            else:
                return x.sin()

        with self.assertRaisesRegex(
            torchdynamo.exc.UserError,
            "trying to get a value out of symbolic int"
        ):
            _ = export(fn_ddo, (torch.tensor([2, 3, 5]),))

    def test_if_functional(self):
        def foo(x):
            z = x + 4
            z.add_(4)
            y = z.view(x.shape)
            return x.cos() + y.cos()

        gm = export(foo, (torch.tensor([2, 3, 5]),))

        view_count = 0
        for node in gm.graph.nodes:
            if node.op == "call_function" and node.target == torch.ops.aten.add_.Tensor:
                # No more inplace mutation
                self.assertNotEqual(
                    node.target,
                    torch.ops.aten.add_.Tensor,
                    "There shouldn't be any inplace mutation node in the graph."
                )
            if node.op == "call_function" and node.target == torch.ops.aten.view.default:
                view_count += 1

        # There should be nonzero view nodes in the graph
        self.assertTrue(view_count > 0)

    def test_export_mod_constraints(self):
        class BasicDynamiShapeModel(torch.nn.Module):
            def forward(self, x: torch.Tensor) -> torch.Tensor:
                return x.view(x.shape[0] - 1, -1)

        m = BasicDynamiShapeModel()
        a = torch.randn(3, 4)
        dim0_x = torch.export.Dim("dim0_x", min=3)
        dim1_x = torch.export.Dim("dim1_x")
        dynamic_shapes = {"x": (dim0_x, dim1_x)}
        with self.assertRaisesRegex(
            torch._dynamo.exc.UserError,
            (
                "Specializations unexpectedly required"
                ".*\n.*\\[0\\] must be specialized to 3.*guards.*too complex"
                ".*\n.*\\[1\\] must be specialized to 4.*guards.*too complex"
            ),
        ):
            torch.export.export(m, (a,), dynamic_shapes=dynamic_shapes)
        em = torch.export.export(m, (a,))
        x = torch.randn(3, 5)
        with self.assertRaisesRegex(RuntimeError, "\\[1\\] is specialized at 4"):
            em(x)

    def test_not_correct_dim(self):
        def f(x):
            return x.cos()

        def g(x):
            return x + 4

        inp_for_f = torch.tensor(5)
        with self.assertRaisesRegex(torchdynamo.exc.UserError, "Cannot mark 0-dimension tensors to be dynamic"):
            constraints = [dynamic_dim(inp_for_f, 0)]

        inp_for_f_mul_dim = torch.ones(5, 5)
        with self.assertRaisesRegex(
            torchdynamo.exc.UserError,
            "Expected the dimension passed to dynamic_dim to be in the range \\[0:1\\]"
        ):
            constraints = [dynamic_dim(inp_for_f_mul_dim, 2)]

        inp_for_g = 4
        with self.assertRaisesRegex(torchdynamo.exc.UserError, "Expected tensor as input to dynamic_dim"):
            constraints = [dynamic_dim(inp_for_g, 0)]

    def test_map(self):
        def list_tensor_map(xs, y, z):
            def body(x, y, z):
                return x + y + z

            return map(body, xs, y, z)

        inps = (torch.ones(6, 4), torch.tensor(5), torch.tensor(4))
        self._test_export_same_as_eager(list_tensor_map, inps)

    def test_export_func_with_kwargs(self):
        def kw_func(arg1, arg2, kw1, kw2):
            return arg1 + arg2, kw1 + kw2

        args = (torch.ones(6, 4), torch.ones(1, 1))
        kwargs = {"kw1": torch.ones(1, 1), "kw2": torch.ones(6, 4)}
        self._test_export_same_as_eager(kw_func, args, kwargs)

    def test_export_func_with_pytree_kwargs(self):
        def kw_func(arg1, arg2, a, b):
            return arg1 + a["kw1"] + b[0], arg2 + a["kw2"] + b[1]

        args = (torch.ones(2, 3), torch.ones(3, 4))
        kwargs = {"a": {"kw1": torch.ones(2, 3), "kw2": torch.ones(3, 4)}, "b": [torch.ones(2, 3), torch.ones(3, 4)]}
        self._test_export_same_as_eager(kw_func, args, kwargs)

    def test_export_func_with_default_kwargs(self):
        def kw_func(arg1, arg2, a, b=1):
            return arg1 + arg2, a["kw1"] + a["kw2"] + b

        def kw_func2(arg1, arg2, a=1, b=2):
            return arg1 + a, arg2 + b


        args = (torch.ones(6, 4), torch.ones(1, 1))
        kwargs1 = {"a": {"kw1": torch.ones(1, 1), "kw2": torch.ones(6, 4)}}
        kwargs2 = {"a": {"kw1": torch.ones(1, 1), "kw2": torch.ones(6, 4)}, "b": 2}
        self._test_export_same_as_eager(kw_func, args, kwargs1)
        self._test_export_same_as_eager(kw_func, args, kwargs2)
        kwargs3 = {"b": 1}
        self._test_export_same_as_eager(kw_func2, args, kwargs3)

    def test_export_func_with_var_postional_args(self):
        def kw_func(arg1, arg2, *args):
            return arg1 + args[0], arg2 + args[1]

        args = (torch.ones(2, 3), torch.ones(3, 4), torch.ones(2, 3), torch.ones(3, 4))
        self._test_export_same_as_eager(kw_func, args)

    def test_export_func_with_keyword_only_args(self):
        def kw_func(arg1, arg2, *args, kw1, kw2):
            return arg1 + args[0] + kw1, arg2 + args[1] + kw2

        args = (torch.ones(2, 3), torch.ones(3, 4), torch.ones(2, 3), torch.ones(3, 4))
        kwargs = {"kw1": torch.ones(2, 3), "kw2": torch.ones(3, 4)}
        self._test_export_same_as_eager(kw_func, args, kwargs)

    def test_export_func_with_var_keyword_args(self):
        def kw_func(arg1, arg2, *args, kw1, kw2, **kwargs):
            return arg1 + args[0] + kw1 + kwargs["kw3"], arg2 + args[1] + kw2 + kwargs["kw4"]

        args = (torch.ones(2, 3), torch.ones(3, 4), torch.ones(2, 3), torch.ones(3, 4))
        kwargs = {"kw1": torch.ones(2, 3), "kw2": torch.ones(3, 4), "kw3": torch.ones(2, 3), "kw4": torch.ones(3, 4)}
        self._test_export_same_as_eager(kw_func, args, kwargs)

    def test_export_func_with_var_keyword_pytree_args(self):
        def kw_func(arg1, arg2, *args, kw1, kw2, **kwargs):
            return arg1 + arg2[0][0] + args[0] + kw1[0] + kwargs["kw3"][0], arg2[1] + args[1] + kw2 + kwargs["kw4"]

        args = (torch.ones(2, 3), [(torch.ones(2, 3), ), torch.ones(3, 4)], torch.ones(2, 3), torch.ones(3, 4))
        kwargs = {"kw1": (torch.ones(2, 3), ), "kw2": torch.ones(3, 4),
                  "kw3": (torch.ones(2, 3), torch.ones(3, 4)), "kw4": torch.ones(3, 4)}
        self._test_export_same_as_eager(kw_func, args, kwargs)

    def test_linear_conv(self):

        class MyLinear(torch.nn.Module):
            def __init__(self):
                super().__init__()
                self.weight = torch.randn(20, 98)
                self.bias = torch.randn(20)

            def forward(self, x):
                return torch.nn.functional.linear(x, self.weight, self.bias)

        class Foo(torch.nn.Module):
            def __init__(self):
                super().__init__()
                self.conv = torch.nn.Conv2d(16, 33, 3)
                self.linear = MyLinear()

            def forward(self, x):
                x_conv = self.conv(x)
                x_linear = self.linear(x_conv)
                return x_linear.cos()

        ep = export(Foo(), (torch.randn(20, 16, 50, 100),))
        for node in ep.graph.nodes:
            if (
                node.op == "placeholder" and
                node.name in ep.graph_signature.inputs_to_buffers or
                node.name in ep.graph_signature.inputs_to_parameters
            ):
                self.assertTrue("source_fn_stack" in node.meta)
                self.assertTrue("nn_module_stack" in node.meta)

    def test_export_api_with_dynamic_shapes(self):
        from torch.export import Dim, dims, export

        # pass dynamic shapes of inputs [args]
        def foo(x, y):
            return torch.matmul(x, y)

        inputs = (torch.randn(10, 2, 3), torch.randn(10, 3, 4))
        batch = Dim("batch")
        efoo = export(foo, inputs, dynamic_shapes={k: {0: batch} for k in ["x", "y"]})
        self.assertEqual(efoo(*inputs).shape, foo(*inputs).shape)

        # pass dynamic shapes of inputs [kwargs]
        def foo(x, y):
            return torch.matmul(x, y)

        inputs = (torch.randn(10, 2, 3),)
        kwinputs = {"y": torch.randn(10, 3, 4)}
        batch = Dim("batch")
        efoo = export(
            foo, inputs, kwinputs, dynamic_shapes={k: {0: batch} for k in ["x", "y"]}
        )
        self.assertEqual(efoo(*inputs, **kwinputs).shape, foo(*inputs, **kwinputs).shape)

        # pass dynamic shapes of inputs [partial, error]
        def foo(x, y):
            return torch.matmul(x, y)

        inputs = (torch.randn(10, 2, 3),)
        kwinputs = {"y": torch.randn(10, 3, 4)}
        batch = Dim("batch")
        with self.assertRaisesRegex(
            torch._dynamo.exc.UserError,
            (
                "Constraints violated \\(batch\\)!(.*\n)*.*"
                "batch was inferred to be a constant(.*\n)*.*"
                "Suggested fixes:(.*\n)*.*"
                "batch = None  # 10"
            ),
        ):
            export(foo, inputs, kwinputs, dynamic_shapes={"x": {0: batch}, "y": None})

        # pass dynamic shapes of inputs [module]
        class Foo(torch.nn.Module):
            def forward(self, x, y):
                return torch.matmul(x, y)

        foo = Foo()
        inputs = (torch.randn(10, 2, 3), torch.randn(10, 3, 4))
        batch = Dim("batch")
        efoo = export(foo, inputs, dynamic_shapes={"x": {0: batch}, "y": {0: batch}})
        self.assertEqual(efoo(*inputs).shape, foo(*inputs).shape)

        # pass dynamic shapes of inputs [bounds, mostly shared]
        def foo(x, y):
            return torch.matmul(x, y)

        inputs = (torch.randn(10, 3, 3), torch.randn(10, 3, 3))
        batch = Dim("batch", min=8, max=64)
        size = Dim("size")
        efoo = export(
            foo,
            inputs,
            dynamic_shapes={
                "x": (batch, size, size),
                "y": (batch, size, size),
            },
        )
        self.assertEqual(
            [
                str(node.meta["val"].shape)
                for node in efoo.graph_module.graph.nodes
                if node.op == "placeholder"
            ],
            ["torch.Size([s0, s1, s1])", "torch.Size([s0, s1, s1])"],
        )
        self.assertEqual(efoo(*inputs).shape, foo(*inputs).shape)

        # pass dynamic shapes of inputs [multiple, mostly distinct]
        def foo(x, y):
            return torch.matmul(x, y)

        inputs = (torch.randn(10, 2, 3), torch.randn(10, 3, 4))
        batch, M, K, N = dims("batch", "M", "K", "N")
        efoo = export(
            foo,
            inputs,
            dynamic_shapes={"x": (batch, M, K), "y": (batch, K, N)},
        )
        self.assertEqual(
            [
                str(node.meta["val"].shape)
                for node in efoo.graph_module.graph.nodes
                if node.op == "placeholder"
            ],
            ["torch.Size([s0, s1, s2])", "torch.Size([s0, s2, s5])"],
        )
        self.assertEqual(efoo(*inputs).shape, foo(*inputs).shape)

        # pass dynamic shapes of inputs [dict]
        class Foo(torch.nn.Module):
            def forward(self, inputs):
                return torch.matmul(inputs["x"], inputs["y"])

        foo = Foo()
        inputs = ({"x": torch.randn(10, 2, 3), "y": torch.randn(10, 3, 4)},)
        batch = Dim("batch")
        efoo = export(
            foo, inputs, dynamic_shapes={"inputs": {k: {0: batch} for k in ["x", "y"]}}
        )
        self.assertEqual(
            [
                str(node.meta["val"].shape)
                for node in efoo.graph_module.graph.nodes
                if node.op == "placeholder"
            ],
            ["torch.Size([s0, 2, 3])", "torch.Size([s0, 3, 4])"],
        )
        self.assertEqual(efoo(*inputs).shape, foo(*inputs).shape)

        # pass dynamic shapes of inputs [list]
        class Foo(torch.nn.Module):
            def forward(self, inputs):
                return torch.matmul(inputs[0], inputs[1])

        foo = Foo()
        inputs = ((torch.randn(10, 2, 3), torch.randn(10, 3, 4)),)
        batch = Dim("batch")
        efoo = export(
            foo, inputs, dynamic_shapes={"inputs": [{0: batch} for _ in range(2)]}
        )
        self.assertEqual(
            [
                str(node.meta["val"].shape)
                for node in efoo.graph_module.graph.nodes
                if node.op == "placeholder"
            ],
            ["torch.Size([s0, 2, 3])", "torch.Size([s0, 3, 4])"],
        )
        self.assertEqual(efoo(*inputs).shape, foo(*inputs).shape)

        # pass dynamic shapes of inputs [dataclass]
        @dataclass
        class DataClass:
            a: Tensor
            b: Tensor

        register_dataclass_as_pytree_node(DataClass)

        class Foo(torch.nn.Module):
            def forward(self, inputs):
                return torch.matmul(inputs.a, inputs.b)

        foo = Foo()
        inputs = (DataClass(a=torch.randn(10, 2, 3), b=torch.randn(10, 3, 4)),)
        batch = Dim("batch")
        efoo = export(
            foo, inputs, dynamic_shapes={"inputs": DataClass(a={0: batch}, b={0: batch})}
        )
        self.assertEqual(
            [
                str(node.meta["val"].shape)
                for node in efoo.graph_module.graph.nodes
                if node.op == "placeholder"
            ],
            ["torch.Size([s0, 2, 3])", "torch.Size([s0, 3, 4])"],
        )

        # pass dynamic shapes of inputs [distinct, error]
        def foo(x, y):
            return torch.matmul(x, y)

        inputs = (torch.randn(10, 2, 3), torch.randn(10, 3, 4))
        batch, M, K1, K2, N = dims("batch", "M", "K1", "K2", "N")
        with self.assertRaisesRegex(
            torch._dynamo.exc.UserError,
            (
                "Constraints violated \\(K2\\)!(.*\n)*.*"
                "K2.*and.*K1.*must always be equal(.*\n)*.*"
                "Suggested fixes:(.*\n)*.*"
                "K2 = K1"
            ),
        ):
            export(
                foo,
                inputs,
                dynamic_shapes={"x": (batch, M, K1), "y": (batch, K2, N)},
            )

        # pass dynamic shapes of inputs [specialized, error]
        def foo(x, y):
            return torch.matmul(x, y)

        inputs = (torch.randn(10, 2, 3), torch.randn(10, 3, 4))
        batch, M, K1, N = dims("batch", "M", "K1", "N")
        with self.assertRaisesRegex(
            torch._dynamo.exc.UserError,
            (
                "Constraints violated \\(K1\\)!(.*\n)*.*"
                "K1 was inferred to be a constant(.*\n)*.*"
                "Suggested fixes:(.*\n)*.*"
                "K1 = None  # 3"
            ),
        ):
            export(
                foo,
                inputs,
                dynamic_shapes={"x": (batch, M, K1), "y": (batch, None, N)},
            )

        # pass dynamic shapes of inputs [guards, error]
        def foo(x, y):
            if x.shape[0] < 16 and y.shape[1] % 3 == 0:
                return torch.matmul(x, y)
            else:
                return x + y

        inputs = (torch.randn(10, 2, 3), torch.randn(10, 3, 4))
        batch, M, K, N = dims("batch", "M", "K", "N")
        with self.assertRaisesRegex(
            torch._dynamo.exc.UserError,
            (
                "Constraints violated \\(batch\\)!(.*\n)*.*"
                "Not all values of batch.*satisfy the generated guard(.*\n)*.*"
                "Specializations unexpectedly required \\(K\\)!(.*\n)*.*"
                "K.*specialized.*because the guards generated for it are too complex(.*\n)*.*"
                "Suggested fixes:(.*\n)*.*"
                "batch = Dim\\('batch', max=15\\)(.*\n)*.*"
                "K = None  # 3"
            ),
        ):
            export(
                foo,
                inputs,
                dynamic_shapes={"x": (batch, M, K), "y": (batch, K, N)},
            )

    def test_dynamic_shapes_spec_with_pytree(self):
        from torch.export import Dim, export
        from torch.utils._pytree import tree_map

        inputs = {
            "tensor": torch.randn(3),
            "dict_of_tensors": {k: torch.randn(3) for k in ["A", "B", "C", "D"]},
            "list_of_tensors": [torch.randn(3) for _ in range(4)],
        }

        batch = Dim("batch")
        # uniformly specify dynamic shapes for all inputs
        spec = tree_map(lambda x: {0: batch}, inputs)

        def foo(inputs):
            return (
                inputs["tensor"]
                + inputs["dict_of_tensors"]["A"]
                + inputs["list_of_tensors"][0]
            )

        ep = export(foo, (inputs,), dynamic_shapes={"inputs": spec})
        input_shapes = [
            str(node.meta["val"].shape)
            for node in ep.graph_module.graph.nodes
            if node.op == "placeholder"
        ]
        self.assertEqual(len(input_shapes), 9)
        self.assertTrue(all(shape == "torch.Size([s0])" for shape in input_shapes))

    def test_error_does_not_reference_eager_fallback(self):
        def fn_ddo(x):
            y = x.nonzero()
            z = y.shape[0]
            if z > 2:
                return x.cos()
            else:
                return x.sin()

        with self.assertRaisesRegex(
            torchdynamo.exc.UserError,
            r"^(?!.*fall back to eager).*"
        ):
            _ = export(fn_ddo, (torch.tensor([2, 3, 5]),))

    def test_pytree_register_data_class(self):

        @dataclass
        class MyDataClass:
            x: int
            y: int
            z: int = None

        dt = MyDataClass(x=3, y=4)
        flat, spec = tree_flatten(dt)
        self.assertTrue(spec, LeafSpec())
        self.assertTrue(len(flat) == 1)

        register_dataclass_as_pytree_node(MyDataClass, serialized_type_name="test_pytree_register_data_class.MyDataClass")

        flat, spec = tree_flatten(dt)
        self.assertEqual(
            spec,
            TreeSpec(
                MyDataClass,
                (
                    MyDataClass,
                    ['x', 'y'],
                    ['z']
                ),
                [LeafSpec(), LeafSpec()]
            )
        )
        self.assertEqual(flat, [3, 4])

        orig_dt = tree_unflatten(flat, spec)
        self.assertTrue(isinstance(orig_dt, MyDataClass))
        self.assertEqual(orig_dt.x, 3)
        self.assertEqual(orig_dt.y, 4)
        self.assertEqual(orig_dt.z, None)

        roundtrip_spec = treespec_loads(treespec_dumps(spec))
        self.assertEqual(roundtrip_spec, spec)

        @dataclass
        class MyOtherDataClass:  # the pytree registration don't allow registering the same class twice
            x: int
            y: int
            z: int = None

        # Override the registration with keep none fields
        register_dataclass_as_pytree_node(MyOtherDataClass, return_none_fields=True, serialized_type_name="test_pytree_regster_data_class.MyOtherDataClass")

        dt = MyOtherDataClass(x=3, y=4)
        flat, spec = tree_flatten(dt)
        self.assertEqual(
            spec,
            TreeSpec(
                MyOtherDataClass,
                (
                    MyOtherDataClass,
                    ['x', 'y', 'z'],
                    [],
                ),
                [LeafSpec(), LeafSpec(), LeafSpec()]
            )
        )
        self.assertEqual(flat, [3, 4, None])

        orig_dt = tree_unflatten(flat, spec)
        self.assertTrue(isinstance(orig_dt, MyOtherDataClass))
        self.assertEqual(orig_dt.x, 3)
        self.assertEqual(orig_dt.y, 4)
        self.assertEqual(orig_dt.z, None)

        roundtrip_spec = treespec_loads(treespec_dumps(spec))
        self.assertEqual(roundtrip_spec, spec)

    def test_pytree_register_nested_data_class(self):

        @dataclass
        class Inner:
            x: int
            y: int

        @dataclass
        class Outer:
            xy: Inner
            ab: Inner

        xy = Inner(1, 2)
        ab = Inner(3, 4)
        dt = Outer(xy, ab)
        inp = {"dt1": (dt, ({},)), "dt2": ((torch.ones(1),), dt)}

        register_dataclass_as_pytree_node(Inner, serialized_type_name="test_pytree_register_nested_data_class.Inner")
        register_dataclass_as_pytree_node(Outer, serialized_type_name="test_pytree_register_nested_data_class.Outer")

        flat, spec = tree_flatten(inp)
        self.assertEqual(flat, [1, 2, 3, 4, torch.ones(1), 1, 2, 3, 4])

        unflat = tree_unflatten(flat, spec)
        self.assertEqual(unflat, inp)

        roundtrip_spec = treespec_loads(treespec_dumps(spec))
        self.assertEqual(roundtrip_spec, spec)

    def test_param_util(self):
        class Basic(torch.nn.Module):
            def __init__(self):
                super().__init__()
                self.lin = torch.nn.Linear(10, 1)

            def forward(self, x):
                return self.lin(x)

        ep = export(Basic(), (torch.randn(5, 10),))
        num_params = 0
        params = []
        for node in ep.graph.nodes:
            if is_param(ep, node):
                num_params += 1
                params.append(get_param(ep, node))
        self.assertEqual(num_params, 2)
        self.assertEqual(params[0].shape, [1, 10])  # weight
        self.assertEqual(params[1].shape, [1])  # bias

    def test_buffer_util(self):
        ep = export(torch.nn.BatchNorm2d(100, affine=False), (torch.ones(20, 100, 35, 45), ))
        num_buffer = 0
        buffer = []

        for node in ep.graph.nodes:
            if is_buffer(ep, node):
                num_buffer += 1
                buffer.append(get_buffer(ep, node))
        self.assertEqual(num_buffer, 3)

        self.assertEqual(buffer[0].shape, torch.Size([100]))  # running_mean
        self.assertEqual(buffer[1].shape, torch.Size([100]))  # running_var
        self.assertEqual(buffer[2].shape, torch.Size([]))  # num_batches_tracked


    def test_export_dynamo_config(self):
        class MyModule(torch.nn.Module):
            def __init__(self):
                super().__init__()
                self.lstm = torch.nn.LSTM(input_size=4, hidden_size=5, num_layers=1)

            def forward(self, inputs: torch.Tensor) -> torch.Tensor:
                return self.lstm(inputs)


        config = DEFAULT_EXPORT_DYNAMO_CONFIG
        mod = MyModule()

        @contextmanager
        def _patch_config(kwargs):
            orig_config_dict = dataclasses.asdict(config)

            try:
                for k, v in kwargs.items():
                    setattr(config, k, v)
                yield
            finally:
                for k, v in orig_config_dict.items():
                    setattr(config, k, v)

        inp = (torch.rand(5, 4), )
        exported_program = export(mod, inp)

        with _patch_config({"allow_rnn": False}):
            with self.assertRaisesRegex(
                torch._dynamo.exc.Unsupported,
                "TorchDynamo purposely graph breaks on RNN, GRU, LSTMs"
            ):
                _ = export(mod, inp)

    def test_module(self):

        class MyLinear(torch.nn.Module):
            def __init__(self):
                super().__init__()
                self.weight = torch.randn(20, 98)
                self.bias = torch.randn(20)

            def forward(self, x):
                return torch.nn.functional.linear(x, self.weight, self.bias)

        class Foo(torch.nn.Module):
            def __init__(self):
                super().__init__()
                self.conv = torch.nn.Conv2d(16, 33, 3)
                self.linear = MyLinear()

            def forward(self, x):
                a, b = x
                a_conv = self.conv(a)
                a_linear = self.linear(a_conv)
                b_conv = self.conv(b)
                b_linear = self.linear(b_conv)
                return (a_linear.cos() + b_linear.sin(), a_linear.sin() + b_linear.cos())

        inp_container = ((torch.randn(20, 16, 50, 100), torch.randn(20, 16, 50, 100)),)

        ep = export(Foo(), inp_container)
        ep_rexported = export(ep.module(), inp_container)

        inp_test = ((torch.randn(20, 16, 50, 100), torch.randn(20, 16, 50, 100)),)

        self.assertTrue(torch.allclose(ep(*inp_test)[0], ep_rexported(*inp_test)[0]))
        self.assertTrue(torch.allclose(ep(*inp_test)[1], ep_rexported(*inp_test)[1]))

    def test_module_with_dict_container_inp_out(self):

        class MyLinear(torch.nn.Module):
            def __init__(self):
                super().__init__()
                self.weight = torch.randn(20, 98)
                self.bias = torch.randn(20)

            def forward(self, x):
                return torch.nn.functional.linear(x, self.weight, self.bias)

        class Foo(torch.nn.Module):
            def __init__(self):
                super().__init__()
                self.conv = torch.nn.Conv2d(16, 33, 3)
                self.linear = MyLinear()

            def forward(self, x):
                a1, a2 = x["a"]
                b = x["b"]
                a1_conv = self.conv(a1)
                a1_linear = self.linear(a1_conv)
                a2_conv = self.conv(a2)
                a2_linear = self.linear(a2_conv)
                b_conv = self.conv(b)
                b_linear = self.linear(b_conv)
                return {"a": a1_linear.cos() + b_linear.sin(), "b": a2_linear.sin() + b_linear.cos()}

        inp_container = ({"a": (torch.randn(20, 16, 50, 100), torch.randn(20, 16, 50, 100)), "b": torch.randn(20, 16, 50, 100)},)

        ep = export(Foo(), inp_container)
        ep_rexported = export(ep.module(), inp_container)

        inp_test = ({"a": (torch.randn(20, 16, 50, 100), torch.randn(20, 16, 50, 100)), "b": torch.randn(20, 16, 50, 100)},)

        self.assertTrue(torch.allclose(ep(*inp_test)["a"], ep_rexported(*inp_test)["a"]))
        self.assertTrue(torch.allclose(ep(*inp_test)["b"], ep_rexported(*inp_test)["b"]))

    def test_args_type_checked(self):
        def fn(x):
            return x + 1

        inp = torch.rand(2, 2)
        with self.assertRaisesRegex(torch._dynamo.exc.UserError, "to be a tuple"):
            # Intentionally not wrapping `inp` in a tuple to trigger the error
            _ = export(fn, inp)

    def test_constrain_value_with_no_default(self):
        def fn(x, y):
            n = x.max().item()
            torch._constrain_as_value(n)
            return y + n

        ep = export(fn, (torch.randint(3, 5, (2, 2)), torch.randint(3, 5, (2, 3))))
        test_inp = (torch.randint(3, 5, (2, 2)), torch.randint(3, 5, (2, 3)))
        self.assertTrue(torch.allclose(ep(*test_inp), fn(*test_inp)))

    def test_constrain_value_with_symfloat(self):
        def fn(x, y):
            n = x.max().item()
            torch._constrain_as_value(n)
            return y + n

        with self.assertRaisesRegex(torch._dynamo.exc.TorchRuntimeError, "Constraining SymFloat or Symbool is nyi"):
            _ = export(fn, (torch.rand(2, 2), torch.rand(2, 3)))

    def test_constrain_size_in_eager(self):
        def fn(x, y):
            n = x.max().item()
            torch._constrain_as_size(n)
            return y + n

        ep = export(fn, (torch.randint(1, 2, (2, 2)), torch.randint(3, 5, (2, 3))))
        test_inp = (torch.randint(1, 2, (2, 2)), torch.randint(3, 5, (2, 3)))
        self.assertTrue(torch.allclose(ep(*test_inp), fn(*test_inp)))

    def test_constrain_size_with_constrain_value(self):
        def fn(x, y):
            n = x.max().item()
            torch._constrain_as_value(n, 2, 10)
            torch._constrain_as_size(n)
            return y + n

        with self.assertRaisesRegex(RuntimeError, r"Invalid value range for 1 between \[2, 10\]."):
            _ = fn(torch.randint(1, 2, (2, 2)), torch.randint(3, 5, (2, 3)))

        ep = export(fn, (torch.randint(3, 4, (2, 2)), torch.randint(3, 5, (2, 3))))
        with self.assertRaisesRegex(RuntimeError, "is outside of inline constraint"):
            test_inp = (torch.randint(1, 2, (2, 2)), torch.randint(3, 5, (2, 3)))
            _ = ep(*test_inp)

    def test_constrain_size_with_various_cases(self):

        def case_1(x, y):
            n = x.item()
            torch._constrain_as_size(n, min=0)
            return y.sum() + torch.ones(n, 5).sum()

        def case_2(x, y):
            n = x.item()
            torch._constrain_as_size(n, min=0, max=6)
            return y.sum() + torch.ones(n, 5).sum()

        def case_3(x, y):
            n = x.item()
            torch._constrain_as_size(n, min=0, max=1)
            return y.sum() + torch.ones(n, 5).sum()

        def case_4(x, y):
            n = x.item()
            torch._constrain_as_size(n, min=2)
            return y.sum() + torch.ones(n, 5).sum()

        def case_5(x, y):
            n = x.item()
            torch._constrain_as_size(n, min=1)
            return y.sum() + torch.ones(n, 5).sum()

        ep = export(case_1, (torch.tensor(1), torch.ones(4, 5)))

        with self.assertRaisesRegex(RuntimeError, r"Invalid value range for -1 between"):
            _ = case_1(torch.tensor(-1), torch.randn(4, 5))

        self.assertTrue(
            torch.allclose(
                ep(torch.tensor(1), torch.ones(4, 5)),
                case_1(torch.tensor(1), torch.ones(4, 5)),
            )
        )

        ep = export(case_2, (torch.tensor(5), torch.randn(4, 5)))

        with self.assertRaisesRegex(RuntimeError, r"Invalid value range for 7 between"):
            _ = case_2(torch.tensor(7), torch.randn(4, 5))

        with self.assertRaisesRegex(RuntimeError, r"Invalid value range for 9 between"):
            _ = case_2(torch.tensor(9), torch.randn(4, 5))

        self.assertTrue(
            torch.allclose(
                ep(torch.tensor(5), torch.ones(4, 5)),
                case_2(torch.tensor(5), torch.ones(4, 5)),
            )
        )

        with self.assertRaisesRegex(RuntimeError, "Max value to constrain_range_for_size must be greater than 2. got: 1"):
            _ = case_3(torch.tensor(1), torch.randn(4, 5))

        with self.assertRaisesRegex(RuntimeError, r"Invalid value range for 1 between \[2, 9223372036854775807\]."):
            _ = case_4(torch.tensor(1), torch.randn(4, 5))

        ep = export(case_4, (torch.tensor(5), torch.randn(4, 5)))

        with self.assertRaisesRegex(RuntimeError, r"Invalid value range for 1"):
            _ = case_4(torch.tensor(1), torch.randn(4, 5))

        self.assertTrue(
            torch.allclose(
                ep(torch.tensor(5), torch.ones(4, 5)),
                case_4(torch.tensor(5), torch.ones(4, 5)),
            )
        )

        ep = export(case_5, (torch.tensor(5), torch.randn(4, 5)))

        with self.assertRaisesRegex(RuntimeError, r"Invalid value range for 0"):
            _ = case_5(torch.tensor(0), torch.randn(4, 5))

        self.assertTrue(
            torch.allclose(
                ep(torch.tensor(5), torch.ones(4, 5)),
                case_5(torch.tensor(5), torch.ones(4, 5)),
            )
        )

    def test_mixed_input(self):
        def func(a, b, alpha: int):
            return torch.add(a, b, alpha=alpha)

        a = torch.rand(1, 2)
        b = torch.rand(1, 2)
        alpha = 10

        exported = torch._export.export(func, (a, b, alpha))
        for node in exported.graph_module.graph.nodes:
            if node.op == "placeholder":
                self.assertTrue(isinstance(node.meta["val"], (Tensor, int)))

    def test_export_with_inline_constraints(self):
        def f(x):
            a = x.item()
            torch._constrain_as_value(a, 4, 7)
            return torch.empty((a, 4))

        ep = export(f, (torch.tensor([5]),))
        self.assertEqual(ep(torch.tensor([6])).shape, (6, 4))

        FileCheck().check_count(
            "torch.ops.aten.sym_constrain_range.default", 1, exactly=True
        ).run(ep.graph_module.code)

        with self.assertRaisesRegex(
            RuntimeError,
            r"_local_scalar_dense is outside of inline constraint \[4, 7\]",
        ) as cm:
            ep(torch.tensor([30]))

    def test_export_with_inline_constraints_complex(self):
        def f(x):
            a = x.item()
            torch._constrain_as_value(a, 4, 7)
            empty = torch.empty((a, 4))

            return torch.cat((empty.transpose(0, 1), torch.zeros(6, a)), 0)

        ep = export(f, (torch.tensor([6]),))
        self.assertEqual(ep(torch.tensor([5])).shape, (10, 5))
        FileCheck().check_count(
            "torch.ops.aten.sym_constrain_range.default", 1, exactly=True
        ).run(ep.graph_module.code)

    def test_to_module_with_mutated_buffer(self):

        class Foo(torch.nn.Module):
            def __init__(self):
                super().__init__()
                self.register_buffer("buf", torch.zeros(1))

            def forward(self, x):
                self.buf.add_(1)
                return x.sum() + self.buf.sum()

        exported = torch._export.export(Foo(), (torch.ones(5, 5),))
        stateful_gm = exported.module()
        export_return_val = stateful_gm(torch.ones(5, 5))
        eager = Foo()
        eager_return_val = eager(torch.ones(5, 5))
        self.assertTrue(torch.allclose(eager_return_val, export_return_val))

        for name, buffer in stateful_gm.named_buffers():
            self.assertTrue(torch.allclose(torch.ones(1), buffer))

        changed = stateful_gm.graph.eliminate_dead_code()
        self.assertFalse(changed)
        self.assertTrue(torch.allclose(stateful_gm(torch.ones(5, 5)), eager(torch.ones(5, 5))))

        for name, buffer in stateful_gm.named_buffers():
            self.assertTrue(torch.allclose(torch.tensor(2, dtype=torch.float), buffer))

    def test_to_module_with_mutated_buffer_multiple(self):

        class Bar(torch.nn.Module):
            def __init__(self):
                super().__init__()
                self.register_buffer("buf", torch.ones(1))

            def forward(self, x):
                self.buf.add_(1)
                return x.sum() + self.buf.sum()

        class Foo(torch.nn.Module):
            def __init__(self):
                super().__init__()
                self.register_buffer("buf", torch.zeros(1))
                self.bar = Bar()

            def forward(self, x):
                self.buf.add_(1)
                self.bar.buf.add_(2)
                bar = self.bar(x)
                return bar.sum() + self.buf.sum()

        exported = torch._export.export(Foo(), (torch.ones(5, 5),))
        stateful_gm = exported.module()
        export_return_val = stateful_gm(torch.ones(5, 5))
        eager = Foo()
        eager_return_val = eager(torch.ones(5, 5))
        self.assertTrue(torch.allclose(eager_return_val, export_return_val))

        for name, buffer in stateful_gm.named_buffers():
            if name == "L__self___buf":
                self.assertTrue(torch.allclose(torch.ones(1), buffer))
            if name == "L__self___bar_buf":
                self.assertTrue(torch.allclose(torch.tensor(4, dtype=torch.float), buffer))

        changed = stateful_gm.graph.eliminate_dead_code()
        self.assertFalse(changed)
        self.assertTrue(torch.allclose(stateful_gm(torch.ones(5, 5)), eager(torch.ones(5, 5))))

        for name, buffer in stateful_gm.named_buffers():
            if name == "L__self___buf":
                self.assertTrue(torch.allclose(torch.tensor(2, dtype=torch.float), buffer))
            if name == "L__self___bar_buf":
                self.assertTrue(torch.allclose(torch.tensor(7, dtype=torch.float), buffer))

    def test_runtime_assert_for_prim(self):
        def f(x, y):
            return x + y

        tensor_inp = torch.ones(7, 5)
        dim0_x = torch.export.Dim("dim0_x", min=6)
        dynamic_shapes = {"x": {0: dim0_x}, "y": None}
        exported = torch.export.export(f, (tensor_inp, 5), dynamic_shapes=dynamic_shapes)
        self.assertTrue(
            torch.allclose(exported(torch.ones(8, 5), 5), f(torch.ones(8, 5), 5))
        )
        with self.assertRaisesRegex(
            RuntimeError, "is specialized to be 5 at tracing time"
        ):
            _ = exported(torch.ones(8, 5), 6)

        exported = torch.export.export(f, (tensor_inp, 5.0), dynamic_shapes=dynamic_shapes)
        with self.assertRaisesRegex(
            RuntimeError, "is specialized to be 5.0 at tracing time"
        ):
            _ = exported(torch.ones(7, 5), 6.0)

    def test_runtime_assert_for_prm_str(self):

        def g(a, b, mode):
            return torch.div(a, b, rounding_mode=mode)

        inps = (torch.randn(4, 4), torch.randn(4), "trunc")
        exported = torch._export.export(g, inps)
        with self.assertRaisesRegex(RuntimeError, "is specialized to be trunc at"):
            _ = exported(torch.randn(4, 4), torch.randn(4), "floor")
        self.assertTrue(torch.allclose(exported(*inps), g(*inps)))

    def test_to_module_with_mutated_buffer_multiple_update_sub_later(self):

        class Bar(torch.nn.Module):
            def __init__(self):
                super().__init__()
                self.register_buffer("buf", torch.ones(1))

            def forward(self, x):
                self.buf.add_(1)
                return x.sum() + self.buf.sum()

        class Foo(torch.nn.Module):
            def __init__(self):
                super().__init__()
                self.register_buffer("buf", torch.zeros(1))
                self.bar = Bar()

            def forward(self, x):
                self.buf.add_(1)
                bar = self.bar(x)
                self.bar.buf.add_(2)
                return bar.sum() + self.buf.sum()

        exported = torch._export.export(Foo(), (torch.ones(5, 5),))
        stateful_gm = exported.module()
        export_return_val = stateful_gm(torch.ones(5, 5))
        eager = Foo()
        eager_return_val = eager(torch.ones(5, 5))
        self.assertTrue(torch.allclose(eager_return_val, export_return_val))

        for name, buffer in stateful_gm.named_buffers():
            if name == "L__self___buf":
                self.assertTrue(torch.allclose(torch.ones(1), buffer))
            if name == "L__self___bar_buf":
                self.assertTrue(torch.allclose(torch.tensor(4, dtype=torch.float), buffer))

        changed = stateful_gm.graph.eliminate_dead_code()
        self.assertFalse(changed)
        self.assertTrue(torch.allclose(stateful_gm(torch.ones(5, 5)), eager(torch.ones(5, 5))))

        for name, buffer in stateful_gm.named_buffers():
            if name == "L__self___buf":
                self.assertTrue(torch.allclose(torch.tensor(2, dtype=torch.float), buffer))
            if name == "L__self___bar_buf":
                self.assertTrue(torch.allclose(torch.tensor(7, dtype=torch.float), buffer))

    def test_retracable_ep(self):
        class Bar(torch.nn.Module):
            def __init__(self):
                super().__init__()
                self.register_buffer("buf", torch.ones(1))

            def forward(self, x):
                self.buf.add_(1)
                return x.sum() + self.buf.sum()

        class Foo(torch.nn.Module):
            def __init__(self):
                super().__init__()
                self.register_buffer("buf", torch.zeros(1))
                self.bar = Bar()

            def forward(self, x):
                self.buf.add_(1)
                bar = self.bar(x)
                self.bar.buf.add_(2)
                return bar.sum() + self.buf.sum()

        inp = torch.ones(5, 5)
        exported = torch.export.export(Foo(), (inp,))
        reexported = torch.export.export(exported, (inp,))

        self.assertTrue(torch.allclose(exported(inp), reexported(inp)))

        dim0_x = torch.export.Dim("dim0_x")
        exported = torch.export.export(Foo(), (inp,), dynamic_shapes={"x": {0: dim0_x}})
        reexported = torch.export.export(exported, (inp,))
        with self.assertRaisesRegex(RuntimeError, "shape\[0\] is specialized at 5"):
            reexported(torch.ones(7, 5))

        reexported = torch.export.export(exported, (inp,), dynamic_shapes=({0: dim0_x},))
        self.assertTrue(torch.allclose(exported(torch.ones(7, 5)), reexported(torch.ones(7, 5))))

        # can't retrace with invalid inputs with respect to the original ExportedProgram
        dim0_x_v2 = torch.export.Dim("dim0_x_v2", min=3)
        exported_v2 = torch.export.export(Foo(), (inp,), dynamic_shapes={"x": {0: dim0_x_v2}})
        with self.assertRaisesRegex(RuntimeError, "shape\[1\] is specialized at 5"):
            torch.export.export(exported_v2, (torch.randn(2, 2),))

    def test_retrace_graph_level_meta_preservation(self):
        class Foo(torch.nn.Module):
            def __init__(self):
                super().__init__()

            def forward(self, x):
                if x.shape[0] > 4:
                    return x.cos()
                return x.sin()

        inp = torch.ones(7, 5)
        dim0_x = torch.export.Dim("dim0_x", min=6)
        exported = torch.export.export(Foo(), (inp,), dynamic_shapes={"x": {0: dim0_x}})
        stateful_module = exported.module()
        self.assertTrue(len(stateful_module.meta["input_shape_constraints"]), 1)

        re_exported = torch._export.export(stateful_module, (inp,), constraints=[dynamic_dim(inp, 0) > 5])
        self.assertTrue(len(re_exported.graph_module.meta["input_shape_constraints"]) == 1)
        self.assertTrue(
            torch.allclose(exported(torch.ones(7, 5)), re_exported(torch.ones(7, 5)))
        )

        re_exported_v2 = torch._export.export(exported, (inp,))
        self.assertTrue(len(re_exported_v2.graph_module.meta["input_shape_constraints"]) == 0)
        self.assertTrue(
            torch.allclose(exported(torch.ones(7, 5)), re_exported_v2(torch.ones(7, 5)))
        )

    def test_constrain_as_size_error(self):

        def f(x):
            a = x.item()
            # We cannot automatically infer a is a size here because view
            # accepts -1
            return torch.randn(24).view(a, 4)

        with self.assertRaisesRegex(
            torch._dynamo.exc.UserError,
            "Tried to use data-dependent value in the subsequent computation"
        ):
            _ = export(f, (torch.tensor(6),))

    def test_constraint_directly_construct(self):
        with self.assertRaisesRegex(
            TypeError,
            "Constraint has no public constructor. Please use torch.export.dynamic_dim"
        ):
            _ = Constraint()

    def test_train_eval_on_exported_preautograd_module(self):
        class Foo(torch.nn.Module):
            def __init__(self):
                super().__init__()

            def forward(self, x):
                if x.shape[0] > 4:
                    return x.cos()
                return x.sin()

        graph_module = capture_pre_autograd_graph(Foo(), (torch.ones(7, 5),))
        with self.assertRaisesRegex(NotImplementedError, r"Calling train\(\) is not supported yet."):
            graph_module.train()

        with self.assertRaisesRegex(NotImplementedError, r"Calling eval\(\) is not supported yet."):
            graph_module.eval()

    def test_export_cond_preserve_stack_trace_for_subgraphs(self):
        class MySubModule(torch.nn.Module):
            def foo(self, x):
                return x.cos()

            def forward(self, x):
                return self.foo(x)

        class CondBranchClassMethod(torch.nn.Module):
            def __init__(self):
                super().__init__()
                self.subm = MySubModule()

            def bar(self, x):
                return x.sin()

            def forward(self, x):
                return cond(x.shape[0] <= 2, self.subm.forward, self.bar, [x])


        from torch._export import capture_pre_autograd_graph

        example_inputs = (torch.randn(1, 3, 3, 3),)
        m = CondBranchClassMethod()
        m.eval()
        gm = capture_pre_autograd_graph(m, example_inputs)

        actual_source_fns = []
        for mod in gm.modules():
            for node in mod.graph.nodes:
                if node.name in {"sin", "cos"}:
                    source_fn_st = node.meta.get("source_fn_stack", None)
                    if source_fn_st is not None:
                        source_names = []
                        for source_fn in source_fn_st:
                            source_names.append(source_fn[0])
                        actual_source_fns.append(source_names)
        exp_source_fns = [["cond", "cos"], ["cond", "sin"]]
        self.assertEqual(actual_source_fns, exp_source_fns)

    def test_lifted_constants(self) -> None:
        def f(x):
            return x + torch.tensor(3)

        ep = export(f, (torch.tensor(1),))

        self.assertEqual(len(ep.graph_signature.input_specs), 2)
        self.assertEqual(len(ep.tensor_constants), 1)

        class Foo(torch.nn.Module):
            def __init__(self):
                super().__init__()
                self.a = torch.tensor(3)

            def forward(self, x):
                list_tensor = [torch.tensor(3), torch.tensor(4)]
                return x + self.a + list_tensor[0] + list_tensor[1]

        ep = export(Foo(), (torch.tensor(1),))

        self.assertEqual(len(ep.graph_signature.input_specs), 4)
        self.assertEqual(len(ep.state_dict), 1)
        self.assertEqual(len(ep.tensor_constants), 2)

        inp = (torch.randn(1),)
        self.assertTrue(torch.allclose(ep(*inp), Foo()(*inp)))

        transform = ep.run_decompositions()
        self.assertEqual(len(ep.graph_signature.input_specs), 4)
        self.assertTrue(torch.allclose(ep(*inp), transform(*inp)))

        unlifted = ep.module()
        self.assertTrue(torch.allclose(ep(*inp), unlifted(*inp)))

    def test_preserve_shape_dynamism_for_unused_inputs(self):
        @dataclass
        class Input:
            f: torch.Tensor
            p: torch.Tensor

        torch._export.utils.register_dataclass_as_pytree_node(Input)

        class Module(torch.nn.Module):
            def forward(self, x: Input):
                return x.f + 1

        mod = Module()
        example_inputs = (Input(f=torch.ones(10, 4), p=torch.zeros(10, 4)),)
        ep_static = torch.export.export(mod, example_inputs)
        for node in ep_static.graph.nodes:
            if node.op == "placeholder":
                for s in node.meta["val"].shape:
                    self.assertIsInstance(s, int)

        dim0_x_f, dim0_x_p = torch.export.dims("dim0_x_f", "dim0_x_p")
        dynamic_shapes = {"x": Input(f={0: dim0_x_f}, p={0: dim0_x_p})}
        ep_dynamic = torch.export.export(mod, example_inputs, dynamic_shapes=dynamic_shapes)
        for node in ep_dynamic.graph.nodes:
            if node.op == "placeholder":
                for i, s in enumerate(node.meta["val"].shape):
                    if i == 0:
                        self.assertIsInstance(s, torch.SymInt)
                    else:
                        self.assertIsInstance(s, int)

    def test_multiple_definitions_same_name_dim(self):
        def foo(x, y):
            return torch.matmul(x, y)

        A = torch.export.Dim("C", min=3)
        B = torch.export.Dim("C", max=12)
        with self.assertRaisesRegex(
            torch._dynamo.exc.UserError,
            "Found different definitions Dim\\(.*min=3\\) and Dim\\(.*max=12\\) "
            "for the same symbolic dimension",
        ):
            torch.export.export(
                foo,
                (torch.randn(10, 10), torch.randn(10, 10)),
                dynamic_shapes={"x": (A, B), "y": (B, A)},
            )

    def test_export_with_wrong_inputs(self):
        class MyModule(torch.nn.Module):
            def forward(self, x):
                return x + x

        exported_program = export(MyModule(), (torch.rand(2, 3),), {})
        with self.assertRaisesRegex(
            TypeError, "Trying to flatten user inputs with exported input tree spec"
        ):
            exported_program(torch.rand(2, 3), torch.rand(2, 3))

    def test_export_decomps_simple(self):
        class M(torch.nn.Module):
            def __init__(self):
                super().__init__()
                self.lin = torch.nn.Linear(10, 1)

            def forward(self, x):
                return self.lin(x)

        inp = (torch.randn(5, 10),)
        m = M()
        with unittest.mock.patch("torch._export.DECOMP_TABLE", None):
            ep = export(m, inp)


        FileCheck().check_count(
            "torch.ops.aten.t.default", 1, exactly=True
        ).run(ep.graph_module.code)
        self.assertTrue(torch.allclose(ep(*inp), m(*inp)))

        core_aten_ep = ep.run_decompositions()
        FileCheck().check_count(
            "torch.ops.aten.permute.default", 1, exactly=True
        ).run(core_aten_ep.graph_module.code)
        FileCheck().check_count(
            "torch.ops.aten.t.default", 0, exactly=True
        ).run(core_aten_ep.graph_module.code)
        self.assertTrue(torch.allclose(core_aten_ep(*inp), m(*inp)))

    def test_export_decomps_dynamic(self):
        class M(torch.nn.Module):
            def __init__(self):
                super().__init__()
                self.lin = torch.nn.Linear(10, 1)

            def forward(self, x):
                return self.lin(x)

        inp = (torch.randn(5, 10),)
        m = M()
        with unittest.mock.patch("torch._export.DECOMP_TABLE", None):
            ep = export(m, inp, dynamic_shapes={"x": {0: Dim("batch")}})

        core_aten_ep = ep.run_decompositions()

        input_node = [node for node in core_aten_ep.graph.nodes if node.op == "placeholder"][-1]
        self.assertTrue(isinstance(input_node.meta["val"].shape[0], torch.SymInt))

        FileCheck().check_count(
            "torch.ops.aten.permute.default", 1, exactly=True
        ).run(core_aten_ep.graph_module.code)
        FileCheck().check_count(
            "torch.ops.aten.t.default", 0, exactly=True
        ).run(core_aten_ep.graph_module.code)
        self.assertTrue(torch.allclose(core_aten_ep(*inp), m(*inp)))

    def test_nonzero_2(self):
        def f(x):
            return torch.nonzero(x)
        ep = export(f, (torch.ones(2),))
        inp = torch.randn(2)
        self.assertTrue(torch.allclose(ep(inp), torch.nonzero(inp)))

    def test_redundant_asserts(self):
        def f(x):
            y = x.item()
            torch._constrain_as_size(y)
            return torch.zeros(y)

        ep = export(f, (torch.tensor([3]),))
        self.assertExpectedInline(str(ep.graph_module.code).strip(), """\
def forward(self, l_x_):
    _local_scalar_dense = torch.ops.aten._local_scalar_dense.default(l_x_);  l_x_ = None
    ge = _local_scalar_dense >= 0
    scalar_tensor = torch.ops.aten.scalar_tensor.default(ge);  ge = None
    _assert_async = torch.ops.aten._assert_async.msg(scalar_tensor, '_local_scalar_dense is outside of inline constraint [0, inf].');  scalar_tensor = None
    sym_constrain_range_for_size = torch.ops.aten.sym_constrain_range_for_size.default(_local_scalar_dense)
    zeros = torch.ops.aten.zeros.default([_local_scalar_dense], device = device(type='cpu'), pin_memory = False);  _local_scalar_dense = None
    return (zeros,)""")

    def test_non_arg_name_dynamic_shapes_api(self):
        def foo(a, b):
            return a.sum() + b.sum()

        dim = torch.export.Dim("dim")
        ep = torch.export.export(foo, (torch.randn(4, 4), torch.randn(4, 4)), dynamic_shapes=(None, {0: dim}))

        test_inp = (torch.randn(4, 4), torch.randn(7, 4))
        self.assertEqual(ep(*test_inp), foo(*test_inp))

        ep_v2 = torch.export.export(foo, (torch.randn(4, 4), torch.randn(4, 4)), dynamic_shapes=(None, None))
        with self.assertRaisesRegex(RuntimeError, "shape\[0\] is specialized at 4"):
            ep_v2(*test_inp)

    def test_non_arg_name_dynamic_shapes_api_with_kwarg(self):
        def foo(a, b, kw1, kw2):
            return a.sum() + b.sum() + kw1.sum() - kw2.sum()

        dim = torch.export.Dim("dim")
        dim_for_kw1 = torch.export.Dim("dim_for_kw1")
        ep = torch.export.export(
            foo,
            (torch.randn(4, 4), torch.randn(4, 4)),
            {"kw2": torch.ones(4, 4), "kw1": torch.zeros(4, 4)},
            # We are specifying dynamism on the first kwarg even though user passed in
            # different order
            dynamic_shapes=(None, {0: dim}, {0: dim_for_kw1}, None))

        test_inp = (torch.randn(4, 4), torch.randn(7, 4))
        test_kwargs = {"kw2": torch.ones(4, 4), "kw1": torch.zeros(9, 4)}
        # This should work even if the kwarg order are flipped.
        self.assertEqual(ep(*test_inp, **test_kwargs), foo(*test_inp, **test_kwargs))

    def test_non_arg_name_dynamic_shapes_api_with_container_type(self):
        def foo(a, b):
            return a[0].sum() + a[1].sum() + b.sum()

        inp_a = (torch.randn(4, 4), torch.randn(4, 4))
        inp_b = torch.randn(4, 4)
        inp = (inp_a, inp_b)

        count = 0
        def dynamify_inp(x):
            # Mark the second input a[1] dynamic
            nonlocal count
            if count == 1:
                dim = torch.export.Dim("dim", min=3)
                count += 1
                return {0: dim}
            count += 1
            return None

        dynamic_shapes = tree_map(dynamify_inp, inp)

        ep = torch.export.export(foo, inp, dynamic_shapes=dynamic_shapes)

        test_inp = ((torch.randn(4, 4), torch.randn(2, 4)), torch.randn(4, 4))
        with self.assertRaisesRegex(
            RuntimeError,
            "shape\[0\] is outside of specified dynamic range \[3, inf\]"
        ):
            ep(*test_inp)

    def test_lazy_module_kwargs(self):
        class LazyModule(torch.nn.modules.lazy.LazyModuleMixin, torch.nn.Module):
            def initialize_parameters(self, *args, **kwargs):
                pass

            def forward(self, x, y):
                return x + y

        m = LazyModule()
        ep = torch.export.export(m, (), {'x': torch.randn(3, 3), 'y': torch.randn(3, 3)})
        inputs = {'x': torch.randn(3, 3), 'y': torch.randn(3, 3)}
        self.assertEqual(ep(**inputs), m(**inputs))

    def test_retrace_pre_autograd(self):
        class Foo(torch.nn.Module):
            def __init__(self):
                super().__init__()
                self.register_buffer("buffer", torch.ones(4, 4))

            def forward(self, x):
                self.buffer.add_(4)
                return x.sum() + self.buffer.sum()

        inp = torch.randn(4, 4)
        gm = capture_pre_autograd_graph(Foo(), (inp,), constraints=[dynamic_dim(inp, 0) >= 3])

        with self.assertRaisesRegex(RuntimeError, "Input arg0_1"):
            gm(torch.randn(2, 2))

        with self.assertRaisesRegex(RuntimeError, "Input arg0_1"):
            torch.export.export(gm, (torch.randn(2, 2),))

        ep = torch.export.export(gm, (torch.randn(5, 4),), dynamic_shapes=({0: torch.export.Dim("dim", min=3)},))

        test_inp = torch.ones(8, 4)
        # This is actually correct because how make_fx modifies the buffer since
        # there is no functionalization.
        self.assertTrue(torch.allclose(ep(test_inp), Foo().forward(test_inp) + 4*4*4))

    def test_issue_113041(self):
        class TestModule(torch.nn.Module):
            def __init__(self):
                super().__init__()
                self.a = torch.tensor(1.0)

            def forward(self, x: torch.Tensor) -> torch.Tensor:
                return x + self.a

        def forward_hook(
            module: torch.nn.Module, inputs, output
        ) -> torch.Tensor:
            return 2 * output

        seq = torch.nn.Sequential(TestModule()).eval()
        seq.b = torch.tensor(2)
        handle = seq.register_forward_hook(forward_hook)

        class M(torch.nn.Module):
            def __init__(self):
                super().__init__()
                self.seq = seq

            def forward(self, x):
                return self.seq(x) + self.seq.b

        inp = (torch.randn(2, 8),)
        ep = export(M(), inp)  # This errors because dynamo adds an extra input

    def test_export_with_fake_tensor_inputs(self):
        fake_mode = torch._subclasses.fake_tensor.FakeTensorMode()

        class Model(torch.nn.Module):
            def __init__(self) -> None:
                super().__init__()
                self.linear = torch.nn.Linear(2, 2)

            def forward(self, x):
                out = self.linear(x)
                return out

        # Put the inputs on a device
        with fake_mode, torch.device('meta'):
            x = torch.rand(5, 2, 2)
            model = Model()

            exported_program = torch.export.export(model, (x,))
            export_res = exported_program(x)
            exp_res = model(x)
            all_meta_val = [node.meta["val"] for node in exported_program.graph_module.graph.nodes if 'val' in node.meta]
            self.assertTrue(export_res.size() == exp_res.size())
            self.assertTrue(all(val.device == x.device for val in all_meta_val))
            self.assertTrue(all(val.fake_mode is all_meta_val[0].fake_mode for val in all_meta_val))
            decomposed_ep = exported_program.run_decompositions()
            export_res = decomposed_ep(x)
            self.assertTrue(export_res.size() == exp_res.size())

    def test_export_with_fake_tensor_inputs_on_cuda_devices(self):
        fake_mode = torch._subclasses.fake_tensor.FakeTensorMode()

        class Model(torch.nn.Module):
            def __init__(self) -> None:
                super().__init__()
                self.linear = torch.nn.Linear(2, 2)

            def forward(self, x):
                out = self.linear(x)
                return out

        # Put the inputs on a device
        with fake_mode, torch.device('meta'):
            x = torch.rand(5, 2, 2)
            model = Model()

        # Manualy set the fake_device of fake tensors.
        x.fake_device = torch.device('cuda:0')
        for n, p in model.named_parameters():
            p.fake_device = torch.device('cuda:0')

        # Need to set all the requires_grad of tensors to False, because fake_tensor with CUDA device
        # doesn't quite work well with aot_autograd right now due to some logic fails
        # the check in call getDeviceGuardImpl in InputMetadata.
        x.requires_grad = False
        for n, p in model.named_parameters():
            p.requires_grad = False


        def check_device_and_fake_mode():
            exported_program = torch.export.export(model, (x,))
            export_res = exported_program(x)
            exp_res = model(x)
            all_meta_val = [node.meta["val"] for node in exported_program.graph_module.graph.nodes if 'val' in node.meta]
            self.assertTrue(export_res.size() == exp_res.size())
            self.assertTrue(all(val.device == x.device for val in all_meta_val))
            self.assertTrue(all(val.fake_mode is all_meta_val[0].fake_mode for val in all_meta_val))

        check_device_and_fake_mode()


    def test_export_graph_with_no_inputs(self):
        # We saw this pattern when users want to export
        # a graph that initlizes the states of a model.
        def f():
            return torch.randn(3, 4), torch.randn(3, 4)

        ep = torch.export.export(f, ())
        a, b = ep()
        self.assertEqual(a.size(), torch.Size([3, 4]))
        self.assertEqual(b.size(), torch.Size([3, 4]))

    def test_export_then_compile_tensor_ctor(self):
        class M(torch.nn.Module):
            def __init__(self,):
                super().__init__()

            def forward(self, scores, mask):
                scores = scores.masked_fill(
                    mask, torch.tensor(torch.finfo(scores.dtype).min)
                )  # (bs, n_heads, q_length, k_length)
                return scores

        tensor_cpu = torch.randn(2, 4)
        mask_cpu = torch.BoolTensor(
            [[False,  True, False, False],
            [False, False, False, False]]
        )

        m = M().eval()
        # res_ref = m(tensor_cpu, mask_cpu)
        # print("res_ref is: {}".format(res_ref), flush=True)

        exported_model = capture_pre_autograd_graph(
            m,
            (tensor_cpu, mask_cpu),
        )
        optimized_model = torch.compile(exported_model)
        optimized_model(tensor_cpu, mask_cpu)

    def test_export_input_mutation_static_shape(self):
        class MutationModel(torch.nn.Module):
            def forward(self, x, y):
                x.view(3, 2, -1).add_(y)
                return x
        inputs = (torch.randn(12), 2.0)
        model = MutationModel()
        ep = torch.export.export(model, inputs)
        inputs_export = copy.deepcopy(inputs)
        inputs_model = copy.deepcopy(inputs)
        self.assertEqual(ep(*inputs_export), model(*inputs_model))
        self.assertEqual(inputs[0] + 2.0, inputs_model[0])
        self.assertEqual(inputs[0] + 2.0, inputs_export[0])

    def test_export_input_mutation_dynamic_shape(self):
        class MutationModel(torch.nn.Module):
            def forward(self, x, y):
                x[0].mul_(y)
                return x
        inputs = ((torch.randn(12), torch.randn(3, 2)), 2.0)
        model = MutationModel()
        ep = torch.export.export(
            model,
            inputs,
            dynamic_shapes={'x': ({0: torch.export.Dim("dim")}, None), "y": None}
        )
        nodes = list(ep.graph.nodes)
        self.assertEqual(nodes[0].op, "placeholder")
        self.assertIsInstance(nodes[0].meta['val'], torch.Tensor)
        self.assertIsInstance(nodes[0].meta['val'].shape[0], torch.SymInt)

        inputs_export = copy.deepcopy(inputs)
        inputs_model = copy.deepcopy(inputs)
        self.assertEqual(ep(*inputs_export), model(*inputs_model))
        self.assertEqual(inputs[0][0] * 2.0, inputs_model[0][0])
        self.assertEqual(inputs[0][0] * 2.0, inputs_export[0][0])

if __name__ == '__main__':
    run_tests()<|MERGE_RESOLUTION|>--- conflicted
+++ resolved
@@ -10,7 +10,6 @@
 import torch._dynamo as torchdynamo
 from functorch.experimental.control_flow import cond, map
 from torch import Tensor
-<<<<<<< HEAD
 from torch.export import (
     Constraint,
     Dim,
@@ -19,9 +18,6 @@
 )
 from torch.export._trace import DEFAULT_EXPORT_DYNAMO_CONFIG
 from torch._export import capture_pre_autograd_graph
-=======
-from torch._export import DEFAULT_EXPORT_DYNAMO_CONFIG, dynamic_dim, capture_pre_autograd_graph, _export
->>>>>>> b35ca2cb
 from torch._export.pass_base import _ExportPassBase
 from torch._export.utils import (
     get_buffer,
