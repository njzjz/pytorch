--- conflicted
+++ resolved
@@ -899,86 +899,6 @@
             create_pytorch_only_extra_kwargs,
         )
 
-<<<<<<< HEAD
-    def test_execute_model_with___call__(self):
-        class Model(torch.nn.Module):
-            def forward(self, x):
-                return x + 1.0
-
-        input_x = torch.randn(1, 1, 2, dtype=torch.float)
-        onnx_program = torch.onnx.dynamo_export(
-            Model(),
-            input_x,
-        )
-
-        # The other tests use ONNXProgram.__call__ indirectly and check for output equality
-        # This test aims to ensure ONNXProgram.__call__ API runs successfully despite internal test infra code
-        _ = onnx_program(input_x)
-
-    def test_exported_program_as_input(self):
-        class Model(torch.nn.Module):
-            def forward(self, x):
-                return x + 1.0
-
-        x = torch.randn(1, 1, 2, dtype=torch.float)
-        exported_program = torch.export.export(Model(), args=(x,))
-
-        self.run_test_with_fx_to_onnx_exporter_and_onnx_runtime(
-            exported_program, (x,), skip_dynamic_shapes_check=True
-        )
-
-    def test_exported_program_as_input_from_file(self):
-        import tempfile
-
-        class Model(torch.nn.Module):
-            def forward(self, x):
-                return x + 1.0
-
-        x = torch.randn(1, 1, 2, dtype=torch.float)
-        exported_program = torch.export.export(Model(), args=(x,))
-
-        with tempfile.NamedTemporaryFile(suffix=".pte") as f:
-            torch.export.save(exported_program, f.name)
-            del exported_program  # Delete the exported program to ensure that we are loading from file
-            loaded_exported_program = torch.export.load(f.name)
-
-        self.run_test_with_fx_to_onnx_exporter_and_onnx_runtime(
-            loaded_exported_program, (x,), skip_dynamic_shapes_check=True
-        )
-
-    @pytorch_test_common.xfail_if_model_type_is_not_exportedprogram(
-        "Unsupported FX nodes: {'call_function': ['aten.add_.Tensor']}. "
-        "github issue: https://github.com/pytorch/pytorch/issues/114406"
-    )
-    def test_exported_program_as_input_lifting_buffers_mutation(self):
-        for persistent in (True, False):
-
-            class CustomModule(torch.nn.Module):
-                def __init__(self):
-                    super().__init__()
-                    self.register_buffer(
-                        "my_buffer", torch.tensor(4.0), persistent=persistent
-                    )
-
-                def forward(self, x, b):
-                    output = x + b
-                    (
-                        self.my_buffer.add_(1.0) + 3.0
-                    )  # Mutate buffer through in-place addition
-                    return output
-
-            inputs = (torch.rand((3, 3), dtype=torch.float32), torch.randn(3, 3))
-            model = CustomModule()
-            self.run_test_with_fx_to_onnx_exporter_and_onnx_runtime(
-                model, inputs, skip_dynamic_shapes_check=True
-            )
-            # Buffer will be mutated after the first iteration
-            self.run_test_with_fx_to_onnx_exporter_and_onnx_runtime(
-                model, inputs, skip_dynamic_shapes_check=True
-            )
-
-=======
->>>>>>> 44c9e4cb
 
 def _parameterized_class_attrs_and_values_with_fake_options():
     input_values = []
