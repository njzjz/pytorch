--- conflicted
+++ resolved
@@ -1044,16 +1044,12 @@
 
 def fail_with_and_without_stack_allocation(is_skip=False):
     return TestFailure(
-<<<<<<< HEAD
         (
             "abi_compatible_cpu",
             "abi_compatible_cpu_with_stack_allocation",
             "abi_compatible_cpu_with_stack_allocation_and_minimal_arrayref_interface",
-        )
-=======
-        ("abi_compatible_cpu", "abi_compatible_cpu_with_stack_allocation"),
+        ),
         is_skip=is_skip,
->>>>>>> 50b64827
     )
 
 
@@ -1067,23 +1063,12 @@
     "test_foreach_multiple_dynamic": fail_with_and_without_stack_allocation(),
     # TODO: test_freezing_abi_compatible_cpu somehow fails on CI but not locally,
     #   NotImplementedError: Cannot access storage of OpaqueTensorImpl
-<<<<<<< HEAD
-    "test_freezing": TestFailure(
-        (
-            "abi_compatible_cpu",
-            "abi_compatible_cpu_with_stack_allocation",
-            "abi_compatible_cpu_with_stack_allocation_and_minimal_arrayref_interface",
-        ),
-        is_skip=True,
-    ),
+    "test_freezing": fail_with_and_without_stack_allocation(is_skip=True),
     # minimal arrayref interface only works with CPU; test crashes.
     "test_multi_device": TestFailure(
         ("abi_compatible_cpu_with_stack_allocation_and_minimal_arrayref_interface",),
         is_skip=True,
     ),
-=======
-    "test_freezing": fail_with_and_without_stack_allocation(is_skip=True),
->>>>>>> 50b64827
     "test_normal_functional": fail_with_and_without_stack_allocation(),
     "test_poi_multiple_dynamic": fail_with_and_without_stack_allocation(),
     # There is a double-free issue which will be fixed in another PR
