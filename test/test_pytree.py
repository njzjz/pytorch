# Owner(s): ["module: pytree"]

import unittest
from collections import namedtuple, OrderedDict, UserDict

import torch
import torch.utils._cxx_pytree as cxx_pytree
import torch.utils._pytree as py_pytree
from torch.testing._internal.common_utils import (
    instantiate_parametrized_tests,
    parametrize,
    run_tests,
    subtest,
    TEST_WITH_TORCHDYNAMO,
    TestCase,
)


GlobalPoint = namedtuple("GlobalPoint", ["x", "y"])


class GlobalDummyType:
    def __init__(self, x, y):
        self.x = x
        self.y = y


class TestGenericPytree(TestCase):
    @parametrize(
        "pytree_impl",
        [
            subtest(py_pytree, name="py"),
            subtest(cxx_pytree, name="cxx"),
        ],
    )
    def test_register_pytree_node(self, pytree_impl):
        class MyDict(UserDict):
            pass

        d = MyDict(a=1, b=2, c=3)

        # Custom types are leaf nodes by default
        values, spec = pytree_impl.tree_flatten(d)
        self.assertEqual(values, [d])
        self.assertIs(values[0], d)
        self.assertEqual(d, pytree_impl.tree_unflatten(values, spec))
        self.assertTrue(spec.is_leaf())

        # Register MyDict as a pytree node
        pytree_impl.register_pytree_node(
            MyDict,
            lambda d: (list(d.values()), list(d.keys())),
            lambda values, keys: MyDict(zip(keys, values)),
        )

        values, spec = pytree_impl.tree_flatten(d)
        self.assertEqual(values, [1, 2, 3])
        self.assertEqual(d, pytree_impl.tree_unflatten(values, spec))

        # Do not allow registering the same type twice
        with self.assertRaisesRegex(ValueError, "already registered"):
            pytree_impl.register_pytree_node(
                MyDict,
                lambda d: (list(d.values()), list(d.keys())),
                lambda values, keys: MyDict(zip(keys, values)),
            )

    @parametrize(
        "pytree_impl",
        [
            subtest(py_pytree, name="py"),
            subtest(cxx_pytree, name="cxx"),
        ],
    )
    def test_flatten_unflatten_leaf(self, pytree_impl):
        def run_test_with_leaf(leaf):
            values, treespec = pytree_impl.tree_flatten(leaf)
            self.assertEqual(values, [leaf])
            self.assertEqual(treespec, pytree_impl.LeafSpec())

            unflattened = pytree_impl.tree_unflatten(values, treespec)
            self.assertEqual(unflattened, leaf)

        run_test_with_leaf(1)
        run_test_with_leaf(1.0)
        run_test_with_leaf(None)
        run_test_with_leaf(bool)
        run_test_with_leaf(torch.randn(3, 3))

    @parametrize(
        "pytree_impl,gen_expected_fn",
        [
            subtest(
                (
                    py_pytree,
                    lambda lst: py_pytree.TreeSpec(
                        list, None, [py_pytree.LeafSpec() for _ in lst]
                    ),
                ),
                name="py",
            ),
            subtest(
                (cxx_pytree, lambda lst: cxx_pytree.tree_structure([0] * len(lst))),
                name="cxx",
            ),
        ],
    )
    def test_flatten_unflatten_list(self, pytree_impl, gen_expected_fn):
        def run_test(lst):
            expected_spec = gen_expected_fn(lst)
            values, treespec = pytree_impl.tree_flatten(lst)
            self.assertTrue(isinstance(values, list))
            self.assertEqual(values, lst)
            self.assertEqual(treespec, expected_spec)

            unflattened = pytree_impl.tree_unflatten(values, treespec)
            self.assertEqual(unflattened, lst)
            self.assertTrue(isinstance(unflattened, list))

        run_test([])
        run_test([1.0, 2])
        run_test([torch.tensor([1.0, 2]), 2, 10, 9, 11])

    @parametrize(
        "pytree_impl,gen_expected_fn",
        [
            subtest(
                (
                    py_pytree,
                    lambda tup: py_pytree.TreeSpec(
                        tuple, None, [py_pytree.LeafSpec() for _ in tup]
                    ),
                ),
                name="py",
            ),
            subtest(
                (cxx_pytree, lambda tup: cxx_pytree.tree_structure((0,) * len(tup))),
                name="cxx",
            ),
        ],
    )
    def test_flatten_unflatten_tuple(self, pytree_impl, gen_expected_fn):
        def run_test(tup):
            expected_spec = gen_expected_fn(tup)
            values, treespec = pytree_impl.tree_flatten(tup)
            self.assertTrue(isinstance(values, list))
            self.assertEqual(values, list(tup))
            self.assertEqual(treespec, expected_spec)

            unflattened = pytree_impl.tree_unflatten(values, treespec)
            self.assertEqual(unflattened, tup)
            self.assertTrue(isinstance(unflattened, tuple))

        run_test(())
        run_test((1.0,))
        run_test((1.0, 2))
        run_test((torch.tensor([1.0, 2]), 2, 10, 9, 11))

    @parametrize(
        "pytree_impl,gen_expected_fn",
        [
            subtest(
                (
                    py_pytree,
                    lambda dct: py_pytree.TreeSpec(
                        dict,
                        list(dct.keys()),
                        [py_pytree.LeafSpec() for _ in dct.values()],
                    ),
                ),
                name="py",
            ),
            subtest(
                (
                    cxx_pytree,
                    lambda dct: cxx_pytree.tree_structure(dict.fromkeys(dct, 0)),
                ),
                name="cxx",
            ),
        ],
    )
    def test_flatten_unflatten_dict(self, pytree_impl, gen_expected_fn):
        def run_test(dct):
            expected_spec = gen_expected_fn(dct)
            values, treespec = pytree_impl.tree_flatten(dct)
            self.assertTrue(isinstance(values, list))
            self.assertEqual(values, list(dct.values()))
            self.assertEqual(treespec, expected_spec)

            unflattened = pytree_impl.tree_unflatten(values, treespec)
            self.assertEqual(unflattened, dct)
            self.assertTrue(isinstance(unflattened, dict))

        run_test({})
        run_test({"a": 1})
        run_test({"abcdefg": torch.randn(2, 3)})
        run_test({1: torch.randn(2, 3)})
        run_test({"a": 1, "b": 2, "c": torch.randn(2, 3)})

    @parametrize(
        "pytree_impl,gen_expected_fn",
        [
            subtest(
                (
                    py_pytree,
                    lambda odict: py_pytree.TreeSpec(
                        OrderedDict,
                        list(odict.keys()),
                        [py_pytree.LeafSpec() for _ in odict.values()],
                    ),
                ),
                name="py",
            ),
            subtest(
                (
                    cxx_pytree,
                    lambda odict: cxx_pytree.tree_structure(
                        OrderedDict.fromkeys(odict, 0)
                    ),
                ),
                name="cxx",
            ),
        ],
    )
    def test_flatten_unflatten_odict(self, pytree_impl, gen_expected_fn):
        def run_test(odict):
            expected_spec = gen_expected_fn(odict)
            values, treespec = pytree_impl.tree_flatten(odict)
            self.assertTrue(isinstance(values, list))
            self.assertEqual(values, list(odict.values()))
            self.assertEqual(treespec, expected_spec)

            unflattened = pytree_impl.tree_unflatten(values, treespec)
            self.assertEqual(unflattened, odict)
            self.assertTrue(isinstance(unflattened, OrderedDict))

        od = OrderedDict()
        run_test(od)

        od["b"] = 1
        od["a"] = torch.tensor(3.14)
        run_test(od)

    @parametrize(
        "pytree_impl",
        [
            subtest(py_pytree, name="py"),
            subtest(cxx_pytree, name="cxx"),
        ],
    )
    def test_flatten_unflatten_namedtuple(self, pytree_impl):
        Point = namedtuple("Point", ["x", "y"])

        def run_test(tup):
            if pytree_impl is py_pytree:
                expected_spec = py_pytree.TreeSpec(
                    namedtuple, Point, [py_pytree.LeafSpec() for _ in tup]
                )
            else:
                expected_spec = cxx_pytree.tree_structure(Point(0, 1))
            values, treespec = pytree_impl.tree_flatten(tup)
            self.assertTrue(isinstance(values, list))
            self.assertEqual(values, list(tup))
            self.assertEqual(treespec, expected_spec)

            unflattened = pytree_impl.tree_unflatten(values, treespec)
            self.assertEqual(unflattened, tup)
            self.assertTrue(isinstance(unflattened, Point))

        run_test(Point(1.0, 2))
        run_test(Point(torch.tensor(1.0), 2))

    @parametrize(
        "op",
        [
            subtest(torch.max, name="max"),
            subtest(torch.min, name="min"),
        ],
    )
    @parametrize(
        "pytree_impl",
        [
            subtest(py_pytree, name="py"),
            subtest(cxx_pytree, name="cxx"),
        ],
    )
    def test_flatten_unflatten_return_type(self, pytree_impl, op):
        x = torch.randn(3, 3)
        expected = op(x, dim=0)

        values, spec = pytree_impl.tree_flatten(expected)
        # Check that values is actually List[Tensor] and not (ReturnType(...),)
        for value in values:
            self.assertTrue(isinstance(value, torch.Tensor))
        result = pytree_impl.tree_unflatten(values, spec)

        self.assertEqual(type(result), type(expected))
        self.assertEqual(result, expected)

    @parametrize(
        "pytree_impl",
        [
            subtest(py_pytree, name="py"),
            subtest(cxx_pytree, name="cxx"),
        ],
    )
    def test_flatten_unflatten_nested(self, pytree_impl):
        def run_test(pytree):
            values, treespec = pytree_impl.tree_flatten(pytree)
            self.assertTrue(isinstance(values, list))
            self.assertEqual(len(values), treespec.num_leaves)

            # NB: python basic data structures (dict list tuple) all have
            # contents equality defined on them, so the following works for them.
            unflattened = pytree_impl.tree_unflatten(values, treespec)
            self.assertEqual(unflattened, pytree)

        cases = [
            [()],
            ([],),
            {"a": ()},
            {"a": 0, "b": [{"c": 1}]},
            {"a": 0, "b": [1, {"c": 2}, torch.randn(3)], "c": (torch.randn(2, 3), 1)},
        ]
        for case in cases:
            run_test(case)

    @parametrize(
        "pytree_impl",
        [
            subtest(py_pytree, name="py"),
            subtest(cxx_pytree, name="cxx"),
        ],
    )
    def test_treemap(self, pytree_impl):
        def run_test(pytree):
            def f(x):
                return x * 3

            sm1 = sum(map(f, pytree_impl.tree_leaves(pytree)))
            sm2 = sum(pytree_impl.tree_leaves(pytree_impl.tree_map(f, pytree)))
            self.assertEqual(sm1, sm2)

            def invf(x):
                return x // 3

            self.assertEqual(
                pytree_impl.tree_map(invf, pytree_impl.tree_map(f, pytree)),
                pytree,
            )

        cases = [
            [()],
            ([],),
            {"a": ()},
            {"a": 1, "b": [{"c": 2}]},
            {"a": 0, "b": [2, {"c": 3}, 4], "c": (5, 6)},
        ]
        for case in cases:
            run_test(case)

    @parametrize(
        "pytree_impl",
        [
            subtest(py_pytree, name="py"),
            subtest(cxx_pytree, name="cxx"),
        ],
    )
    def test_tree_only(self, pytree_impl):
        self.assertEqual(
            pytree_impl.tree_map_only(int, lambda x: x + 2, [0, "a"]), [2, "a"]
        )

    @parametrize(
        "pytree_impl",
        [
            subtest(py_pytree, name="py"),
            subtest(cxx_pytree, name="cxx"),
        ],
    )
    def test_tree_all_any(self, pytree_impl):
        self.assertTrue(pytree_impl.tree_all(lambda x: x % 2, [1, 3]))
        self.assertFalse(pytree_impl.tree_all(lambda x: x % 2, [0, 1]))
        self.assertTrue(pytree_impl.tree_any(lambda x: x % 2, [0, 1]))
        self.assertFalse(pytree_impl.tree_any(lambda x: x % 2, [0, 2]))
        self.assertTrue(pytree_impl.tree_all_only(int, lambda x: x % 2, [1, 3, "a"]))
        self.assertFalse(pytree_impl.tree_all_only(int, lambda x: x % 2, [0, 1, "a"]))
        self.assertTrue(pytree_impl.tree_any_only(int, lambda x: x % 2, [0, 1, "a"]))
        self.assertFalse(pytree_impl.tree_any_only(int, lambda x: x % 2, [0, 2, "a"]))

    @parametrize(
        "pytree_impl",
        [
            subtest(py_pytree, name="py"),
            subtest(cxx_pytree, name="cxx"),
        ],
    )
    def test_broadcast_to_and_flatten(self, pytree_impl):
        cases = [
            (1, (), []),
            # Same (flat) structures
            ((1,), (0,), [1]),
            ([1], [0], [1]),
            ((1, 2, 3), (0, 0, 0), [1, 2, 3]),
            ({"a": 1, "b": 2}, {"a": 0, "b": 0}, [1, 2]),
            # Mismatched (flat) structures
            ([1], (0,), None),
            ([1], (0,), None),
            ((1,), [0], None),
            ((1, 2, 3), (0, 0), None),
            ({"a": 1, "b": 2}, {"a": 0}, None),
            ({"a": 1, "b": 2}, {"a": 0, "c": 0}, None),
            ({"a": 1, "b": 2}, {"a": 0, "b": 0, "c": 0}, None),
            # Same (nested) structures
            ((1, [2, 3]), (0, [0, 0]), [1, 2, 3]),
            ((1, [(2, 3), 4]), (0, [(0, 0), 0]), [1, 2, 3, 4]),
            # Mismatched (nested) structures
            ((1, [2, 3]), (0, (0, 0)), None),
            ((1, [2, 3]), (0, [0, 0, 0]), None),
            # Broadcasting single value
            (1, (0, 0, 0), [1, 1, 1]),
            (1, [0, 0, 0], [1, 1, 1]),
            (1, {"a": 0, "b": 0}, [1, 1]),
            (1, (0, [0, [0]], 0), [1, 1, 1, 1]),
            (1, (0, [0, [0, [], [[[0]]]]], 0), [1, 1, 1, 1, 1]),
            # Broadcast multiple things
            ((1, 2), ([0, 0, 0], [0, 0]), [1, 1, 1, 2, 2]),
            ((1, 2), ([0, [0, 0], 0], [0, 0]), [1, 1, 1, 1, 2, 2]),
            (([1, 2, 3], 4), ([0, [0, 0], 0], [0, 0]), [1, 2, 2, 3, 4, 4]),
        ]
        for pytree, to_pytree, expected in cases:
            _, to_spec = pytree_impl.tree_flatten(to_pytree)
            result = pytree_impl._broadcast_to_and_flatten(pytree, to_spec)
            self.assertEqual(result, expected, msg=str([pytree, to_spec, expected]))

    @parametrize(
        "pytree_impl",
        [
            subtest(py_pytree, name="py"),
            subtest(cxx_pytree, name="cxx"),
        ],
    )
    def test_pytree_serialize_bad_input(self, pytree_impl):
        with self.assertRaises(TypeError):
            pytree_impl.treespec_dumps("random_blurb")


class TestPythonPytree(TestCase):
    def test_deprecated_register_pytree_node(self):
        class DummyType:
            def __init__(self, x, y):
                self.x = x
                self.y = y

        with self.assertWarnsRegex(
            UserWarning, "torch.utils._pytree._register_pytree_node"
        ):
            py_pytree._register_pytree_node(
                DummyType,
                lambda dummy: ([dummy.x, dummy.y], None),
                lambda xs, _: DummyType(*xs),
            )

<<<<<<< HEAD
=======
        with self.assertWarnsRegex(UserWarning, "already registered"):
            py_pytree._register_pytree_node(
                DummyType,
                lambda dummy: ([dummy.x, dummy.y], None),
                lambda xs, _: DummyType(*xs),
            )

>>>>>>> 597d3fb8
    def test_treespec_equality(self):
        self.assertTrue(
            py_pytree.LeafSpec() == py_pytree.LeafSpec(),
        )
        self.assertTrue(
            py_pytree.TreeSpec(list, None, []) == py_pytree.TreeSpec(list, None, []),
        )
        self.assertTrue(
            py_pytree.TreeSpec(list, None, [py_pytree.LeafSpec()])
            == py_pytree.TreeSpec(list, None, [py_pytree.LeafSpec()]),
        )
        self.assertFalse(
            py_pytree.TreeSpec(tuple, None, []) == py_pytree.TreeSpec(list, None, []),
        )
        self.assertTrue(
            py_pytree.TreeSpec(tuple, None, []) != py_pytree.TreeSpec(list, None, []),
        )

    @unittest.skipIf(TEST_WITH_TORCHDYNAMO, "Dynamo test in test_treespec_repr_dynamo.")
    def test_treespec_repr(self):
        # Check that it looks sane
        pytree = (0, [0, 0, [0]])
        _, spec = py_pytree.tree_flatten(pytree)
        self.assertEqual(
            repr(spec),
            (
                "TreeSpec(tuple, None, [*,\n"
                "  TreeSpec(list, None, [*,\n"
                "    *,\n"
                "    TreeSpec(list, None, [*])])])"
            ),
        )

    @unittest.skipIf(not TEST_WITH_TORCHDYNAMO, "Eager test in test_treespec_repr.")
    def test_treespec_repr_dynamo(self):
        # Check that it looks sane
        pytree = (0, [0, 0, [0]])
        _, spec = py_pytree.tree_flatten(pytree)
        self.assertExpectedInline(
            repr(spec),
            """\
TreeSpec(tuple, None, [*,
  TreeSpec(list, None, [*,
    *,
    TreeSpec(list, None, [*])])])""",
        )

    @parametrize(
        "spec",
        [
            py_pytree.TreeSpec(list, None, []),
            py_pytree.TreeSpec(tuple, None, []),
            py_pytree.TreeSpec(dict, [], []),
            py_pytree.TreeSpec(list, None, [py_pytree.LeafSpec()]),
            py_pytree.TreeSpec(
                list, None, [py_pytree.LeafSpec(), py_pytree.LeafSpec()]
            ),
            py_pytree.TreeSpec(
                tuple,
                None,
                [py_pytree.LeafSpec(), py_pytree.LeafSpec(), py_pytree.LeafSpec()],
            ),
            py_pytree.TreeSpec(
                dict,
                ["a", "b", "c"],
                [py_pytree.LeafSpec(), py_pytree.LeafSpec(), py_pytree.LeafSpec()],
            ),
            py_pytree.TreeSpec(
                OrderedDict,
                ["a", "b", "c"],
                [
                    py_pytree.TreeSpec(
                        tuple, None, [py_pytree.LeafSpec(), py_pytree.LeafSpec()]
                    ),
                    py_pytree.LeafSpec(),
                    py_pytree.TreeSpec(
                        dict,
                        ["a", "b", "c"],
                        [
                            py_pytree.LeafSpec(),
                            py_pytree.LeafSpec(),
                            py_pytree.LeafSpec(),
                        ],
                    ),
                ],
            ),
            py_pytree.TreeSpec(
                list,
                None,
                [
                    py_pytree.TreeSpec(
                        tuple,
                        None,
                        [
                            py_pytree.LeafSpec(),
                            py_pytree.LeafSpec(),
                            py_pytree.TreeSpec(
                                list,
                                None,
                                [
                                    py_pytree.LeafSpec(),
                                    py_pytree.LeafSpec(),
                                ],
                            ),
                        ],
                    ),
                ],
            ),
        ],
    )
    def test_pytree_serialize(self, spec):
        serialized_spec = py_pytree.treespec_dumps(spec)
        self.assertTrue(isinstance(serialized_spec, str))
        self.assertTrue(spec == py_pytree.treespec_loads(serialized_spec))

    def test_pytree_serialize_namedtuple(self):
        Point = namedtuple("Point", ["x", "y"])
        spec = py_pytree.TreeSpec(
            namedtuple, Point, [py_pytree.LeafSpec(), py_pytree.LeafSpec()]
        )

        roundtrip_spec = py_pytree.treespec_loads(py_pytree.treespec_dumps(spec))
        # The context in the namedtuple is different now because we recreated
        # the namedtuple type.
        self.assertEqual(spec.context._fields, roundtrip_spec.context._fields)

    @unittest.expectedFailure
    def test_pytree_custom_type_serialize_bad(self):
        class DummyType:
            def __init__(self, x, y):
                self.x = x
                self.y = y

        py_pytree.register_pytree_node(
            DummyType,
            lambda dummy: ([dummy.x, dummy.y], None),
            lambda xs, _: DummyType(*xs),
        )

        spec = py_pytree.TreeSpec(
            DummyType, None, [py_pytree.LeafSpec(), py_pytree.LeafSpec()]
        )
        with self.assertRaisesRegex(
            NotImplementedError, "No registered serialization name"
        ):
            roundtrip_spec = py_pytree.treespec_dumps(spec)

    def test_pytree_custom_type_serialize(self):
        class DummyType:
            def __init__(self, x, y):
                self.x = x
                self.y = y

        py_pytree.register_pytree_node(
            DummyType,
            lambda dummy: ([dummy.x, dummy.y], None),
            lambda xs, _: DummyType(*xs),
            serialized_type_name="test_pytree_custom_type_serialize.DummyType",
            to_dumpable_context=lambda context: "moo",
            from_dumpable_context=lambda dumpable_context: None,
        )
        spec = py_pytree.TreeSpec(
            DummyType, None, [py_pytree.LeafSpec(), py_pytree.LeafSpec()]
        )
        serialized_spec = py_pytree.treespec_dumps(spec, 1)
        self.assertTrue("moo" in serialized_spec)
        roundtrip_spec = py_pytree.treespec_loads(serialized_spec)
        self.assertEqual(roundtrip_spec, spec)

    def test_pytree_serialize_register_bad(self):
        class DummyType:
            def __init__(self, x, y):
                self.x = x
                self.y = y

        with self.assertRaisesRegex(
            ValueError, "Both to_dumpable_context and from_dumpable_context"
        ):
            py_pytree.register_pytree_node(
                DummyType,
                lambda dummy: ([dummy.x, dummy.y], None),
                lambda xs, _: DummyType(*xs),
                serialized_type_name="test_pytree_serialize_register_bad.DummyType",
                to_dumpable_context=lambda context: "moo",
            )

    def test_pytree_context_serialize_bad(self):
        class DummyType:
            def __init__(self, x, y):
                self.x = x
                self.y = y

        py_pytree.register_pytree_node(
            DummyType,
            lambda dummy: ([dummy.x, dummy.y], None),
            lambda xs, _: DummyType(*xs),
            serialized_type_name="test_pytree_serialize_serialize_bad.DummyType",
            to_dumpable_context=lambda context: DummyType,
            from_dumpable_context=lambda dumpable_context: None,
        )

        spec = py_pytree.TreeSpec(
            DummyType, None, [py_pytree.LeafSpec(), py_pytree.LeafSpec()]
        )

        with self.assertRaisesRegex(
            TypeError, "Object of type type is not JSON serializable"
        ):
            py_pytree.treespec_dumps(spec)

    def test_pytree_serialize_bad_protocol(self):
        import json

        Point = namedtuple("Point", ["x", "y"])
        spec = py_pytree.TreeSpec(
            namedtuple, Point, [py_pytree.LeafSpec(), py_pytree.LeafSpec()]
        )

        with self.assertRaisesRegex(ValueError, "Unknown protocol"):
            py_pytree.treespec_dumps(spec, -1)

        serialized_spec = py_pytree.treespec_dumps(spec)
        protocol, data = json.loads(serialized_spec)
        bad_protocol_serialized_spec = json.dumps((-1, data))

        with self.assertRaisesRegex(ValueError, "Unknown protocol"):
            py_pytree.treespec_loads(bad_protocol_serialized_spec)

    def test_saved_serialized(self):
        complicated_spec = py_pytree.TreeSpec(
            OrderedDict,
            [1, 2, 3],
            [
                py_pytree.TreeSpec(
                    tuple, None, [py_pytree.LeafSpec(), py_pytree.LeafSpec()]
                ),
                py_pytree.LeafSpec(),
                py_pytree.TreeSpec(
                    dict,
                    [4, 5, 6],
                    [
                        py_pytree.LeafSpec(),
                        py_pytree.LeafSpec(),
                        py_pytree.LeafSpec(),
                    ],
                ),
            ],
        )

        serialized_spec = py_pytree.treespec_dumps(complicated_spec)
        saved_spec = (
            '[1, {"type": "collections.OrderedDict", "context": "[1, 2, 3]", '
            '"children_spec": [{"type": "builtins.tuple", "context": "null", '
            '"children_spec": [{"type": null, "context": null, '
            '"children_spec": []}, {"type": null, "context": null, '
            '"children_spec": []}]}, {"type": null, "context": null, '
            '"children_spec": []}, {"type": "builtins.dict", "context": '
            '"[4, 5, 6]", "children_spec": [{"type": null, "context": null, '
            '"children_spec": []}, {"type": null, "context": null, "children_spec": '
            '[]}, {"type": null, "context": null, "children_spec": []}]}]}]'
        )
        self.assertEqual(serialized_spec, saved_spec)
        self.assertEqual(complicated_spec, py_pytree.treespec_loads(saved_spec))


class TestCxxPytree(TestCase):
    def test_treespec_equality(self):
        self.assertTrue(cxx_pytree.LeafSpec() == cxx_pytree.LeafSpec())

    @unittest.skipIf(TEST_WITH_TORCHDYNAMO, "Dynamo test in test_treespec_repr_dynamo.")
    def test_treespec_repr(self):
        # Check that it looks sane
        pytree = (0, [0, 0, [0]])
        _, spec = cxx_pytree.tree_flatten(pytree)
        self.assertEqual(
            repr(spec),
            ("PyTreeSpec((*, [*, *, [*]]), NoneIsLeaf)"),
        )

    @unittest.skipIf(not TEST_WITH_TORCHDYNAMO, "Eager test in test_treespec_repr.")
    def test_treespec_repr_dynamo(self):
        # Check that it looks sane
        pytree = (0, [0, 0, [0]])
        _, spec = cxx_pytree.tree_flatten(pytree)
        self.assertExpectedInline(
            repr(spec),
            "PyTreeSpec((*, [*, *, [*]]), NoneIsLeaf)",
        )

    @parametrize(
        "spec",
        [
            cxx_pytree.tree_structure([]),
            cxx_pytree.tree_structure(()),
            cxx_pytree.tree_structure({}),
            cxx_pytree.tree_structure([0]),
            cxx_pytree.tree_structure([0, 1]),
            cxx_pytree.tree_structure((0, 1, 2)),
            cxx_pytree.tree_structure({"a": 0, "b": 1, "c": 2}),
            cxx_pytree.tree_structure(
                OrderedDict([("a", (0, 1)), ("b", 2), ("c", {"a": 3, "b": 4, "c": 5})])
            ),
            cxx_pytree.tree_structure([(0, 1, [2, 3])]),
        ],
    )
    def test_pytree_serialize(self, spec):
        serialized_spec = cxx_pytree.treespec_dumps(spec)
        self.assertTrue(isinstance(serialized_spec, str))
        self.assertTrue(spec == cxx_pytree.treespec_loads(serialized_spec))

    def test_pytree_serialize_namedtuple(self):
        spec = cxx_pytree.tree_structure(GlobalPoint(0, 1))

        roundtrip_spec = cxx_pytree.treespec_loads(cxx_pytree.treespec_dumps(spec))
        self.assertEqual(roundtrip_spec.type._fields, spec.type._fields)

        LocalPoint = namedtuple("LocalPoint", ["x", "y"])
        spec = cxx_pytree.tree_structure(LocalPoint(0, 1))

        roundtrip_spec = cxx_pytree.treespec_loads(cxx_pytree.treespec_dumps(spec))
        self.assertEqual(roundtrip_spec.type._fields, spec.type._fields)

    def test_pytree_custom_type_serialize(self):
        cxx_pytree.register_pytree_node(
            GlobalDummyType,
            lambda dummy: ([dummy.x, dummy.y], None),
            lambda xs, _: GlobalDummyType(*xs),
            serialized_type_name="GlobalDummyType",
        )
        spec = cxx_pytree.tree_structure(GlobalDummyType(0, 1))
        serialized_spec = cxx_pytree.treespec_dumps(spec)
        roundtrip_spec = cxx_pytree.treespec_loads(serialized_spec)
        self.assertEqual(roundtrip_spec, spec)

        class LocalDummyType:
            def __init__(self, x, y):
                self.x = x
                self.y = y

        cxx_pytree.register_pytree_node(
            LocalDummyType,
            lambda dummy: ([dummy.x, dummy.y], None),
            lambda xs, _: LocalDummyType(*xs),
            serialized_type_name="LocalDummyType",
        )
        spec = cxx_pytree.tree_structure(LocalDummyType(0, 1))
        serialized_spec = cxx_pytree.treespec_dumps(spec)
        roundtrip_spec = cxx_pytree.treespec_loads(serialized_spec)
        self.assertEqual(roundtrip_spec, spec)


instantiate_parametrized_tests(TestGenericPytree)
instantiate_parametrized_tests(TestPythonPytree)
instantiate_parametrized_tests(TestCxxPytree)


if __name__ == "__main__":
    run_tests()<|MERGE_RESOLUTION|>--- conflicted
+++ resolved
@@ -461,8 +461,6 @@
                 lambda xs, _: DummyType(*xs),
             )
 
-<<<<<<< HEAD
-=======
         with self.assertWarnsRegex(UserWarning, "already registered"):
             py_pytree._register_pytree_node(
                 DummyType,
@@ -470,7 +468,6 @@
                 lambda xs, _: DummyType(*xs),
             )
 
->>>>>>> 597d3fb8
     def test_treespec_equality(self):
         self.assertTrue(
             py_pytree.LeafSpec() == py_pytree.LeafSpec(),
