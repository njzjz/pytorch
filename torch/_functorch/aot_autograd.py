--- conflicted
+++ resolved
@@ -92,13 +92,6 @@
 from ._aot_autograd.collect_metadata_analysis import (  # noqa: F401
     run_functionalized_fw_and_collect_metadata,
 )
-<<<<<<< HEAD
-from ._aot_autograd.input_output_analysis import (
-    create_graph_signature,
-)
-
-from ._aot_autograd.traced_function_transforms import (
-=======
 from ._aot_autograd.input_output_analysis import (  # noqa: F401
     remove_dupe_metadata,
     create_synthetic_base_metadata,
@@ -107,13 +100,7 @@
     merge_view_inputs,
     create_graph_signature,
 )
-from ._aot_autograd.runtime_wrappers import (  # noqa: F401
-    create_runtime_wrapper,
-    functionalized_rng_runtime_epilogue,
-    aot_dispatch_subclass_wrapper,
-)
 from ._aot_autograd.traced_function_transforms import (  # noqa: F401
->>>>>>> 3a139454
     fn_input_mutations_to_outputs,
     fn_prepped_for_autograd,
     create_joint,
@@ -122,12 +109,12 @@
     aot_dispatch_subclass,
     create_functional_call,
 )
-from ._aot_autograd.runtime_wrappers import (
+from ._aot_autograd.runtime_wrappers import (  # noqa: F401
     create_runtime_wrapper,
     functionalized_rng_runtime_epilogue,
     aot_dispatch_subclass_wrapper,
 )
-from ._aot_autograd.alias_runtime_wrappers import (
+from ._aot_autograd.alias_runtime_wrappers import (  # noqa: F401
     aot_wrapper_dedupe,
     aot_wrapper_synthetic_base,
 )
