import itertools
import logging
from contextlib import nullcontext
from functools import partial, wraps
from typing import Any, Callable, Dict, List, Optional, Tuple
from unittest.mock import patch

import torch
import torch.nn as nn
import torch.utils._pytree as pytree
import torch.utils.dlpack
from torch import Tensor
from torch._dispatch.python import enable_python_dispatcher
from torch._dynamo import compiled_autograd
from torch._dynamo.utils import dynamo_timed, lazy_format_graph_code, preserve_rng_state
from torch._guards import detect_fake_mode, tracing
from torch._prims_common import CUDARngStateHelper
from torch._logging import getArtifactLogger
from torch._subclasses import FakeTensor, FakeTensorMode
from torch.fx.experimental.proxy_tensor import is_sym_node, make_fx
from torch.fx.experimental.symbolic_shapes import (
    ShapeEnv, fx_placeholder_vals
)
from torch.utils._python_dispatch import is_traceable_wrapper_subclass
from torch._decomp.decompositions_for_rng import PhiloxStateTracker, rng_decompositions
from . import config
from .partitioners import default_partition
from torch._guards import TracingContext

from ._aot_autograd.utils import (  # noqa: F401
    strict_zip,
    _get_symint_hints,
    KNOWN_TYPES,
    partial_flatten_asdict,
    normalize_as_list,
    _get_autocast_states,
    make_boxed_func,
    make_boxed_compiler,
    call_func_at_runtime_with_args,
    create_tree_flattened_fn,
    maybe_to_fresh_input,
)
from ._aot_autograd.logging_utils import (  # noqa: F401
    graph_being_compiled,
    nth_graph,
    model_name,
    set_model_name,
    get_aot_compilation_context,
    get_aot_graph_name,
    get_graph_being_compiled,
    track_graph_compiling,
    callback_set,
    setup_stacktrace_preservation_hooks,
    describe_input,
    format_guard_bug_msg,
)
from ._aot_autograd.functional_utils import (  # noqa: F401
    is_fun,
    to_fun,
    from_fun,
    sync_functional_tensor,
    has_metadata_mutation,
    has_data_mutation,
    are_all_mutations_hidden_from_autograd,
    are_all_mutations_under_no_grad_or_inference_mode,
    gen_alias_from_base,
    assert_functional_graph,
    _get_mutation_type,
    _check_if_mutation_can_be_in_graph,
)
from ._aot_autograd.schemas import (  # noqa: F401
    OutputType,
    OutputAliasInfo,
    MutationType,
    InputAliasInfo,
    SubclassCreationMeta,
    ViewAndMutationMeta,
    SubclassMeta,
    TensorAlias,
    BackwardSignature,
    GraphOutputName,
    GraphInputName,
    FQN,
    GraphSignature,
    AOTConfig,
)
from ._aot_autograd.subclass_utils import (  # noqa: F401
    requires_subclass_dispatch,
    unwrap_tensor_subclasses,
    wrap_tensor_subclasses,
    wrap_tensor_subclasses_maybe_joint,
    create_metadata_for_subclass,
)
from ._aot_autograd.collect_metadata_analysis import (  # noqa: F401
    run_functionalized_fw_and_collect_metadata,
)
from ._aot_autograd.input_output_analysis import (  # noqa: F401
    remove_dupe_metadata,
    create_synthetic_base_metadata,
    _tensors_definitely_do_not_overlap,
    compute_overlapping_inputs,
    create_graph_signature,
)
from ._aot_autograd.traced_function_transforms import (  # noqa: F401
    fn_input_mutations_to_outputs,
    fn_prepped_for_autograd,
    create_functionalized_fn,
    create_functionalized_rng_ops_wrapper,
    aot_dispatch_subclass,
    create_functional_call,
    create_joint,
)
from ._aot_autograd.runtime_wrappers import (  # noqa: F401
    create_runtime_wrapper,
    functionalized_rng_runtime_epilogue,
    aot_dispatch_subclass_wrapper,
    aot_wrapper_dedupe,
    aot_wrapper_synthetic_base,
    merge_view_inputs,
)
from ._aot_autograd.dispatch_and_compile_graph import (  # noqa: F401
    aot_dispatch_base_graph,
    aot_dispatch_autograd_graph,
)

zip = strict_zip

log = logging.getLogger(__name__)
aot_joint_log = getArtifactLogger(__name__, "aot_joint_graph")
aot_graphs_log = getArtifactLogger(__name__, "aot_graphs")

aten = torch.ops.aten

# This global counter increments every time we compile a graph with
# AOTAutograd.  You can use this to correlate runtime error messages
# with compile time (e.g., if you get an error at runtime saying
# compiled graph 3 failed, you can set a breakpoint at compile time
# for this graph number to investigate further at compile time.)
#
# NB: this is different from get_aot_compilation_context, which tracks
# each underlying graph that is compiled.  In contrast, AOT_COUNTER
# corresponds to top-level invocations of aot_module/aot_function;
# one counter is allocated per entire compiled block (but this block
# may involve compiling multiple subgraphs; e.g., for forwards/backwards)
AOT_COUNTER = itertools.count()

# ~~~~~~~~~~~~~~~~~~~~~~~~~~~~~~~~~~~~~~~~~~~~~~~~~~~~~~~~~~~~~~~~~~~~~~~~~~~~~~~~~~~~~~~~~~~~~~~~~~~~~~~~~~~~~~~~~~~~~
# ~~~~~~~~~~~~~~~~~~~~~~~~~~~~~~~~~~~~~~~~~~~~~~~~~~~~~~~~~~~~~~~~~~~~~~~~~~~~~~~~~~~~~~~~~~~~~~~~~~~~~~~~~~~~~~~~~~~~~
#
# AOT Autograd contains a pretty non-trivial amount of logic to handle edge cases around aliasing and mutation
# that are external to the graph (they show up as side effects in some way when you run the graph).
#
# Take a look at `test_aotdispatch.py TestAOTAutograd.test_input_mutation*` tests for some examples functions
# and what they're compiled graphs looks like.
# Below is a very long comment detailing several edge cases, and showing how AOT Autograd handles them.
#
# Note [AOT Autograd: input data mutations]
#
# If we compile a function that mutates inputs, then those input mutations are real side effects
# that a user expects to see after running the compiled graph.
# However, the graph that we want to send to a backend needs to be *entirely* functional.
# The way we reconcile this difference is that we remove the mutations completely from the graph that we compile
# but we update the graph to return (updated_inputs, user_outputs).
# In the epilogue that runs after the compiled graph is executed, we copy the updated inputs back to the originals.
#
# Example: original user code:
# def f(x):
#     x.mul_(2)
#     out = x.mul(3)
#     return out
#
# After AOT Autograd compiles, we end up with a:
# (a) compiled graph
# (b) autograd.Function.forward() method, that executes the compiled graph
# (c) wrapper function, that calls the autograd.Function.forward() and performs the epilogue
#
# The output of (a, b, c) are all written below.
#
# def compiled_forward_graph(x):
#     x_updated = x.mul(2)
#     out = x_updated.mul(3)
#     return x_updated, out
#
# # x_updated gets a gradient in the compiled backward
# def compiled_backward_graph(grad_x_updated, grad_out):
#     grad_x = ...
#     return grad_x
#
# def autograd.Function.forward(x):
#     x_updated, out = compiled_forward_graph(x)
#     return x_updated, out
#
# def compiled_wrapper(x):
#     x_updated, out = autograd.Function.apply(x)
#     x.copy_(x_updated)
#     return out
#
# Another important thing to note is that updated inputs (due to data mutations) *do* participate
# in the compiled backward graph! Since the compiled forward graph gets N extra outputs
# (due to updated inputs showing up as graph outputs),
# The compiled backward gets an additional N inputs.
# That way, during the x.copy_(x_updated) bit in the epilogue, gradients will flow from the updated input
# back to the original input.


# Note [AOT Autograd: input metadata mutations]
#
# For the same reason as input mutations, we also don't put input metadata mutations in the graph.
# Instead, we return the updated version of the input (a view), and mutate the input's metadata outside of the graph
#
# Example: original user code:
# def f(x):
#     x.t_()
#     out = x.mul(3)
#     return out
#
# AOT Autograd output (compiled graph, autograd.Function.forward(), wrapper function):
# def compiled_forward_graph(x):
#     x_updated = x.t()
#     out = x_updated.mul(3)
#     return x_updated, out
#
# # x_updated does *not* get a gradient in the compiled backward
# def compiled_backward_graph(grad_out):
#     grad_x = ...
#     return grad_x
#
# def autograd.Function.forward(x):
#     x_updated, out = compiled_forward_graph(x)
#     return x_updated, out
#
# def compiled_wrapper(x):
#     x_updated, out = autograd.Function.apply(x)
#     x.as_strided_(x_updated)
#     return out


# Note [AOT Autograd: outputs aliasing inputs or intermediates!]
#
# AOT Autograd needs special handling for outputs that alias graph inputs or intermediates!
# Why?
# (1) autograd.Function.forward() has a limitation, where views that returned in the forward cannot later be mutated.
# (2) views don't need to be compiled in the graph anyway - it's cheap to generate them outside of the compiled graph,
#     in an epilogue.
# For outputs that alias inputs, we do the following:
# (a) *still* return the aliased output as a graph output
# (b) In the AOT Autograd wrapper/epilogue, we don't return that aliased output. Instead, we use it to regenerate the output.
#
# For outputs that alias *intermediates*, we do the following:
# (a) Return the output in the compiled forward, **and** return it's ._base (a graph intermediates) as an output in the forward
# (b) Use (output, graph_intermediate) to regenerate the alias, and return that to the user (instead of the compiled fw output).
# You might wonder why we return the aliased output directly in the graph (and making the graph compute it),
# only to not return it and instead generate a fresh alias off of the intermediate,
# instead of (say) just storing metadata about the size/stride of the output somewhere to generate the alias. There are two reasons:
# (1) Getting the actual alias tensor allows us to use view-replay to generate the alias, instead of an as_strided() call
# (2) Inductor (and other backends) are free to change the memory format of graph outputs, if it results in better performance.
#     This can result in problems if a user later tries to .view() that output expecting it to have one set of strides,
#     when it has a different set of strides.
#     By including the view op directly in the graph, inductor takes that into account when deciding what memory format
#     the graph intermediate should be.
#
# Another important thing to note is how our traced backward() graph handles aliases.
# (this applies to outputs aliasing inputs, outputs aliasing intermediates,
#  *and* updated inputs returned in the compiled forward due to metadata-only mutations).
# Any outputs that alias (either inputs or intermediates) do NOT participate in the compiled backward graph
# It would be wasteful to include them in the compiled backward(), because we regenerate them eagerly
# at the end of the forward.
#
# Example: original user code:
# def f(x):
#     out1 = x.t()
#     intermediate = x.mul(2)
#     out2 = intermediate.view(-1)
#     return out1, out2
#
# AOT Autograd output (compiled graph, autograd.Function.forward(), wrapper function):
# def compiled_forward_graph(x):
#     out1 = x.t()
#     intermediate = x.mul(2)
#     out2 = intermediate.view(-1)
#     # the compiled graph also returns the intermediate
#     return out1, out2, intermediate
#
# # intermediate gets a gradient in the compiled backward.
# # both output aliases (out1 and out2) do not.
# def compiled_backward_graph(grad_intermediate):
#     grad_x = ...
#     return grad_x
#
# def autograd.Function.forward(x):
#     out1, out2, intermediate = compiled_forward_graph(x)
#     return out1, out2, intermediate
#
# def compiled_wrapper(x):
#     out1, out2, intermediate = autograd.Function.apply(x)
#     # regenerate out1 from the input
#     out1_regenerated = out1._view_func(x)
#     # regenerate out1 from the intermediate
#     out2_regenerated = out2._view_func(intermediate)
#     return out1_regenerated, out2_regenerated


# Note [AOT Autograd: mutations to inputs that alias other inputs]
#
# Another edge case that is (only partially) handled today is when an input is mutated, but itself aliases another input.
# AOT Autograd needs to **ensure** that functionalization knows that the two inputs are aliased to each other.
# That way, when the aliased input is accessed later in the graph, functionalization knows to "update" the alias
# given the mutation that occurred.
#
# This is handled by updating the calling convention: we create a "synthetic base" that becomes a new input
# in the compiled function, and we regenerate the original (aliased) inputs directly off of the base
# inside of the compiled function.
#
# This logic is fully encapsulated in aot_wrapper_synthetic_base()
#
# Example: original user code:
# def f(x, x_view):
#     x.mul_(2)
#     out = x * x_view
#     return out
# f(x, x.view(-1))
#
# AOT Autograd output (compiled graph, autograd.Function.forward(), wrapper function):
# def compiled_forward_graph(base)
#     x = generate_x(base)
#     x_view = generate_x_view(base)
#     x_updated = x.mul(2)
#     x_view_updated = x_updated.view(-1)
#     out = x_updated * x_view_updated
#     return x_updated, out
#
# # The calling convention change from (aliases) -> (base) happens
# # *outside* of the autograd.Function.forward().
# # That means the forward() only has 1 input (base),
# # and the backward() only has 1 output (grad_base)
# def compiled_backward_graph(grad_out):
#     grad_base = ...
#     return grad_base
#
# def autograd.Function.forward(base):
#     x_updated, out = compiled_forward_graph(base)
#     return x_updated, out
#
# # The compiled wrapper is where we create synthetic bases.
# # The info on which inputs are mutated is also tracked *before* synthetic base creation.
# def compiled_wrapper(x, x_view):
#     base = merge_view_inputs(x, x_view)
#     x_updated, out = autograd.Function.apply(base)
#     # x and x_view are aliased in eager mode, so this mutation to x will automatically affect x_view.
#     x.copy_(x_updated)
#     return out


# Note [AOT Autograd: Views to avoid tangents aliasing inputs]
#
# We view every forward output when creating out tangent tensors to handle the problematic
# case in which a subclass does extra aliasing between graph outputs/inputs in a way that
# is not visible above the sublass.
#
# Ordinarily, when constructing the joint function that we want to trace in AOTAutograd,
# we're guaranteed that the tangent tensors that we pass
# into the joint are distinct tensors from the primals. This is because when
# decide which forward outputs to create tangents for, we only create tangents
# for forward outputs that are not aliases of inputs (See Note
# [AOT Autograd: outputs aliasing inputs or intermediates!]).
#
# However, when wrapper tensor subclasses enter the picture, it is possible
# to have an output of the forward that is a subclass that is not an
# input / alias of an input, but one of its inner tensors is an alias!
# NestedTensor is an example: Performing an out-of-place pointwise op on a
# NestedTensor constructs a fresh NestedTensor that holds onto the input's
# offsets tensor directly.
#
# Having tangent tensors that are the same as the (primal) forward inputs,
# can cause problems during tracing as make_fx() will specialize on our
# duplicate inputs: If we passed in the same tensor for primals_1 and
# tangents_1 during tracing, make_fx() will happily sub out all usages of
# tangents_1 with primals_1 in the graph, which is not what we want.
#
# To work around this, we view every forward output when creating out tangent
# tensors so that tangents can never be the same as forward inputs even if
# forward inputs alias forward outputs.
#
#
# ~~~~~~~~~~~~~~~~~~~~~~~~~~~~~~~~~~~~~~~~~~~~~~~~~~~~~~~~~~~~~~~~~~~~~~~~~~~~~~~~~~~~~~~~~~~~~~~~~~~~~~~~~~~~~~~~~~~~~
# ~~~~~~~~~~~~~~~~~~~~~~~~~~~~~~~~~~~~~~~~~~~~~~~~~~~~~~~~~~~~~~~~~~~~~~~~~~~~~~~~~~~~~~~~~~~~~~~~~~~~~~~~~~~~~~~~~~~~~


<<<<<<< HEAD
=======

def create_graph(f, args, *, aot_config: AOTConfig) -> torch.fx.GraphModule:
    with enable_python_dispatcher():
        fx_g = make_fx(f, decomposition_table=aot_config.decompositions)(*args)

    return fx_g


>>>>>>> a91a23f2
aot_autograd_decompositions = {}

def aot_dispatch_base(flat_fn, flat_args: List[Tensor], aot_config: AOTConfig, *, fw_metadata: ViewAndMutationMeta):
    fw_module, updated_flat_args, maybe_subclass_meta = aot_dispatch_base_graph(
        flat_fn, flat_args, aot_config, fw_metadata=fw_metadata)

    disable_amp = torch._C._is_any_autocast_enabled()
    context = torch._C._DisableAutocast if disable_amp else nullcontext

    with context(), track_graph_compiling(aot_config, "inference"):
        compiler = aot_config.inference_compiler if aot_config.inference_compiler is not None else aot_config.fw_compiler
        if config.functionalize_rng_ops:
            # Add the seed and offset as example inputs to pass to the compiler
            fake_mode = detect_fake_mode()
            seed, offset = CUDARngStateHelper.get_torch_state_as_tuple(fake_mode)
            updated_flat_args.extend([seed, offset])

        if tracing_context := torch._guards.TracingContext.try_get():
            tracing_context.fw_metadata = fw_metadata \
                if maybe_subclass_meta is None else maybe_subclass_meta.fw_metadata
        compiled_fw = compiler(fw_module, updated_flat_args)

    # This boxed_call handling happens inside create_runtime_wrapper as well.
    # However, create_runtime_wrapper does not expect the rng offsets in the
    # output. So, we have to create another wrapper and take out the offset. As
    # a result, we have to account for not boxed_call compilers as well.
    if not hasattr(compiled_fw, "_boxed_call"):
        compiled_fw = make_boxed_func(compiled_fw)

    # Create a wrapper to set up the rng functionalize bits
    @wraps(compiled_fw)
    def rng_functionalization_wrapper(args):
        # args is a list because compiled_fw is boxed_call
        if fw_metadata.is_rng_op_functionalized:
            # Add the seed and offset to args
            seed, offset = CUDARngStateHelper.get_torch_state_as_tuple()
            args.extend([seed, offset])
            out = compiled_fw(args)
            out = functionalized_rng_runtime_epilogue(fw_metadata, out)
            return out
        else:
            return compiled_fw(args)

    if maybe_subclass_meta is not None:
        compiled_fw_func = aot_dispatch_subclass_wrapper(
            rng_functionalization_wrapper, subclass_metas=fw_metadata.subclass_fw_graph_out_meta, num_fw_outs_saved_for_bw=None)
    else:
        compiled_fw_func = rng_functionalization_wrapper

    if not hasattr(compiled_fw_func, "_boxed_call"):
        compiled_fw_func = make_boxed_func(compiled_fw_func)

    compiled_fn = create_runtime_wrapper(
        compiled_fw_func,
        runtime_metadata=fw_metadata,
        indices_of_inps_to_detach=[],
        trace_joint=False,
        keep_input_mutations=aot_config.keep_inference_input_mutations,
        disable_amp=disable_amp
    )

    return compiled_fn


def aot_dispatch_autograd(flat_fn, flat_args: List[Any], aot_config: AOTConfig, *, fw_metadata: ViewAndMutationMeta):
    fx_g, joint_inputs, maybe_subclass_meta = aot_dispatch_autograd_graph(flat_fn, flat_args, aot_config, fw_metadata=fw_metadata)

    # Copied from aot_dispatch_autograd_graph.
    traced_tangents = pytree.tree_map(
        lambda x: x.detach().contiguous() if isinstance(x, Tensor) else x,
        fw_metadata.traced_tangents,
    )
    disable_amp = torch._C._is_any_autocast_enabled()

    if aot_config.enable_log:
        aot_joint_log.info("%s", lazy_format_graph_code("Joint graph", fx_g, aot_config.aot_id))

    with torch.no_grad():
        inner_meta = fw_metadata if maybe_subclass_meta is None else maybe_subclass_meta.fw_metadata
        with track_graph_compiling(aot_config, "joint"):
            # See Note: [Partitioner handling for Subclasses, Part 1]
            num_inner_fwd_outputs = (
                inner_meta.num_mutated_inp_runtime_indices
                + inner_meta.num_outputs
                + inner_meta.num_intermediate_bases
                + inner_meta.num_outputs_rng_offset
            )
            fw_module, bw_module = aot_config.partition_fn(
                fx_g, joint_inputs, num_fwd_outputs=num_inner_fwd_outputs
            )
            fw_outs = next(n for n in fw_module.graph.nodes if n.op == "output").args[0]
            # we only need to bookkeep the symints that are saved for bw, not any symints
            # the user forward might have returned in its own output
            fw_outs_saved_for_bw = fw_outs[num_inner_fwd_outputs:]
            num_fw_outs_saved_for_bw = len(fw_outs_saved_for_bw)
            symint_outs_saved_for_bw = [
                n for n in fw_outs_saved_for_bw if is_sym_node(n)
            ]
            fw_metadata.num_symints_saved_for_bw = len(symint_outs_saved_for_bw)
            inner_meta.num_symints_saved_for_bw = len(symint_outs_saved_for_bw)
            _num_symints_saved_for_bw = len(symint_outs_saved_for_bw)

        # Note [Detaching inputs that never need gradients]
        # See https://github.com/pytorch/pytorch/issues/97745
        # Suppose we have a function like this that we want to compile:
        #
        # def f(x, y):
        #     return torch.mul(x, y.detach())
        #
        # What gradients should we compute for x and y?
        # By default, AOTAutograd will compute a gradient for **every** input that requires gradients,
        # and so we'll compute:
        #    x_grad_input = y
        #    y_grad_input = None
        # Does this preserve the semantics of eager mode?
        # Unfortunately, no.
        # Doing the above will cause autograd to **continue** to backprop the autograd tape
        # that was generated from constructing y.
        #
        # This is **different** from what would have happened in eager mode.
        # In eager mode, if we backprop through the output of this function, autograd will only traverse
        # the bit of the autograd tape corresponding to "x".
        # In particular, if a user had previously backpropped through y's autograd tape,
        # And then they try to backprop through the output of the above function,
        # then we'll hit the dreaded "Trying to backward through the graph a second time" error.
        #
        # You might think: If autograd sees that a gradient is None, shouldn't it stop early,
        # instead of continuing the backprop through the ancestors of that node in the graph?
        #
        # Autograd has two passes:
        # (1) a first pass that traverses the autograd graph and figures out which nodes need to be executed
        # (2) a second pass that actually goes ahead and executes each node when it becomes ready,
        #     propagating gradients
        # By the time we're executing a node and we see that it produces a None, the set of nodes to execute
        # is already locked-in.
        #
        # The fix: instead, we can recognize statically that the graph we're compiling will never contribute
        # gradients to y, and prevent autograd from trying to traverse y's autograd tape at all.
        # We can do this by manually detach'ing y before sending it through the `CompiledFunction`.
        #
        # Note that this solution is not bulletproof.
        # It's possible to construct a case where eager may or may not have have tried to autograd through y,
        # depending on the actual grad_outputs that were passed in during the backward.
        # There is no easy fix for this: the simplest fix would be to run with `retain_graph=True`,
        # allowing autograd to re-use the graph.
        #
        # An example of this case is:
        # def f(x):
        #     return x.detach() * 2, x * 3
        # If we were to only backprop through outs[0], in eager, we would stop
        # If we backward only on the first output, we shouldn't send a grad through x.
        # But the custom autograd function doesn't know that: it will materialize zero grads for x * 3
        # and we will end up with a zero grad at x.
        # If we later backprop through the second output, this will also require backprop'ing through x.
        # Meaning we'll need to use `retain_graph=True` to be able to backprop through x the second time.
        _indices_of_inps_to_detach = []
        bw_outs = next(n for n in bw_module.graph.nodes if n.op == "output").args[0]

        # TODO: we should apply the below "detach inputs if their gradients are statically known to be None"
        # optimization even if we have subclass inputs/outputs (we do not handle this today).
        # Computing which our our inputs get None gradients is a bit more complicated,
        # if any of our inputs are subclasses. Why?
        # (a) we need to make sure that we call .detach() on the input subclasses, since autograd sees subclasses.
        # (b) The grad_outputs that we AOT computed in our backward graph are the desugared tensor tensors,
        #     so we need to figure out which subclass fw inputs they map to.
        if maybe_subclass_meta is None:
            assert len(bw_outs) == len(fw_metadata.input_info) + inner_meta.num_outputs_rng_offset
            for i, (bw_out) in enumerate(bw_outs):
                if bw_out is None:
                    _indices_of_inps_to_detach.append(i)

        if aot_config.enable_log:
            aot_graphs_log.info("%s", lazy_format_graph_code("Forward graph", fw_module, aot_config.aot_id))
            aot_graphs_log.info("%s", lazy_format_graph_code("Backward graph", bw_module, aot_config.aot_id))

        with track_graph_compiling(aot_config, "forward"):
            # flat_args at this point might still be subclasses-
            # make sure to pass the unwrapped fake tensors into the compiler!
            adjusted_flat_args = joint_inputs[0]
            if config.functionalize_rng_ops:
                # Update example inputs for the fw_compiler
                fake_mode = detect_fake_mode()
                seed, offset = CUDARngStateHelper.get_torch_state_as_tuple(fake_mode)
                adjusted_flat_args.extend([seed, offset])
                # We are not clearing flat_args here because
                # 1) There is a check in the debug compiler at the end
                # 2) It does not matter as these are fake tensors

            if tracing_context := torch._guards.TracingContext.try_get():
                tracing_context.fw_metadata = inner_meta

            with TracingContext.report_output_strides() as fwd_output_strides:
                compiled_fw_func = aot_config.fw_compiler(
                    fw_module, adjusted_flat_args
                )
            if not hasattr(compiled_fw_func, "_boxed_call"):
                compiled_fw_func = make_boxed_func(compiled_fw_func)

            if maybe_subclass_meta is not None:
                # Why do we need to pass in num_fw_outs_saved_for_bw?
                # See Note: [Partitioner handling for Subclasses, Part 2]
                compiled_fw_func = aot_dispatch_subclass_wrapper(
                    compiled_fw_func,
                    subclass_metas=fw_metadata.subclass_fw_graph_out_meta,
                    num_fw_outs_saved_for_bw=num_fw_outs_saved_for_bw
                )
                if not hasattr(compiled_fw_func, "_boxed_call"):
                    compiled_fw_func = make_boxed_func(compiled_fw_func)

        # NB: It's important to compile backwards ahead of time, as this may
        # add extra guards which we need to apply to the Dynamo cache at
        # forwards
        with track_graph_compiling(aot_config, "backward"):
            placeholder_list = fx_placeholder_vals(bw_module)

            forward_saved_for_backwards_strides = None
            if fwd_output_strides is not None:
                forward_saved_for_backwards_strides = fwd_output_strides[inner_meta.tensors_saved_for_backwards_slice]

            # saved activations can have different stride to eager if
            # the compiler does layout optimization. We should restride the
            # tensor passed in for compiling the backward graph using the
            # saved tensor's stride.
            for i in range(len(placeholder_list)):
                ph_arg = placeholder_list[i]
                if not isinstance(ph_arg, torch.Tensor):
                    continue

                if forward_saved_for_backwards_strides is None:
                    continue

                real_stride = None
                # Per all_args calling convention
                j = i - len(symint_outs_saved_for_bw)
                if 0 <= j < len(forward_saved_for_backwards_strides):
                    real_stride = forward_saved_for_backwards_strides[j]
                if real_stride is None:
                    continue

                # Comparing ph_arg.stride() with real_stride directly may
                # cause dynamic dimensions in ph_arg being specialized to static
                # value. Using the hints to avoid that.
                if _get_symint_hints(ph_arg.stride()) != real_stride:
                    # Note that here we use the stride of the real tensor to
                    # restride a FakeTensor. This does not cause trouble
                    # for dynamic shape since this code path only get
                    # executed if layout optimization is enabled. And we
                    # disable layout optimization for dynamic shape right
                    # now.
                    #
                    # A solution that decide stride order based on real
                    # tensor's stride and then apply that stride order to
                    # the FakeTensor does not work smoothly since some
                    # tensor's layout is not 'dense'. E.g. mixnet_l has a
                    # tensor with size [8, 64, 112, 112] and strides
                    # (2408448, 1, 21504, 192). The solution mentioned will
                    # decide a stride of (802816, 1, 7168, 64) for this
                    # tensor which is wrong.
                    placeholder_list[i] = ph_arg.as_strided(ph_arg.size(), real_stride)

            compiled_bw_func = None
            if len(symint_outs_saved_for_bw):
                context = torch._C._DisableAutocast if disable_amp else nullcontext
                with context():
                    try:
                        compiled_bw_func = aot_config.bw_compiler(
                            bw_module, placeholder_list
                        )
                    except Exception:
                        log.warning(
                            "failed to eagerly compile backwards for dynamic, suppressing in case backwards not needed",
                            exc_info=True
                        )

    saved_context = TracingContext.try_get()

    class CompiledFunction(torch.autograd.Function):
        compiled_fw = compiled_fw_func
        compiled_bw = compiled_bw_func
        metadata = fw_metadata
        maybe_subclass_metadata: Optional[SubclassMeta] = maybe_subclass_meta
        num_symints_saved_for_bw = _num_symints_saved_for_bw

        @staticmethod
        def _compiled_autograd_key(ctx):
            return (aot_config.aot_id, *ctx.symints)

        @staticmethod
        def forward(ctx, *deduped_flat_tensor_args):
            args = deduped_flat_tensor_args

            marked_dirty_inps = []
            for i in fw_metadata.mutated_graph_handled_indices:
                ctx.mark_dirty(deduped_flat_tensor_args[i])
                marked_dirty_inps.append(deduped_flat_tensor_args[i])

            if CompiledFunction.metadata.is_rng_op_functionalized:
                # Add the seed and offset to args
                seed, offset = CUDARngStateHelper.get_torch_state_as_tuple()
                args = (*args, seed, offset)
            # There is a pretty complicated calling convention around what the compiled fw returns.
            # The full list of outputs and their relative order is:
            # (*mutated_inputs, *fw_outs, *fw_intermediate_bases, *saved_tensors, *saved_symints)
            # - Note that in the synthetic bases case, mutated_inputs will correspond to an updated version
            #   of the original view, and not the synthetic base
            fw_outs = call_func_at_runtime_with_args(
                CompiledFunction.compiled_fw,
                args,
                disable_amp=disable_amp,
            )

            num_outputs = CompiledFunction.metadata.num_outputs
            num_outputs_aliased = CompiledFunction.metadata.num_outputs_aliased
            num_intermediate_bases = CompiledFunction.metadata.num_intermediate_bases
            num_symints_saved_for_bw = CompiledFunction.num_symints_saved_for_bw
            num_mutated_runtime_inps = CompiledFunction.metadata.num_mutated_inp_runtime_indices
            num_forward_returns = CompiledFunction.metadata.num_forward_returns
            num_forward = CompiledFunction.metadata.num_forward

            # Partitioners must put symint arguments at the end separate from tensor arguments
            tensors_saved_for_backwards = fw_outs[
                CompiledFunction.metadata.tensors_saved_for_backwards_slice
            ]
            assert all(
                isinstance(x, torch.Tensor) for x in tensors_saved_for_backwards
            )
            # See Note [Detaching saved tensors in AOTAutograd]
            ctx.save_for_backward(*(x.detach() if x._is_view() else x for x in tensors_saved_for_backwards))
            symint_outs = fw_outs[CompiledFunction.metadata.symints_saved_for_backwards_slice]
            assert all(
                isinstance(x, (int, float, torch.SymInt, torch.SymFloat))
                for x in symint_outs
            ), str([type(x) for x in symint_outs])
            ctx.symints = symint_outs

            raw_returns = fw_outs[0:num_forward_returns]

            # Wrap all autograd.Function.forward() outputs that are aliases
            # so that autograd.Function doesn't treat them as tensors
            if num_mutated_runtime_inps > 0:
                for i, idx in enumerate(
                    CompiledFunction.metadata.mutated_inp_runtime_indices
                ):
                    # We could make this faster by only looping over inputs with metadata-only mutations
                    # (instead of looping over inputs with either data or metadata mutations), but there shouldn't be many.
                    info = CompiledFunction.metadata.input_info[idx]
                    if info.mutates_metadata and not info.mutates_data:
                        raw_returns[i] = TensorAlias(raw_returns[i])

                if config.debug_assert:
                    user_mutated_inputs_raw = raw_returns[0:num_mutated_runtime_inps]
                    mut_inp_infos = [
                        x for x in CompiledFunction.metadata.input_info if x.mutates_data or x.mutates_metadata
                    ]
                    assert len(user_mutated_inputs_raw) == len(mut_inp_infos)

            if CompiledFunction.metadata.num_unsafe_view_outputs > 0:
                for idx in CompiledFunction.metadata.unsafe_view_out_indices:
                    raw_return_idx = num_mutated_runtime_inps + idx
                    o = raw_returns[raw_return_idx]
                    raw_returns[raw_return_idx] = torch.ops.aten._unsafe_view(o, o.shape)

            if num_outputs_aliased > 0:
                for idx in CompiledFunction.metadata.aliased_out_indices:
                    raw_return_idx = num_mutated_runtime_inps + idx
                    raw_returns[raw_return_idx] = TensorAlias(raw_returns[raw_return_idx])

                if config.debug_assert:
                    intermediates_raw = raw_returns[num_mutated_runtime_inps + num_outputs:]
                    assert not any(isinstance(x, TensorAlias) for x in intermediates_raw)

            # invariant: intermediate bases always require gradients, so we don't have to
            # consider marking them as non-differentiable.
            raw_returns_not_including_intermediate_bases = raw_returns[:num_mutated_runtime_inps + num_outputs]
            raw_returns_meta = (
                [
                    x for x in CompiledFunction.metadata.input_info
                    if x.mutation_type == MutationType.MUTATED_OUT_GRAPH
                ] + CompiledFunction.metadata.output_info
            )

            fw_outs_not_requiring_grad = [
                x
                for (i, x) in enumerate(raw_returns_not_including_intermediate_bases)
                if isinstance(x, torch.Tensor)
                and not raw_returns_meta[i].requires_grad
            ]
            ctx.mark_non_differentiable(*fw_outs_not_requiring_grad)
            ctx._materialize_non_diff_grads = False

            functionalized_rng_runtime_epilogue(
                CompiledFunction.metadata,
                fw_outs[num_forward_returns:num_forward],
                return_new_outs=False
            )
            return tuple(raw_returns) + tuple(marked_dirty_inps)

        @staticmethod
        def backward(ctx, *flat_args):
            # Calling convention: we expect a grad_out passed to the backward:
            # - for every output of the fw that does *not* alias an input or graph intermediate
            # - for every updated_input generated by the fw that does *not* alias an input (aka only data-mutations)
            # - for every graph intermediate that we need to use to generate an output later.
            # The other outputs in the autograd.Function.forward that do *not* show up in the backward include:
            # - outputs that alias inputs or graph intermediates
            # - updated inputs due to metadata-only mutations.
            # We need to return them in the forward, but ensure that they all do not get gradients in the backward,
            # and we filter them out here before passing the remaining grad_outputs into the compiled backward.
            num_intermediate_bases = CompiledFunction.metadata.num_intermediate_bases
            num_graph_handled_inputs = CompiledFunction.metadata.num_mutated_graph_handled_indices
            num_mutated_runtime_inps = CompiledFunction.metadata.num_mutated_inp_runtime_indices
            expected_grad_outs = (
                CompiledFunction.metadata.num_outputs + num_mutated_runtime_inps + num_intermediate_bases
            )

            if num_graph_handled_inputs > 0:
                flat_args = flat_args[:-num_graph_handled_inputs]
            assert len(flat_args) == expected_grad_outs
            out_info = CompiledFunction.metadata.output_info

            inp_tangents, out_tangents, intermediate_base_tangents = (
                flat_args[0:num_mutated_runtime_inps],
                flat_args[num_mutated_runtime_inps:num_mutated_runtime_inps + CompiledFunction.metadata.num_outputs],
                flat_args[num_mutated_runtime_inps + CompiledFunction.metadata.num_outputs:],
            )
            # input_info contains info on *every* input,
            # But in the backward(), we are only given grad outputs for every mutated input
            # We then need to filter out the grad outputs that correspond to metadata-only mutations or don't require grad
            input_info = CompiledFunction.metadata.input_info
            inp_tangents_filtered = [
                x
                for x, info_idx in zip(inp_tangents, CompiledFunction.metadata.mutated_inp_runtime_indices)
                if input_info[info_idx].mutates_data and input_info[info_idx].requires_grad
            ]
            # We also need to filter out grad outputs that correspond to outputs aliasing inputs/intermediates
            out_tangents_filtered = [
                x
                for x, info in zip(out_tangents, out_info)
                if info.output_type in [OutputType.non_alias, OutputType.unsafe_view_alias, OutputType.custom_function_view]
                and issubclass(info.raw_type, torch.Tensor)
                and info.requires_grad
            ]
            # intermediate bases always require gradients, and always participate in the backward graph.
            flat_bw_args_with_grads = [*inp_tangents_filtered, *out_tangents_filtered, *intermediate_base_tangents]
            num_flat_bw_args_with_grads = len(flat_bw_args_with_grads)

            # sanity asserts
            # metadata_only_inps = [
            #     x for x, info_idx in zip(inp_tangents, mutated_inp_indices)
            #     if not input_info[info_idx].mutates_data
            # ]
            # aliased_outputs = [
            #     x for x, info in zip(out_tangents, out_info) if info.output_type != OutputType.non_alias]
            # assert all(x is None for x in metadata_only_inps)
            # assert all(x is None for x in aliased_outputs)

            rng_args = []
            if CompiledFunction.metadata.is_rng_op_functionalized:
                # Add the seed and offset to args
                rng_args = CUDARngStateHelper.get_torch_state_as_tuple()

            all_args = [
                *ctx.symints,
                *ctx.saved_tensors,
                *flat_bw_args_with_grads,
                *rng_args
            ]
            del flat_bw_args_with_grads

            tangents_start_idx = len(all_args) - num_flat_bw_args_with_grads - len(rng_args)
            tangents_end_idx = len(all_args) - len(rng_args)

            # Note: [AOTAutograd Backward Guards]
            # During AOTDispatch, we eagerly create and trace out a joint fw-bw graph.
            # Doing so requires us to "guess" about some of the metadata of our grad_outputs.
            #
            # In particular: if an output to the forward is a plain tensor or a subclass,
            # its corresponding grad_output in the backward **may or may not** be
            # a plain tensor or a subclass. The main cases are:
            # (1) If an output is a plain tensor, its grad_out will also be a plain tensor,
            #     *unless* the output is used in some subclass compute later in the forward graph,
            #     which will cause its grad_output to become a subclass
            # (2) If an output is a subclass, its grad_out will also be a subclass,
            #     *unless* the output of the forward did not actually participate in the gradient computation,
            #     in which case autograd will insert a plain tensor of zeros for the grad_output.
            #     We could avoid this case with `torch.autograd.Function.set_materialize_grads`,
            #     although this is not turned on today in AOTAutgrad and would require more work.
            #
            # Today, we make a guess on subclass-ness based on the above examples,
            # and hard-error in the backward if we guessed wrong.
            #
            # In the future, we should add backward guards that would allow us to
            # properly handle this case instead of erroring: we would need to retrace the backward graph,
            # since we might produce an entirely different trace if our grad_outputs are subclass or not.
            assert len(CompiledFunction.metadata.output_types) == num_flat_bw_args_with_grads
            grad_output_types = [type(x) for x in all_args[-num_flat_bw_args_with_grads:]]
            # In general, we can add more asserts/guards here for when we partitioned
            # with incorrect assumptions about the grad_outputs.
            # Normalize FakeTensor -> torch.Tensor
            # - during tracing our types are FakeTensor
            # - at runtime in the backward our types are torch.Tensor...
            # - unless we're running compiled backward, in which case they are also FakeTensor
            grad_output_types_ = [torch.Tensor if x is FakeTensor else x for x in grad_output_types]
            assert grad_output_types_ == CompiledFunction.metadata.output_types, f"""\
We incorrectly attempted to compile the backward with incorrect subclass metadata.
If you run into this error, please file an issue.
Expected grad_output types: {str(CompiledFunction.metadata.output_types)}
Got grad_output types: {str(grad_output_types)}"""

            # TODO: figure out how to refactor the backward properly so I can use aot_dispatch_subclass_wrapper() here.
            if CompiledFunction.maybe_subclass_metadata is not None:
                # Get the number of tangents after unwrapping
                len_tangents = len(unwrap_tensor_subclasses(
                    all_args[tangents_start_idx: tangents_end_idx], is_joint_structure=False
                ))
                all_args = unwrap_tensor_subclasses(all_args, is_joint_structure=False)
                tangents_start_idx = len(all_args) - len_tangents - len(rng_args)
                tangents_end_idx = tangents_start_idx + len_tangents

            # Make the tangents contiguous. Note that we must do this after subclass desugaring
            # because inputs to inductor have to be contiguous
            all_args = [
                t.contiguous() if tangents_start_idx <= i < tangents_end_idx else t
                for i, t in enumerate(all_args)
            ]

            def call_compiled_backward():
                if ctx._is_compiled_autograd_tracing():
                    # For compiled autograd, run raw FX graph so that it can be inlined into the larger graph
                    symints = ctx._get_compiled_autograd_symints()
                    assert len(symints) == len(ctx.symints)
                    all_args[:len(symints)] = symints
                    context = torch._C._DisableAutocast if disable_amp else nullcontext
                    with context():
                        out = normalize_as_list(bw_module(*all_args))
                    out = functionalized_rng_runtime_epilogue(CompiledFunction.metadata, out)
                    return tuple(out)
                ctx.maybe_clear_saved_tensors()
                if CompiledFunction.compiled_bw is None:
                    context = torch._C._DisableAutocast if disable_amp else nullcontext
                    with tracing(saved_context), context(), track_graph_compiling(aot_config, "backward"):
                        CompiledFunction.compiled_bw = aot_config.bw_compiler(
                            bw_module, placeholder_list
                        )

                out = call_func_at_runtime_with_args(
                    CompiledFunction.compiled_bw,
                    all_args,
                    steal_args=True,
                    disable_amp=disable_amp,
                )

                out = functionalized_rng_runtime_epilogue(CompiledFunction.metadata, out)
                return tuple(out)

            if torch.is_grad_enabled() and any(t.requires_grad for t in all_args if isinstance(t, torch.Tensor)):
                # Ensure that the graph is connected, and error if double backward is performed.
                # See comment for why once_differentiable is not sufficient:
                # https://github.com/pytorch/pytorch/pull/92348/files#r1072962107
                class CompiledFunctionBackward(torch.autograd.Function):
                    @staticmethod
                    def forward(ctx, *unused_args):
                        outs = call_compiled_backward()
                        # TODO: figure out how to refactor the backward properly so I can use aot_dispatch_subclass_wrapper() here.
                        if CompiledFunction.maybe_subclass_metadata is not None:
                            outs_wrapped = wrap_tensor_subclasses(
                                outs, subclass_metas=CompiledFunction.maybe_subclass_metadata.grad_input_metas)
                            return outs_wrapped
                        return outs

                    @staticmethod
                    def backward(ctx, *args):
                        raise RuntimeError("torch.compile with aot_autograd does not currently support double backward")

                CompiledFunctionBackward._compiled_autograd_key = CompiledFunction._compiled_autograd_key

                # Pass args even though they're unused, so that the graph is built
                out = CompiledFunctionBackward.apply(*all_args)
            else:
                out = call_compiled_backward()

            # TODO: figure out how to refactor the backward properly so I can use aot_dispatch_subclass_wrapper() here.
            if CompiledFunction.maybe_subclass_metadata is not None:
                outs_wrapped = wrap_tensor_subclasses(
                    out, subclass_metas=CompiledFunction.maybe_subclass_metadata.grad_input_metas)
                return outs_wrapped
            return out

    compiled_function = create_runtime_wrapper(
        CompiledFunction.apply,
        runtime_metadata=fw_metadata,
        indices_of_inps_to_detach=_indices_of_inps_to_detach,
        trace_joint=True,
        keep_input_mutations=aot_config.keep_inference_input_mutations,
        disable_amp=disable_amp
    )

    if not config.debug_assert:
        return compiled_function

    flat_requires_grad = [
        a.requires_grad if isinstance(a, Tensor) else None for a in flat_args
    ]

    @wraps(compiled_function)
    def debug_compiled_function(*args):
        # TODO: Check aliasing relationships
        # TODO: Check strides for metadata mutation
        # (NB: ideally, this logic is factored out of this function and
        # you move these debug checks there)

        # Check requires grad.  Bad case is when we compiled with
        # requires_grad = False, but input requires_grad = True
        # (vice versa is OK; we compute a gradient and then throw
        # it away when it hits the input.)
        for i, a in enumerate(args):
            can_require_grad = flat_requires_grad[i]
            if can_require_grad is None:
                assert not isinstance(a, Tensor)
            elif not can_require_grad:
                assert not a.requires_grad, format_guard_bug_msg(
                    aot_config,
                    f"{describe_input(i, aot_config)} would not require grad",
                )

        return compiled_function(*args)

    return debug_compiled_function


@dynamo_timed
def create_aot_dispatcher_function(
    flat_fn, flat_args: List[Any], aot_config: AOTConfig
):
    """
    Traces the forward and backward graphs of the attr:`flat_fn` to generate a
    joint graph. The joint graph is an Fx graph with Aten ops. Please refer to
    the tracing mechanism to understand the graph capturing details.

    The joint graph is then passed through attr:`partition_fn` to isolate the
    forward and backward portions, which are then respectively compiled via the
    provided attr:`fw_compiler` and attr:`bw_compiler`.

    The resulting compiled forward and backward graphs are then wrapped up in a
    ``torch.autograd.Function`` object.

    The calling convention here is that the first aot_config.num_params_buffers
    inputs in flat_args are parameters and buffers, and the rest are inputs.

    We use this to assume that parameters/buffer's shapes don't change.

    Note: this function is used both by aot_function and aot_export (controlled by aot_config.is_export)
        When aot_config.is_export is True, we return an FX graph + metadata
        When aot_config.is_export is False, we return an ordinary runtime function
    """

    # This is the main entry point.
    # TODO: Chillee argues that dynamo itself should pass in fake tensors to
    # the list of arguments when compiling; at the moment we do not do this

    if aot_config.decompositions is None:
        aot_config.decompositions = {}


    aot_config.decompositions = {
        **aot_autograd_decompositions,
        **aot_config.decompositions,
    }

    if config.functionalize_rng_ops:
        # Update the decompositions with functionalized random decompositions
        aot_config.decompositions = {
            **rng_decompositions,
            **aot_config.decompositions,
        }

    # Check flat_args to see if they're already fake.  If so, use that fake
    # mode instead.

    fake_mode = detect_fake_mode(flat_args)
    if fake_mode is None:
        shape_env = ShapeEnv() if aot_config.dynamic_shapes else None
        fake_mode = FakeTensorMode(shape_env=shape_env)
    else:
        shape_env = fake_mode.shape_env

    python_dispatcher_mode = (
        enable_python_dispatcher() if shape_env is not None else nullcontext()
    )

    with torch.autograd.set_multithreading_enabled(
        False
    ), preserve_rng_state(), fake_mode, python_dispatcher_mode, PhiloxStateTracker():

        def process_inputs(flat_args):
            def convert(idx, x):
                if shape_env is not None:
                    from torch._dynamo.source import ConstantSource
                    if isinstance(x, int):
                        source = ConstantSource(f"sym_{idx}")
                        return shape_env.create_symintnode(
                            shape_env.create_symbol(x, source),
                            hint=x,
                            source=source
                        )
                if not isinstance(x, torch.Tensor):
                    return x
                if isinstance(x, FakeTensor):
                    assert x.fake_mode is fake_mode
                    return x
                if is_traceable_wrapper_subclass(x):
                    attrs, _ = x.__tensor_flatten__()
                    if all(isinstance(getattr(x, attr), FakeTensor) for attr in attrs):
                        assert all(getattr(x, attr).fake_mode is fake_mode for attr in attrs)
                        return x


                # see note [Tensor Fakification and Symbol Caching]
                symbolic_context = None
                source = None
                if tracing_context := torch._guards.TracingContext.try_get():
                    if x in tracing_context.tensor_to_context:
                        symbolic_context = tracing_context.tensor_to_context[x]
                        source = symbolic_context.tensor_source
                if (
                    idx < aot_config.num_params_buffers
                    and config.static_weight_shapes
                    and not symbolic_context
                ):
                    # TODO: Ensure that this codepath is never exercised from
                    # Dynamo
                    return fake_mode.from_tensor(x, static_shapes=True)

                return fake_mode.from_tensor(
                    x, static_shapes=False, symbolic_context=symbolic_context, source=source
                )

            return [convert(idx, x) for idx, x in enumerate(flat_args)]

        fake_flat_args = process_inputs(flat_args)

        needs_autograd = (
            any(x.requires_grad for x in fake_flat_args if isinstance(x, Tensor))
            and torch.is_grad_enabled()
        )

        with enable_python_dispatcher():
            # Patch set_rng_state as set_rng_state with fake tensors is
            # nonsensical. This does not affect the collection of metadata.
            with patch("torch.cuda.set_rng_state", lambda *args: None):
                fw_metadata = run_functionalized_fw_and_collect_metadata(
                    flat_fn,
                    keep_input_mutations=aot_config.keep_inference_input_mutations,
                    is_train=needs_autograd,
                )(*fake_flat_args)

                req_subclass_dispatch = requires_subclass_dispatch(fake_flat_args, fw_metadata)

                if needs_autograd and not any(x.requires_grad for x in fw_metadata.output_info):
                    # We realized that none of the outputs require grad,
                    # so we actually have an inference graph.
                    needs_autograd = False
                    # A bit silly: right now in the subclass codepath, our ViewAndMutationMeta
                    # changes depending on whether we pass in is_train / keep_input_mutations,
                    # so we're forced to recompute the metadata.
                    # TODO: refactor the subclass path of run_functionalized_fw_and_collect_metadata
                    # so that this is unnecessary.
                    if req_subclass_dispatch:
                        fw_metadata = run_functionalized_fw_and_collect_metadata(
                            flat_fn,
                            keep_input_mutations=aot_config.keep_inference_input_mutations and not needs_autograd,
                            is_train=needs_autograd,
                        )(*fake_flat_args)
                    else:
                        fw_metadata = ViewAndMutationMeta(
                            input_info=fw_metadata.input_info,
                            output_info=fw_metadata.output_info,
                            num_intermediate_bases=fw_metadata.num_intermediate_bases,
                            keep_input_mutations=aot_config.keep_inference_input_mutations and not needs_autograd,
                            traced_tangents=fw_metadata.traced_tangents,
                            subclass_inp_meta=fw_metadata.subclass_inp_meta,
                            subclass_fw_graph_out_meta=fw_metadata.subclass_fw_graph_out_meta,
                            subclass_tangent_meta=fw_metadata.subclass_tangent_meta,
                            is_train=needs_autograd,
                        )


        if fw_metadata.num_intermediate_bases > 0:
            assert not req_subclass_dispatch, f"""\
torch.compile is currently being used with tensor subclass inputs:
{','.join([str(type(x)) for x in fake_flat_args])}. We are attempting to a compile a graph with two graph outputs
that alias one another, which is currently unsupported in the subclass use case. If you run into this,
please file a github issue"""

        if aot_config.is_export:
            # aot_export: ban input metadata mutations for now to keep shared code paths simpler.
            # Keeping .resize_() in the graph will require some work
            # Allowing it but keeping the graph functional will require some calling convention changes.
            if len([x for x in fw_metadata.input_info if x.mutates_metadata]) != 0:
                raise RuntimeError(f"""\
Found an input that received a metadata mutation, through e.g. a call to `.resize_()` or `.transpose_()`.
This is currently banned in the aot_export workflow. If you need this functionality, please file a github issue.

fw_metadata={str(fw_metadata)}""")
            # In export, banning data mutations on inputs that require grad for now.
            # This should be rare, and is tricky to get right. When we trace the backward,
            # we currently trace with autograd.grad instead of .backward(), which makes it difficult
            # to ensure that we run autograd all the way through the input **before** it saw the mutation.
            if len([x for x in fw_metadata.input_info if x.requires_grad and x.mutates_data]) != 0:
                raise RuntimeError(f"""\
Found a graph input that requires gradients, and received a mutation.
This is currently banned in the aot_export workflow. If you need this functionality, please file a github issue.

fw_metadata={str(fw_metadata)}""")
            if req_subclass_dispatch:
                raise RuntimeError("""\
aot_export is not currently supported with traceable tensor subclass.
If you need this feature, please comment on <CREATE_ISSUE_LINK>""")

            # Need to decide on a strategy for functionalized RNG: toggling via global config seems bad,
            # and turning it on will require a non-trivial calling convention change for any export runtime.
            if config.functionalize_rng_ops:
                raise RuntimeError("""\
Functionalized RNG is not currently supported in the aot_export workflow. Please file a github issue,
or otherwise set torch._functorch.config.functionalize_rng_ops = False.""")

        # crappy version of dispatcher
        # TODO: Do this properly
        if needs_autograd:
            # For now, aot_dispatch_autograd knows to explicitly return a graph
            # when run with export, and an opaque callable otherwise.
            # In theory we could factor these out, but I wanted to let the dust
            # settle on how functionalized rng fits into export first.
            compiler_fn = aot_dispatch_autograd_graph if aot_config.is_export else aot_dispatch_autograd
        else:
            # aot_dispatch_base_graph contains only the "graph bits", while aot_dispatch_base
            # includes some extra work around handling a runtime epilogue.
            compiler_fn = aot_dispatch_base_graph if aot_config.is_export else aot_dispatch_base

        compiler_fn = partial(aot_wrapper_synthetic_base, compiler_fn=compiler_fn, needs_autograd=needs_autograd)
        compiler_fn = partial(aot_wrapper_dedupe, compiler_fn=compiler_fn)
        # You can put more passes here

        compiled_fn = compiler_fn(flat_fn, fake_flat_args, aot_config, fw_metadata=fw_metadata)
        if aot_config.is_export:
            mutated_user_inp_locs = [
                idx - aot_config.num_params_buffers
                for idx in fw_metadata.mutated_inp_runtime_indices
                if idx >= aot_config.num_params_buffers
            ]
            if len(mutated_user_inp_locs) > 0:
                raise RuntimeError(f"""
Found following user inputs located at {mutated_user_inp_locs} are mutated. This is currently banned in the aot_export workflow.
If you need this functionality, please file a github issue.

fw_metadata={str(fw_metadata)}""")

            # During export, we don't get back a callable - we get back the raw fx graph
            # (either a joint or an inference-only graph)
            assert isinstance(compiled_fn, torch.fx.GraphModule)
            return compiled_fn, fw_metadata

        if not hasattr(compiled_fn, "_boxed_call"):
            compiled_fn = make_boxed_func(compiled_fn)

        return compiled_fn


def aot_function(
    fn: Callable,
    fw_compiler: Callable,
    bw_compiler: Optional[Callable] = None,
    partition_fn: Callable = default_partition,
    decompositions: Optional[Dict] = None,
    num_params_buffers: int = 0,
    keep_inference_input_mutations: bool = False,
    inference_compiler: Optional[Callable] = None,
    *,
    # Whether or not to trace with dynamic shapes
    dynamic=False,
    enable_log=True,
) -> Callable:
    """
    Traces the forward and backward graph of :attr:`fn` using torch dispatch
    mechanism, and then compiles the generated forward and backward graphs
    through :attr:`fw_compiler` and :attr:`bw_compiler`.

    :func:`aot_function` traces the forward and backward graph ahead of time,
    and generates a joint forward and backward graph.  :attr:`partition_fn` is
    then used to separate out forward and backward graphs. The partitioner
    function can be used to perform optimizations such as recomputation. One can
    set `decompositions` dictionary to decompose the operators into a sequence
    of core or simpler operators supported by the backend compilers.

    .. warning::
        This API is experimental and likely to change.

    Args:
        fn (Callable): A Python function that takes one ore more arguments. Must
            return one or more Tensors.
        fw_compiler (Callable): A Python function that accepts an Fx graph with
            Aten ops and input args, and returns a Callable that semantically is
            equivalent to the input Fx graph.
        bw_compiler (Optional[Callable]): A Python function that accepts an
            Fx graph with Aten ops and input args, and returns a Callable that
            semantically is equivalent to the input Fx graph.  Default: None
            (when None, it defaults to the :attr:`fw_compiler`)
        partition_fn (Callable): A Python function that takes a joint forward
            and backward graph, and partitions it into separate forward and
            backward graphs.
        decompositions (Dict): A dictionary to define the decomposition of
            larger Aten ops into simpler or core Aten ops.
        inference_compiler (Optional[Callable]): A Python function that accepts an
            Fx graph with Aten ops and input args, and returns a Callable that
            semantically is equivalent to the input Fx graph. inference_compiler is invoked
            if no autograd is needed. Default: None
            (when None, it defaults to the :attr:`fw_compiler`)
    Returns:
        Returns a ``Callable`` that retains the eager behavior of the original
        :attr:`fn`, but with forward and backward graph compiled via
        :attr:`fw_compile` and :attr:`bw_compile`.

    A simple example usage of :func:`aot_function` is as follows. This example
    will print the forward and backward graphs of the function ``fn``

        >>> fn = lambda x : x.sin().cos()
        >>> def print_compile_fn(fx_module, args):
        >>>     print(fx_module)
        >>>     return fx_module
        >>> aot_fn = aot_function(fn, print_compile_fn)
        >>> x = torch.randn(4, 5, requires_grad=True)
        >>> aot_fn(x)
    """

    if bw_compiler is None:
        bw_compiler = fw_compiler
    if inference_compiler is None:
        inference_compiler = fw_compiler
    aot_config = AOTConfig(
        fw_compiler=fw_compiler,
        bw_compiler=bw_compiler,
        inference_compiler=inference_compiler,
        partition_fn=partition_fn,
        decompositions=decompositions,
        num_params_buffers=num_params_buffers,
        aot_id=next(AOT_COUNTER),
        keep_inference_input_mutations=keep_inference_input_mutations,
        dynamic_shapes=dynamic,
        aot_autograd_arg_pos_to_source=None,
        is_export=False,
        no_tangents=False,
        enable_log=enable_log,
    )
    cached_res = None

    @wraps(fn)
    def returned_function(*args, **kwargs):
        nonlocal cached_res
        # Now flatten the tensor args
        flat_args = pytree.arg_tree_leaves(*args, **kwargs)

        # Compile the function and save it in the cache
        if cached_res is None:
            flat_fn, out_spec = create_tree_flattened_fn(fn, args, kwargs)

            compiled_fn = create_aot_dispatcher_function(
                flat_fn,
                flat_args,
                aot_config,
            )
            cached_res = (compiled_fn, out_spec)

        cached_fn, out_spec = cached_res
        out = cached_fn(flat_args)
        return out_spec.unflatten(out)

    return returned_function


def aot_module(mod: nn.Module, *args, **kwargs) -> nn.Module:
    """
    Traces the forward and backward graph of :attr:`mod` using torch dispatch
    tracing mechanism. It is wrapper function, that underneath uses
    :func:`aot_function` to perform tracing and compilation.

    :func:`aot_module` lifts the parameters and buffers of ``nn.Module`` as inputs
    to a new callable which is then compiled through :func:`aot_function`.

    .. warning::
        This API is experimental and likely to change.

    Args:
        mod (Callable): A ``nn.Module`` module.
        args : args to be passed to :func:`aot_function`
        kwargs : kwargs to be passed to :func:`aot_function`

    Returns:
        Returns a ``nn.Module`` that retains the eager behavior of the original
        :attr:`mod`, but with forward and backward graph compiled.

    """
    # See Note: [Fake Modules and AOTAutograd]
    torch._dynamo.utils.assert_no_fake_params_or_buffers(mod)

    def functional_call(named_params, named_buffers, *args, **kwargs):
        params_and_buffers = {**named_params, **named_buffers}
        return torch.func.functional_call(mod, params_and_buffers, args, kwargs)

    named_params = dict(mod.named_parameters(remove_duplicate=False))
    named_buffers = dict(mod.named_buffers(remove_duplicate=False))
    num_params_buffers = len(named_params) + len(named_buffers)
    compiled_f = aot_function(
        functional_call, *args, num_params_buffers=num_params_buffers, **kwargs
    )

    class AOTModule(nn.Module):
        def __init__(self):
            super().__init__()
            self.orig_module = mod

        def forward(self, *args, **kwargs):
            return compiled_f(
                named_params,
                named_buffers,
                *args,
                **kwargs,
            )

    return AOTModule()


def aot_module_simplified(
    mod: nn.Module,
    args,
    fw_compiler: Callable,
    bw_compiler: Optional[Callable] = None,
    partition_fn: Callable = default_partition,
    decompositions: Optional[Dict] = None,
    keep_inference_input_mutations=False,
    inference_compiler: Optional[Callable] = None,
) -> nn.Module:
    """
    This is the simplified or low overhead version of aot_module. For frontends
    like TorchDynamo, the input functions/modules to AOT are static and have
    unpacked inputs/outputs. This gives us an opportunity to remove the
        (1) pytree overhead to parse inputs/outputs,
        (2) AOT Autograd cache,
        (3) Reading of params/buffers in every forward call

    :func:`aot_module_simplified` removes these overheads.
    """
    params = {
        **dict(mod.named_parameters(remove_duplicate=False)),
        **dict(mod.named_buffers(remove_duplicate=False)),
    }
    params_flat, params_spec = pytree.tree_flatten(params)
    params_flat = list(params_flat)
    params_len = len(params_flat)

    functional_call = create_functional_call(mod, params_spec, params_len)

    if bw_compiler is None:
        bw_compiler = fw_compiler
    if inference_compiler is None:
        inference_compiler = fw_compiler

    seen_sources = set()

    full_args = []
    # First, the params
    full_args.extend(params_flat)

    if tracing_context := torch._guards.TracingContext.try_get():
        tracing_context.params_flat = params_flat

    aot_autograd_arg_pos_to_source = None
    # Then, the params 1:1 mapped sources, if relevant.
    if hasattr(mod, "_param_name_to_source"):
        aot_autograd_arg_pos_to_source = []
        # We now know this came from dynamo, and (1) we care about guards,
        # so setting up aot_autograd_arg_pos_to_source for downstream dedup guards
        # can now be done safely. (2) Dynamo logic protects the 1:1 sizing below.
        for name in params.keys():
            assert name in mod._param_name_to_source, f"{name} not found."
            source = mod._param_name_to_source[name]
            assert source not in seen_sources, source
            seen_sources.add(source)
            aot_autograd_arg_pos_to_source.append(source)

    # Next, the input args
    full_args.extend(args)

    if hasattr(mod, "graph"):
        # Non dynamo entrypoints can get to here...
        for i, node in enumerate(mod.graph.nodes):
            if node.op == "placeholder":
                if hasattr(node, "_dynamo_source"):
                    # ... but not here!
                    if aot_autograd_arg_pos_to_source is None:
                        aot_autograd_arg_pos_to_source = []
                    source = node._dynamo_source
                    assert source not in seen_sources, source
                    seen_sources.add(source)
                    aot_autograd_arg_pos_to_source.append(source)

    if aot_autograd_arg_pos_to_source is not None:
        assert len(full_args) == len(aot_autograd_arg_pos_to_source)

    dynamic_shapes = False
    for x in full_args:
        if isinstance(x, FakeTensor):
            dynamic_shapes = x.fake_mode.shape_env is not None
            break

    aot_config = AOTConfig(
        fw_compiler=fw_compiler,
        bw_compiler=bw_compiler,
        inference_compiler=inference_compiler,
        partition_fn=partition_fn,
        decompositions=decompositions,
        num_params_buffers=params_len,
        aot_id=next(AOT_COUNTER),
        keep_inference_input_mutations=keep_inference_input_mutations,
        dynamic_shapes=dynamic_shapes,
        aot_autograd_arg_pos_to_source=aot_autograd_arg_pos_to_source,
        is_export=False,
        no_tangents=False,
    )

    with compiled_autograd.disable():
        compiled_fn = create_aot_dispatcher_function(
            functional_call,
            full_args,
            aot_config,
        )

    # TODO: There is something deeply wrong here; compiled_fn running with
    # the boxed calling convention, but aot_module_simplified somehow
    # historically returned a function that was not the boxed calling
    # convention.  This should get fixed...
    def forward(*runtime_args):
        full_args = []
        full_args.extend(params_flat)
        full_args.extend(runtime_args)
        return compiled_fn(full_args)

    # Just for convenience
    forward.zero_grad = mod.zero_grad
    forward.named_parameters = mod.named_parameters
    forward.named_buffers = mod.named_buffers

    return forward

def aot_export_module(
    mod: nn.Module,
    args,
    *,
    decompositions: Optional[Dict] = None,
    # If true, we'll return a joint forward-backward graph,
    # As well as metadata on the loss + gradients in the backward.
    trace_joint: bool,
    # If trace_joint is True, we expect your module to return a scalar loss.
    # Your module can return multiple outputs, so you must specify which output the loss is.
    output_loss_index: Optional[int] = None,
) -> Tuple[torch.fx.GraphModule, GraphSignature]:
    """
    This function takes in a module, and returns:
    (1) an FX graph that can be exported
    (2) some metadata about the graph

    If `trace_joint=True` we will return a joint graph of the forward + backward.

    The traced FX graph will have the following properties compared to the original module:
    (1) Inputs and outputs to the module will be pytree-flattened
    (2) Parameters and buffers on the module will be lifted into graph inputs,
        graph_inputs = (*parameters, *buffers, *user_inputs)
    (3) The graph will be fully functionalized
    (4) Any input mutations will be converted into additional outputs in the graph,
        meaning whoever calls this graph is responsible for applying the mutations
        back to the original inputs.
    (5) If is_joint is provided the graph will return parameter gradients in addition to user outputs.
        The graph output will look like:
        graph_outputs = (*updated_inputs, *user_outputs, *param_gradients)

    There are also several restrictions on what modules can use this API. In particular:
    (1) If trace_joint is specified, we expect the loss function to be **fused**
        into the module forward. One of the outputs to the forward must be a scalar loss,
        which is specified with `output_loss_index`.
        All other outputs to the forward are presumed to not require gradients.
    (2) This API cannot capture optimizers (although in theory we could build an API for this).
    (3) Metadata mutations on params/buffers/inputs are banned.
    (4) Data mutations on anything that requires gradients are banned (parameters)
    (5) If an input is mutated, it is not allowed to alias any other inputs.
    (6) Parameters must not be duplicated.
    """
    named_parameters = dict(mod.named_parameters(remove_duplicate=False))
    named_buffers = dict(mod.named_buffers(remove_duplicate=False))
    params_and_buffers = {
        **dict(named_parameters),
        **dict(named_buffers),
    }
    params_and_buffers_flat, params_spec = pytree.tree_flatten(params_and_buffers)
    params_and_buffers_flat = tuple(params_and_buffers_flat)
    params_len = len(params_and_buffers_flat)

    functional_call = create_functional_call(mod, params_spec, params_len)

    num_fw_outs = None

    if trace_joint:
        # This helper effectively just adds some extra asserts about what the backward will look like:
        # Outputs must include a scalar loss, that we compute gradients w.r.t.
        # We don't compute gradients w.r.t. anything else: so just in case we detach()
        # and other output tensors.
        def fn_to_trace(*args):
            nonlocal num_fw_outs
            out = functional_call(*args)
            if output_loss_index is None:
                raise RuntimeError("""\
If trace_joint=Trueit is required that one of your forward outputs must be a scalar loss.
You must specify the which (index) output is the loss with output_loss_index.""")
            if isinstance(out, (torch.Tensor)):
                out = (out,)
            if not isinstance(out, (tuple, list)):
                raise RuntimeError(f"Expected forward output to be either a tensor or a list/tuple of tensors. found {type(out)}")

            for i, o in enumerate(out):
                # We only want to create a backward graph w.r.t. the loss that the user passed in.
                # This implies that every other output should not require gradients.
                # Instead of making this an error (and forcing the user to detach all other outputs
                # of their forward),
                # we'll automatically detach them here.
                if o.requires_grad and i != output_loss_index:
                    raise RuntimeError(f"""\
Found an output of the forward that requires gradients, that was not the scalar loss.
We require all outputs to the forward that are not the scalar loss to not require gradient,
because we will only compute a backward graph against the scalar loss.
You can fix this by calling .detach() on each of your forward outputs that is not the loss.
You specified that output index {output_loss_index} is the loss, but we found that
the output at index {i} requires gradients.""")
            out_loss = out[output_loss_index]
            num_fw_outs = len(out)
            if not out_loss.requires_grad:
                raise RuntimeError(f"""\
The output at index {output_loss_index} was marked as the loss, but it does not require gradients""")
            if out_loss.numel() != 1:
                raise RuntimeError(f"""\
We require the output marked as the loss (at index {output_loss_index}) to be a scalar, but it has shape {out_loss.shape}""")
            return out
        ctx = nullcontext
    else:
        # Run under no_grad, so our tracing machinery only traces an inference graph.
        ctx = torch.no_grad
        fn_to_trace = functional_call

    full_args = []
    # First, the params
    # NB: It is REQUIRED that parameters come first, Inductor infers "fixed"
    # parameters by looking at the difference in parameter count outside
    # and inside AOTAutograd, and assumes the prefix of arguments are fixed
    # arguments
    full_args.extend(params_and_buffers_flat)
    # Next, the input args
    full_args.extend(args)

    with ctx():
        fx_g, metadata, in_spec, out_spec = _aot_export_function(
            fn_to_trace,
            full_args,
            decompositions=decompositions,
            num_params_buffers=params_len,
            no_tangents=True,
        )
    if trace_joint:
        def flattened_joint(*args):
            # The idea here is that the joint graph that AOTAutograd creates has some strict properties:
            # (1) It accepts two arguments (primals, tangents), and pytree_flattens them
            # (2) It returns a tuple of (fw_outs, gradients)
            # This is a very useful convention for anyone who wants to partition the joint graph
            # into a separate forward and backward graph.
            # However,
            # (1) for people exporting a single joint graph, it would be preferable not to have
            #     any pytrees in the graph.
            # (2) We are guaranteed in the aot_export_module case that the forward outputs a loss,
            #     and there are therefore no tangents that are needed to run the joint graph.
            # (3) AOTAutograd creates a grad_input for every input in the forward,
            #     including None's for inputs that are not grad-requiring tensors.
            #     we don't want these in our export graph.
            #     and there are therefore no tangents that are needed to run the joint graph.
            # This function "fixes" both of the above by removing any tangent inputs,
            # and removing pytrees from the original FX graph.
            fake_tangents = [None for _ in range(metadata.num_outputs + metadata.num_mutated_inp_runtime_indices)]
            fw_outs, gradients = fx_g(args, fake_tangents)
            assert len(gradients) == len(args)
            output_gradients = []
            for i, (a, grad) in enumerate(zip(args, gradients)):
                if isinstance(a, torch.Tensor) and a.requires_grad:
                    assert grad is not None, """\
Found a parameter that did not receive a gradient.
"This is most likely a bug, but if this needs to be supported please comment on this Github issue:
https://github.com/pytorch/pytorch/issues/101192
"""
                    output_gradients.append(grad)
                else:
                    assert grad is None
            return *fw_outs, *output_gradients
        fx_g = make_fx(flattened_joint)(*full_args)

    user_args_flat = pytree.arg_tree_leaves(*args)
    return fx_g, create_graph_signature(
        fx_g,
        metadata,
        in_spec,
        out_spec,
        user_args_flat=user_args_flat,
        params_and_buffers_flat=params_and_buffers_flat,
        param_names=list(named_parameters.keys()),
        buffer_names=list(named_buffers.keys()),
        trace_joint=trace_joint,
        num_user_fw_outs=num_fw_outs,
        loss_index=output_loss_index,
    )

def aot_export_joint_simple(
    func: Callable,
    args,
    *,
    trace_joint: bool,
    # It looks like the main consequence of this API is that for dynamic shapes,
    # it will assume that parms/buffers are static.
    # With the new inferred dynamic shapes API, maybe this doesn't matter?
    num_params_buffers: int = 0,
    decompositions: Optional[Dict] = None,
) -> torch.fx.GraphModule:
    """
    A simplified version of export. Used by higher order operators.

    This function makes a high-level "no calling convention changes" guarantee:
    - If no inputs require grad (so we export an inference graph),
      there are *no* calling convention change between the exported graph, and "func".
    - If at least one input requires grad (so we trace out and export a joint fw-bw graph),
      Then if you were partition the graph into a separate forward and backward graph,
      The forward graph will have no calling convention changes compared to "func".

    The above also relies on some strong restrictions around which functions this API accepts:
    (1) `args` cannot contain any pytrees (they must have been pytree_flattened already)
    (2) `func` cannot mutate any inputs
    (3) The outputs of `func` cannot alias any inputs.

    Note: this function is only lightly tested today. It will probably be tested more heavily by higher order ops.
    """
    if trace_joint:
        ctx = nullcontext
    else:
        # Run under no_grad, so our tracing machinery only traces an inference graph.
        ctx = torch.no_grad

    with ctx():
        fx_g, metadata, in_spec, out_spec = _aot_export_function(
            func,
            args,
            decompositions=decompositions,
        )
    # At this point, we can just directly return the (joint or inference graph) that we traced.
    # First though: a bunch of assertions to make sure that our graph doesn't require
    # any calling convention changes compared to the original function.
    # These restrictions are *in addition to* the general restrictions on export.

    # No input mutations
    if len([x for x in metadata.input_info if x.mutates_data or x.mutates_metadata]) != 0:
        raise RuntimeError(f"aot_export_joint_simple does not support input mutations. {str(metadata)}")
    # No output aliasing
    if len([x for x in metadata.output_info if x.output_type != OutputType.non_alias]) != 0:
        raise RuntimeError(f"aot_export_joint_simple does not support outputs that alias inputs. {str(metadata)}")
    # No pytrees
    if type(in_spec) == pytree.LeafSpec:
        raise RuntimeError(f"aot_export_joint_simple requires inputs to be a single list/tuple. in_spec={str(in_spec)}")
    if len([x for x in in_spec.children_specs if type(x) != pytree.LeafSpec]) != 0:
        raise RuntimeError(f"aot_export_joint_simple requires individual inputs not to be pytrees. in_spec={str(in_spec)}")
    if type(out_spec) == pytree.LeafSpec:
        raise RuntimeError(f"aot_export_joint_simple requires outputs to be a single list/tuple. out_spec={str(out_spec)}")
    if len([x for x in out_spec.children_specs if type(x) != pytree.LeafSpec]) != 0:
        raise RuntimeError(f"aot_export_joint_simple requires individual outputs not to be pytrees. out_spec={str(out_spec)}")
    # TODO: we might have to temporarily patch config.functionalize_rng
    # so that it doesn't run when we're exporting a higher order op.

    if config.debug_assert:
        # Smoke test that after partitioning, we can run the forward without any calling convention changes.
        fw_module, bw_module = aot_config.default_partition(
            fx_g, args, num_fwd_outputs=len(fw_metadata.output_infos)
        )
        # Attempt to run the fw_module with the original user inputs
        fake_mode = detect_fake_mode(args)
        if fake_mode is None:
            fake_mode = FakeTensorMode()
        with fake_mode:
            fw_module(*args)
    return fx_g

# Private for now because we aren't providing a contract on what to return
# for joint graphs (we could when there's a clearer use case)
# In the future, we may need to add more export API's that provide their own strong guarantees.
# This is meant as a general helper function for handling various export-y use cases.
def _aot_export_function(
    func: Callable,
    args,
    *,
    num_params_buffers: int = 0,
    decompositions: Optional[Dict] = None,
    # If we're exporting a joint graph and we don't want any tangent inputs in the graph
    # (because we are backpropping through a scalar 1 loss),
    # we need to explicitly specify not to include tangents in the graph.
    # It's not enough just to check that our tangent is a scalar, since we also
    # need to know if it is a 1 (no need to make it a graph input), or something else
    # (requiring it to be a graph input).
    # We don't know this info at trace time though, so we need to make it an explicit config.
    no_tangents: bool = False,
) -> Tuple[torch.fx.GraphModule, ViewAndMutationMeta, pytree.TreeSpec, pytree.TreeSpec]:
    dynamic_shapes = False
    for x in args:
        if isinstance(x, FakeTensor):
            dynamic_shapes = x.fake_mode.shape_env is not None
            break

    flat_fn, out_spec = create_tree_flattened_fn(func, args)
    flat_args, in_spec = pytree.tree_flatten(args)

    # The export use case doesn't care about several bits of AOTConfig
    # (1) compilers (we just export the graph)
    # (2) partitioners (export is only full graph, user can partition themselves)
    aot_config = AOTConfig(
        fw_compiler=None,
        bw_compiler=None,
        inference_compiler=None,
        partition_fn=None,
        decompositions=decompositions,
        num_params_buffers=num_params_buffers,
        aot_id=next(AOT_COUNTER),
        # For now there's no use case involving keeping input mutations in the graph
        # (which we can only do in the inference case anyway).
        # We can add this later if we need to.
        keep_inference_input_mutations=False,
        dynamic_shapes=dynamic_shapes,
        aot_autograd_arg_pos_to_source=None,
        is_export=True,
        no_tangents=no_tangents,
    )

    fx_g, meta = create_aot_dispatcher_function(
        flat_fn,
        flat_args,
        aot_config,
    )
    return fx_g, meta, in_spec, out_spec.spec


compiled_function = aot_function
compiled_module = aot_module<|MERGE_RESOLUTION|>--- conflicted
+++ resolved
@@ -386,17 +386,6 @@
 # ~~~~~~~~~~~~~~~~~~~~~~~~~~~~~~~~~~~~~~~~~~~~~~~~~~~~~~~~~~~~~~~~~~~~~~~~~~~~~~~~~~~~~~~~~~~~~~~~~~~~~~~~~~~~~~~~~~~~~
 
 
-<<<<<<< HEAD
-=======
-
-def create_graph(f, args, *, aot_config: AOTConfig) -> torch.fx.GraphModule:
-    with enable_python_dispatcher():
-        fx_g = make_fx(f, decomposition_table=aot_config.decompositions)(*args)
-
-    return fx_g
-
-
->>>>>>> a91a23f2
 aot_autograd_decompositions = {}
 
 def aot_dispatch_base(flat_fn, flat_args: List[Tensor], aot_config: AOTConfig, *, fw_metadata: ViewAndMutationMeta):
