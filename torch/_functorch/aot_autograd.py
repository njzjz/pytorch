import itertools
import logging
import warnings
import pprint
from contextlib import nullcontext
from functools import partial, wraps
from typing import Any, Callable, Dict, List, Optional, Tuple
from unittest.mock import patch

from torch.fx.experimental.proxy_tensor import make_fx

import torch
import torch.fx.traceback as fx_traceback
import torch.nn as nn
import torch.utils._pytree as pytree
import torch.utils.dlpack
from torch import Tensor
from torch._dispatch.python import enable_python_dispatcher
from torch._dynamo import compiled_autograd
from torch._dynamo.utils import dynamo_timed, lazy_format_graph_code, preserve_rng_state
from torch._guards import detect_fake_mode, tracing
from torch._prims_common import CUDARngStateHelper
from torch._logging import getArtifactLogger
from torch._subclasses import FakeTensor, FakeTensorMode
from torch._subclasses.functional_tensor import FunctionalTensorMode
from torch.fx import Interpreter
from torch.fx.experimental.proxy_tensor import is_sym_node
from torch.fx.experimental.symbolic_shapes import (
    ShapeEnv, fx_placeholder_vals, definitely_false, sym_eq
)
from torch.nn.utils import stateless
from torch.utils._python_dispatch import is_traceable_wrapper_subclass
from torch._decomp.decompositions_for_rng import PhiloxStateTracker, rng_decompositions
from . import config
from .partitioners import default_partition
from torch._guards import TracingContext, DuplicateInputs

from ._aot_autograd.utils import (  # noqa: F401
    strict_zip,
    _get_symint_hints,
    KNOWN_TYPES,
    partial_flatten_asdict,
    normalize_as_list,
    _get_autocast_states,
    make_boxed_func,
    make_boxed_compiler,
    call_func_at_runtime_with_args,
    create_tree_flattened_fn,
    maybe_to_fresh_input,
)
from ._aot_autograd.logging_utils import (  # noqa: F401
    graph_being_compiled,
    nth_graph,
    model_name,
    set_model_name,
    get_aot_compilation_context,
    get_aot_graph_name,
    get_graph_being_compiled,
    track_graph_compiling,
    callback_set,
    setup_stacktrace_preservation_hooks,
    describe_input,
    format_guard_bug_msg,
)
from ._aot_autograd.functional_utils import (  # noqa: F401
    is_fun,
    to_fun,
    from_fun,
    sync_functional_tensor,
    has_metadata_mutation,
    has_data_mutation,
    are_all_mutations_hidden_from_autograd,
    are_all_mutations_under_no_grad_or_inference_mode,
    gen_alias_from_base,
    assert_functional_graph,
    _get_mutation_type,
    _check_if_mutation_can_be_in_graph,
)
from ._aot_autograd.schemas import (  # noqa: F401
    OutputType,
    OutputAliasInfo,
    MutationType,
    InputAliasInfo,
    SubclassCreationMeta,
    ViewAndMutationMeta,
    SubclassMeta,
    TensorAlias,
    BackwardSignature,
    GraphOutputName,
    GraphInputName,
    FQN,
    GraphSignature,
    AOTConfig,
    SubclassTracingInfo,
)
from ._aot_autograd.subclass_utils import (  # noqa: F401
    requires_subclass_dispatch,
    create_subclass_meta,
    unwrap_tensor_subclasses,
    wrap_tensor_subclasses,
    wrap_tensor_subclasses_maybe_joint,
    create_metadata_for_subclass,
)
from ._aot_autograd.collect_metadata_analysis import (  # noqa: F401
    run_functionalized_fw_and_collect_metadata,
)
from ._aot_autograd.input_output_analysis import (  # noqa: F401
    remove_dupe_metadata,
    create_synthetic_base_metadata,
    _tensors_definitely_do_not_overlap,
    _compute_overlapping_inputs,
    merge_view_inputs,
)
from ._aot_autograd.runtime_wrappers import (  # noqa: F401
    create_runtime_wrapper,
    functionalized_rng_runtime_epilogue,
    create_functionalized_rng_ops_wrapper,
    aot_dispatch_subclass_wrapper,
)

zip = strict_zip

log = logging.getLogger(__name__)
aot_joint_log = getArtifactLogger(__name__, "aot_joint_graph")
aot_graphs_log = getArtifactLogger(__name__, "aot_graphs")

aten = torch.ops.aten

# This global counter increments every time we compile a graph with
# AOTAutograd.  You can use this to correlate runtime error messages
# with compile time (e.g., if you get an error at runtime saying
# compiled graph 3 failed, you can set a breakpoint at compile time
# for this graph number to investigate further at compile time.)
#
# NB: this is different from get_aot_compilation_context, which tracks
# each underlying graph that is compiled.  In contrast, AOT_COUNTER
# corresponds to top-level invocations of aot_module/aot_function;
# one counter is allocated per entire compiled block (but this block
# may involve compiling multiple subgraphs; e.g., for forwards/backwards)
AOT_COUNTER = itertools.count()

# ~~~~~~~~~~~~~~~~~~~~~~~~~~~~~~~~~~~~~~~~~~~~~~~~~~~~~~~~~~~~~~~~~~~~~~~~~~~~~~~~~~~~~~~~~~~~~~~~~~~~~~~~~~~~~~~~~~~~~
# ~~~~~~~~~~~~~~~~~~~~~~~~~~~~~~~~~~~~~~~~~~~~~~~~~~~~~~~~~~~~~~~~~~~~~~~~~~~~~~~~~~~~~~~~~~~~~~~~~~~~~~~~~~~~~~~~~~~~~
#
# AOT Autograd contains a pretty non-trivial amount of logic to handle edge cases around aliasing and mutation
# that are external to the graph (they show up as side effects in some way when you run the graph).
#
# Take a look at `test_aotdispatch.py TestAOTAutograd.test_input_mutation*` tests for some examples functions
# and what they're compiled graphs looks like.
# Below is a very long comment detailing several edge cases, and showing how AOT Autograd handles them.
#
# Note [AOT Autograd: input data mutations]
#
# If we compile a function that mutates inputs, then those input mutations are real side effects
# that a user expects to see after running the compiled graph.
# However, the graph that we want to send to a backend needs to be *entirely* functional.
# The way we reconcile this difference is that we remove the mutations completely from the graph that we compile
# but we update the graph to return (updated_inputs, user_outputs).
# In the epilogue that runs after the compiled graph is executed, we copy the updated inputs back to the originals.
#
# Example: original user code:
# def f(x):
#     x.mul_(2)
#     out = x.mul(3)
#     return out
#
# After AOT Autograd compiles, we end up with a:
# (a) compiled graph
# (b) autograd.Function.forward() method, that executes the compiled graph
# (c) wrapper function, that calls the autograd.Function.forward() and performs the epilogue
#
# The output of (a, b, c) are all written below.
#
# def compiled_forward_graph(x):
#     x_updated = x.mul(2)
#     out = x_updated.mul(3)
#     return x_updated, out
#
# # x_updated gets a gradient in the compiled backward
# def compiled_backward_graph(grad_x_updated, grad_out):
#     grad_x = ...
#     return grad_x
#
# def autograd.Function.forward(x):
#     x_updated, out = compiled_forward_graph(x)
#     return x_updated, out
#
# def compiled_wrapper(x):
#     x_updated, out = autograd.Function.apply(x)
#     x.copy_(x_updated)
#     return out
#
# Another important thing to note is that updated inputs (due to data mutations) *do* participate
# in the compiled backward graph! Since the compiled forward graph gets N extra outputs
# (due to updated inputs showing up as graph outputs),
# The compiled backward gets an additional N inputs.
# That way, during the x.copy_(x_updated) bit in the epilogue, gradients will flow from the updated input
# back to the original input.


# Note [AOT Autograd: input metadata mutations]
#
# For the same reason as input mutations, we also don't put input metadata mutations in the graph.
# Instead, we return the updated version of the input (a view), and mutate the input's metadata outside of the graph
#
# Example: original user code:
# def f(x):
#     x.t_()
#     out = x.mul(3)
#     return out
#
# AOT Autograd output (compiled graph, autograd.Function.forward(), wrapper function):
# def compiled_forward_graph(x):
#     x_updated = x.t()
#     out = x_updated.mul(3)
#     return x_updated, out
#
# # x_updated does *not* get a gradient in the compiled backward
# def compiled_backward_graph(grad_out):
#     grad_x = ...
#     return grad_x
#
# def autograd.Function.forward(x):
#     x_updated, out = compiled_forward_graph(x)
#     return x_updated, out
#
# def compiled_wrapper(x):
#     x_updated, out = autograd.Function.apply(x)
#     x.as_strided_(x_updated)
#     return out


# Note [AOT Autograd: outputs aliasing inputs or intermediates!]
#
# AOT Autograd needs special handling for outputs that alias graph inputs or intermediates!
# Why?
# (1) autograd.Function.forward() has a limitation, where views that returned in the forward cannot later be mutated.
# (2) views don't need to be compiled in the graph anyway - it's cheap to generate them outside of the compiled graph,
#     in an epilogue.
# For outputs that alias inputs, we do the following:
# (a) *still* return the aliased output as a graph output
# (b) In the AOT Autograd wrapper/epilogue, we don't return that aliased output. Instead, we use it to regenerate the output.
#
# For outputs that alias *intermediates*, we do the following:
# (a) Return the output in the compiled forward, **and** return it's ._base (a graph intermediates) as an output in the forward
# (b) Use (output, graph_intermediate) to regenerate the alias, and return that to the user (instead of the compiled fw output).
# You might wonder why we return the aliased output directly in the graph (and making the graph compute it),
# only to not return it and instead generate a fresh alias off of the intermediate,
# instead of (say) just storing metadata about the size/stride of the output somewhere to generate the alias. There are two reasons:
# (1) Getting the actual alias tensor allows us to use view-replay to generate the alias, instead of an as_strided() call
# (2) Inductor (and other backends) are free to change the memory format of graph outputs, if it results in better performance.
#     This can result in problems if a user later tries to .view() that output expecting it to have one set of strides,
#     when it has a different set of strides.
#     By including the view op directly in the graph, inductor takes that into account when deciding what memory format
#     the graph intermediate should be.
#
# Another important thing to note is how our traced backward() graph handles aliases.
# (this applies to outputs aliasing inputs, outputs aliasing intermediates,
#  *and* updated inputs returned in the compiled forward due to metadata-only mutations).
# Any outputs that alias (either inputs or intermediates) do NOT participate in the compiled backward graph
# It would be wasteful to include them in the compiled backward(), because we regenerate them eagerly
# at the end of the forward.
#
# Example: original user code:
# def f(x):
#     out1 = x.t()
#     intermediate = x.mul(2)
#     out2 = intermediate.view(-1)
#     return out1, out2
#
# AOT Autograd output (compiled graph, autograd.Function.forward(), wrapper function):
# def compiled_forward_graph(x):
#     out1 = x.t()
#     intermediate = x.mul(2)
#     out2 = intermediate.view(-1)
#     # the compiled graph also returns the intermediate
#     return out1, out2, intermediate
#
# # intermediate gets a gradient in the compiled backward.
# # both output aliases (out1 and out2) do not.
# def compiled_backward_graph(grad_intermediate):
#     grad_x = ...
#     return grad_x
#
# def autograd.Function.forward(x):
#     out1, out2, intermediate = compiled_forward_graph(x)
#     return out1, out2, intermediate
#
# def compiled_wrapper(x):
#     out1, out2, intermediate = autograd.Function.apply(x)
#     # regenerate out1 from the input
#     out1_regenerated = out1._view_func(x)
#     # regenerate out1 from the intermediate
#     out2_regenerated = out2._view_func(intermediate)
#     return out1_regenerated, out2_regenerated


# Note [AOT Autograd: mutations to inputs that alias other inputs]
#
# Another edge case that is (only partially) handled today is when an input is mutated, but itself aliases another input.
# AOT Autograd needs to **ensure** that functionalization knows that the two inputs are aliased to each other.
# That way, when the aliased input is accessed later in the graph, functionalization knows to "update" the alias
# given the mutation that occurred.
#
# This is handled by updating the calling convention: we create a "synthetic base" that becomes a new input
# in the compiled function, and we regenerate the original (aliased) inputs directly off of the base
# inside of the compiled function.
#
# This logic is fully encapsulated in aot_wrapper_synthetic_base()
#
# Example: original user code:
# def f(x, x_view):
#     x.mul_(2)
#     out = x * x_view
#     return out
# f(x, x.view(-1))
#
# AOT Autograd output (compiled graph, autograd.Function.forward(), wrapper function):
# def compiled_forward_graph(base)
#     x = generate_x(base)
#     x_view = generate_x_view(base)
#     x_updated = x.mul(2)
#     x_view_updated = x_updated.view(-1)
#     out = x_updated * x_view_updated
#     return x_updated, out
#
# # The calling convention change from (aliases) -> (base) happens
# # *outside* of the autograd.Function.forward().
# # That means the forward() only has 1 input (base),
# # and the backward() only has 1 output (grad_base)
# def compiled_backward_graph(grad_out):
#     grad_base = ...
#     return grad_base
#
# def autograd.Function.forward(base):
#     x_updated, out = compiled_forward_graph(base)
#     return x_updated, out
#
# # The compiled wrapper is where we create synthetic bases.
# # The info on which inputs are mutated is also tracked *before* synthetic base creation.
# def compiled_wrapper(x, x_view):
#     base = merge_view_inputs(x, x_view)
#     x_updated, out = autograd.Function.apply(base)
#     # x and x_view are aliased in eager mode, so this mutation to x will automatically affect x_view.
#     x.copy_(x_updated)
#     return out


# Note [AOT Autograd: Views to avoid tangents aliasing inputs]
#
# We view every forward output when creating out tangent tensors to handle the problematic
# case in which a subclass does extra aliasing between graph outputs/inputs in a way that
# is not visible above the sublass.
#
# Ordinarily, when constructing the joint function that we want to trace in AOTAutograd,
# we're guaranteed that the tangent tensors that we pass
# into the joint are distinct tensors from the primals. This is because when
# decide which forward outputs to create tangents for, we only create tangents
# for forward outputs that are not aliases of inputs (See Note
# [AOT Autograd: outputs aliasing inputs or intermediates!]).
#
# However, when wrapper tensor subclasses enter the picture, it is possible
# to have an output of the forward that is a subclass that is not an
# input / alias of an input, but one of its inner tensors is an alias!
# NestedTensor is an example: Performing an out-of-place pointwise op on a
# NestedTensor constructs a fresh NestedTensor that holds onto the input's
# offsets tensor directly.
#
# Having tangent tensors that are the same as the (primal) forward inputs,
# can cause problems during tracing as make_fx() will specialize on our
# duplicate inputs: If we passed in the same tensor for primals_1 and
# tangents_1 during tracing, make_fx() will happily sub out all usages of
# tangents_1 with primals_1 in the graph, which is not what we want.
#
# To work around this, we view every forward output when creating out tangent
# tensors so that tangents can never be the same as forward inputs even if
# forward inputs alias forward outputs.
#
#
# ~~~~~~~~~~~~~~~~~~~~~~~~~~~~~~~~~~~~~~~~~~~~~~~~~~~~~~~~~~~~~~~~~~~~~~~~~~~~~~~~~~~~~~~~~~~~~~~~~~~~~~~~~~~~~~~~~~~~~
# ~~~~~~~~~~~~~~~~~~~~~~~~~~~~~~~~~~~~~~~~~~~~~~~~~~~~~~~~~~~~~~~~~~~~~~~~~~~~~~~~~~~~~~~~~~~~~~~~~~~~~~~~~~~~~~~~~~~~~




# This function returns a new function that returns mutated inputs as outputs.
# if keep_data_input_mutations is set, then we assume that data-only mutations
# will be left in the graph, and we only return metadata-mutated inputs as outputs.
def fn_input_mutations_to_outputs(
    fn: Callable,
    meta: ViewAndMutationMeta,
    keep_data_input_mutations: bool,
) -> Any:
    def inner_fn(*args):
        outs = fn(*args)
        assert len(meta.output_info) == len(outs)
        # The compiled fw will return mutated input tensors, *including* metadata-only mutation.
        # However, if keep_data_input_mutations is set, the compiled fw only needs to return metadata-mutated inputs.
        # (because data-only input mutations are handled directly in the compiled graph)
        mutated_inputs_to_return = [
            x
            for (i, x) in enumerate(args)
            if i in meta.mutated_inp_runtime_indices
        ]
        return *mutated_inputs_to_return, *outs
    return inner_fn

# This function takes in a fn with external aliasing and mutation,
# and returns a new fn with no external aliasing and mutation,
# as needed for autograd.
# The main transformations are:
# - Return mutated inputs as extra outputs
# - Clone mutated inputs that require gradients,
#   because autograd will require us to pass the pre-mutated inputs into autograd.grad
# - Return intermediate bases of outputs as additional outputs,
#   needed to appease autograd.Function
# The new function returns:
# (1) The updated outputs
# (2) A boolean mask of len(new_fn_outputs),
#     that can be used to tell autograd.grad which outputs should get tangents
#     if we trace the backward.
def fn_prepped_for_autograd(
    fn: Callable,
    meta: ViewAndMutationMeta,
) -> Any:
    def inner_fn(*args):
        args_maybe_cloned = [
            maybe_to_fresh_input(i, t, meta) for i, t in enumerate(args)
        ]

        outs = fn(*args_maybe_cloned)
        assert isinstance(outs, (tuple, list))
        outs = list(outs)
        assert len(meta.output_info) == len(outs)

        mutated_inputs_to_return = [
            x
            for (i, x) in enumerate(args_maybe_cloned)
            if i in meta.mutated_inp_runtime_indices
        ]

        intermediate_bases = []
        for i, (o, info) in enumerate(zip(outs, meta.output_info)):
            if info.output_type == OutputType.alias_of_intermediate_save_as_output:
                intermediate_bases.append(o._base)

        assert meta.num_intermediate_bases == len(intermediate_bases)

        # the compiled forward should return (mutated_inputs, user_outs, intermediate_bases)
        fw_outs_to_return = *mutated_inputs_to_return, *outs, *intermediate_bases

        # Also return a boolean mask specifying which outputs to this function will be used as tangents
        mutated_inputs_grad_mask = [
            meta.input_info[meta.mutated_inp_runtime_indices[i]].mutates_data and
            meta.input_info[meta.mutated_inp_runtime_indices[i]].requires_grad
            for (i, x) in enumerate(mutated_inputs_to_return)
        ]

        # Pass any (non-aliased) outputs in as tangents, since they'll be returned as outputs in the fw
        # For outputs that are aliases of intermediates, we will have returned the output's _base as an output in the graph instead,
        # which we *should* send to grad()
        output_grad_mask = [
            meta.output_info[i].output_type in [OutputType.non_alias, OutputType.unsafe_view_alias, OutputType.custom_function_view]
            # Also, only tensor outputs should participate in the backward
            # (in particular, Symint outputs in the forward graph shouldn't get tangents)
            and issubclass(meta.output_info[i].raw_type, torch.Tensor)
            and meta.output_info[i].requires_grad
            for (i, x) in enumerate(outs)
        ]

        intermediate_base_grad_mask = [True for _ in range(len(intermediate_bases))]

        out_grad_mask = mutated_inputs_grad_mask + output_grad_mask + intermediate_base_grad_mask
        assert len(out_grad_mask) == len(fw_outs_to_return)

        # Take care to grab and sync the updated inputs from primals_after_cloning (the inputs we actually mutate!)
        # and not primals (the preserved inputs, pre-mutation, that we pass to grad())
        # This is annoying: our joint function needs to be aware of functionalization
        # (syncing mutated inputs before calling autograd.grad())
        # In theory, we could make the autograd engine do this automatically, although that probably isn't any cleaner.
        for arg in args_maybe_cloned:
            if not isinstance(arg, Tensor):
                continue
            sync_functional_tensor(arg)

        return fw_outs_to_return, out_grad_mask
    return inner_fn

# Given a fn, computes the joint.
# NOTE: fn is expects the following behavior:
# (1) fn() needs to return a tuple of (outs, mask),
#     where `mask` tells us which outputs are meant to have tangents.
#     we don't know this info automatically, because we don't actually want to blindly
#     compute tangents for every output that requires grad.
#     Specifically, outputs that alias inputs won't participate in the backward and get tangents.
# (2) fn() cannot mutate any inputs that require gradient.
#     otherwise, when we compute autograd.grad(), we will not take those input mutations into account
#     (the way this is handled is that we ensure any inputs that normally get mutated are cloned first)
def create_joint(
    fn: Callable, *, aot_config: AOTConfig
) -> Any:
    def inner_fn(primals: List[Any], tangents: List[Any]):
        outs, tangent_mask = fn(*primals)
        assert len(tangent_mask) == len(outs)
        outs_to_grad = [o for needs_tangent, o in zip(tangent_mask, outs) if needs_tangent]
        assert len(outs_to_grad) == len(tangents)

        # Get the inputs that need gradients
        grad_primals = []
        inputs_needs_grads = []
        # Note that we're not using primals here,
        # being carefully not to pass any mutated inputs into autograd.grad()
        for p in primals:
            is_grad_tensor = isinstance(p, Tensor) and p.requires_grad
            inputs_needs_grads.append(is_grad_tensor)
            if is_grad_tensor:
                grad_primals.append(p)

        # Get the outputs that need gradients
        needed_outs = []
        needed_tangents = []
        for out, tangent in zip(outs_to_grad, tangents):
            if isinstance(out, Tensor) and out.requires_grad:
                # A bit sketchy, but fixes e.g. test_aot_autograd_exhaustive_matmul_cpu_float32
                # The issue is that we are sensitive to decomps that don't accurately maintain
                # their output's _base.shape compared to eager mode, and this helps mitigate a bit.
                # The not definitely_false is also sketchy; if unbacked
                # symints are involved, we're just going to assume that the
                # decomps setup the base shape correctly
                needed_outs.append(
                    out if not definitely_false(sym_eq(out.shape, tangent.shape)) else out.view(tangent.shape)
                )
                needed_tangents.append(tangent)

        setup_stacktrace_preservation_hooks([out.grad_fn for out in needed_outs])

        if config.functionalize_rng_ops:
            PhiloxStateTracker.mark_beginning_of_backward()
        backward_out = []
        # Call the backwards pass
        if grad_primals:
            with fx_traceback.preserve_node_meta():
                # for full graph export, we always export a joint graph where we assume no tangents are needed.
                if aot_config.no_tangents:
                    assert len(needed_tangents) == 1 and needed_tangents[0].numel() == 1
                    backward_out = torch.autograd.grad(
                        needed_outs,
                        grad_primals,
                        allow_unused=True,
                    )
                else:
                    backward_out = torch.autograd.grad(
                        needed_outs,
                        grad_primals,
                        grad_outputs=needed_tangents,
                        allow_unused=True,
                    )
        backward_out_iter = iter(backward_out)
        return outs, [
            next(backward_out_iter) if i else None for i in inputs_needs_grads
        ]

    def inner_fn_with_anomaly(*args):
        with fx_traceback.preserve_node_meta(), warnings.catch_warnings():
            warnings.filterwarnings(
                "ignore", "Anomaly Detection has been enabled."
            )
            with torch.autograd.detect_anomaly(check_nan=False):
                return inner_fn(*args)

    return inner_fn_with_anomaly

# This creates the final function that we want to trace using make_fx(),
# in both aot_dispatch_autograd and aot_dispatch_base.
# Preconditions:
# - fn corresponds to the user's fw function
# - fn arguments have been flattened, duplicate arguments have been handled
# - In the returned function, the "primals" arguments *includes* synthetic bases.
# This function does the work of functionalizing the input function,
# and performing copy_() calls at the end of the function if `keep_input_mutations` is set.
# The function returned has signature that is either:
# (1) "traced_fn(primals: List[Any])" if trace_joint is False
# (2) "traced_fn(primals: List[Any], tangents: List[Any])" if trace_joint is True
# Returns a new (functionalized) function, and updated arguments to call it with.
def create_functionalized_fn(
    fn,
    args,
    *,
    meta: ViewAndMutationMeta,
    aot_config: AOTConfig,
    trace_joint: bool,
) -> Tuple[Callable, List[Any]]:
    def functionalized_f_helper(*args):
        # Wrap inputs into functional wrappers
        f_args = pytree.tree_map(to_fun, args)

        # See Note [Disabling Functionalize TLS Above Python Functionalization]
        disable_above = torch._C._ExcludeDispatchKeyGuard(torch._C.DispatchKeySet(torch._C.DispatchKey.Functionalize))
        with disable_above, FunctionalTensorMode():
            # Run the joint
            f_outs = fn(*f_args)

        if aot_config.keep_inference_input_mutations:
            # Note: This is a bit annoying. There's a layering issue here, where:
            # (1) functionalization needs to operate on **synthetic base** inputs, before unpacking them into the "real" inputs.
            # (2) For keep_input_mutations, we support tracing a call to copy_() directly on mutated inputs.
            #     However, we **only** want to support this for inputs that have data-only (and no metadata) mutations,
            #     because inductor (and backends in generally) would prefer not to see these (e.g. as_strided_(), resize_()).
            #     This makes it pretty difficult for this logic to operate on synthetic bases.
            # (3) In addition, there are cases where it's significantly cheaper to perform the copy on the individual
            #     (unpacked) input aliases, instead of the synthetic base.
            # Example case where (3) could be important:
            #
            #     def f(x, y):
            #         x.mul_(2)
            #         y.mul_(3)
            #         return x, y
            #    a = torch.ones(1'000'000)
            #    x, y = out(a[0:9], a[1:10])
            #
            # It would be much better to add copy_() calls into the graph for the two tiny slices, instead of materializing
            # a giant "updated synthetic base" and copying into a's entire storage.
            #
            # For now, we are pessimistically not performing the optimization from (3);
            # we will materialize an "updated" synthetic base, and copy it back to the synthetic input base.
            # This allows us to factor aot autograd much more nicely, since only one area of the code needs to worry
            # about synthetic bases.
            for i, (inpt_old, inpt_f) in enumerate(zip(args, f_args) if not trace_joint else zip(args[0], f_args[0])):
                if not isinstance(inpt_f, torch.Tensor):
                    continue
                assert is_fun(inpt_f)
                inpt_new = from_fun(inpt_f)
                if meta.input_info[i].mutation_type == MutationType.MUTATED_IN_GRAPH:
                    # We found an input that had a (data-only) mutation.
                    # Since keep_input_mutations is set, we need to faithfully apply a copy_()
                    # so the compiler will see the input mutation in the graph.
                    if meta.input_info[i].mutations_hidden_from_autograd:
                        # Hidden from autograd = run under no_grad, **and** don't bump VC
                        with torch.no_grad(), torch.autograd._unsafe_preserve_version_counter(inpt_old):
                            inpt_old.copy_(inpt_new)
                    elif meta.input_info[i].mutations_under_no_grad_or_inference_mode:
                        # Under no_grad = run under no_grad (we still bump the VC though)
                        # (inference_mode will also bump the VC, as long as the tensor in question
                        # was created outside of inference_mode)
                        with torch.no_grad():
                            inpt_old.copy_(inpt_new)
                    else:
                        inpt_old.copy_(inpt_new)

        return pytree.tree_map(from_fun, f_outs)

    # Kinda annoying, but needed to make sure that the fx graph we trace out has "primals"
    # and "tangents" as its input names (which are special-cased by the partitioner)
    def joint_helper(primals, tangents):
        return functionalized_f_helper(primals, tangents)

    def fwd_helper(*args):
        return functionalized_f_helper(*args)

    helper = joint_helper if trace_joint else fwd_helper
    if config.functionalize_rng_ops:
        # Setup the wrapper for functionalization of rng ops
        helper, args = create_functionalized_rng_ops_wrapper(helper, args, trace_joint)

    return helper, args

def create_graph(f, args, *, aot_config: AOTConfig) -> torch.fx.GraphModule:
    with enable_python_dispatcher():
        fx_g = make_fx(f, decomposition_table=aot_config.decompositions)(*args)

    return fx_g


aot_autograd_decompositions = {}


def aot_dispatch_base_graph(
    flat_fn,
    flat_args: List[Tensor],
    aot_config: AOTConfig,
    *,
    fw_metadata: ViewAndMutationMeta
) -> Tuple[Callable, List[Any], Optional[SubclassMeta]]:
    # aot_dispatch_base requires functionalization, but doesn't need to handle as many cases as the autograd case.
    # The cases that aot_dispatch_base doesn't need to handle include:
    # - outputs that are aliases of graph intermediates
    # - outputs that are aliases of graph inputs
    # While cases that it does need to handle include:
    # - input mutations (including when inputs are aliases of each other)
    # - input metadata mutations
    fn_to_trace = fn_input_mutations_to_outputs(
        flat_fn,
        fw_metadata,
        keep_data_input_mutations=aot_config.keep_inference_input_mutations,
    )

    fn_to_trace, updated_flat_args = create_functionalized_fn(
        fn_to_trace, flat_args, meta=fw_metadata, aot_config=aot_config, trace_joint=False)

    fn_to_trace, updated_flat_args_subclasses_desugared, maybe_subclass_meta = aot_dispatch_subclass(
        fn_to_trace, updated_flat_args, is_joint_structure=False, meta=fw_metadata, fw_only=flat_fn
    )

    fw_module = create_graph(
        fn_to_trace,
        updated_flat_args_subclasses_desugared,
        aot_config=aot_config,
    )

    # As long as we opted to remove input mutations, then
    # there should be *NO* mutating ops in the graph at this point.
    copy_count = assert_functional_graph(fw_module.graph, allow_input_mutations=aot_config.keep_inference_input_mutations)

    fw_module.graph.eliminate_dead_code()
    fw_module.recompile()

    copy_count2 = assert_functional_graph(fw_module.graph, allow_input_mutations=aot_config.keep_inference_input_mutations)

    assert copy_count == copy_count2

    if aot_config.enable_log:
        aot_graphs_log.info("%s", lazy_format_graph_code("Forward graph", fw_module, aot_config.aot_id))

    # TODO: should factor this into a separate function for export that always only returns just the graph.
    if aot_config.is_export:
        assert maybe_subclass_meta is None, "aot_export_module does not support tensor subclass inputs for now."
        return fw_module
    return fw_module, list(updated_flat_args_subclasses_desugared), maybe_subclass_meta

def aot_dispatch_base(flat_fn, flat_args: List[Tensor], aot_config: AOTConfig, *, fw_metadata: ViewAndMutationMeta):
    fw_module, updated_flat_args, maybe_subclass_meta = aot_dispatch_base_graph(
        flat_fn, flat_args, aot_config, fw_metadata=fw_metadata)

    disable_amp = torch._C._is_any_autocast_enabled()
    context = torch._C._DisableAutocast if disable_amp else nullcontext

    with context(), track_graph_compiling(aot_config, "inference"):
        compiler = aot_config.inference_compiler if aot_config.inference_compiler is not None else aot_config.fw_compiler
        if config.functionalize_rng_ops:
            # Add the seed and offset as example inputs to pass to the compiler
            fake_mode = detect_fake_mode()
            seed, offset = CUDARngStateHelper.get_torch_state_as_tuple(fake_mode)
            updated_flat_args.extend([seed, offset])

        if tracing_context := torch._guards.TracingContext.try_get():
            tracing_context.fw_metadata = fw_metadata \
                if maybe_subclass_meta is None else maybe_subclass_meta.fw_metadata
        compiled_fw = compiler(fw_module, updated_flat_args)

    # This boxed_call handling happens inside create_runtime_wrapper as well.
    # However, create_runtime_wrapper does not expect the rng offsets in the
    # output. So, we have to create another wrapper and take out the offset. As
    # a result, we have to account for not boxed_call compilers as well.
    if not hasattr(compiled_fw, "_boxed_call"):
        compiled_fw = make_boxed_func(compiled_fw)

    # Create a wrapper to set up the rng functionalize bits
    @wraps(compiled_fw)
    def rng_functionalization_wrapper(args):
        # args is a list because compiled_fw is boxed_call
        if fw_metadata.is_rng_op_functionalized:
            # Add the seed and offset to args
            seed, offset = CUDARngStateHelper.get_torch_state_as_tuple()
            args.extend([seed, offset])
            out = compiled_fw(args)
            out = functionalized_rng_runtime_epilogue(fw_metadata, out)
            return out
        else:
            return compiled_fw(args)

    if maybe_subclass_meta is not None:
        compiled_fw_func = aot_dispatch_subclass_wrapper(
            rng_functionalization_wrapper, subclass_metas=fw_metadata.subclass_fw_graph_out_meta, num_fw_outs_saved_for_bw=None)
    else:
        compiled_fw_func = rng_functionalization_wrapper

    if not hasattr(compiled_fw_func, "_boxed_call"):
        compiled_fw_func = make_boxed_func(compiled_fw_func)

    compiled_fn = create_runtime_wrapper(
        compiled_fw_func,
        runtime_metadata=fw_metadata,
        indices_of_inps_to_detach=[],
        trace_joint=False,
        keep_input_mutations=aot_config.keep_inference_input_mutations,
        disable_amp=disable_amp
    )

    return compiled_fn


# MOTIVATION:
#
# When tracing functions for future execution, one must be careful not to pass
# in the same input tensor multiple times (e.g., f(x, x), as this can result
# in graphs that are ONLY valid if you later pass a new tensor in exactly the
# same way (e.g., f(y, y)).  (NB: we really mean duplicate; two distinct
# tensors that alias each other is a different situation that is covered by
# aot_dispatch_deduplicated_autograd). Here are two examples:
#
# (1) Suppose you have a function:
#
#   def f(x, y):
#       return x + y
#
# If you make_fx(f)(x, x), you will trace out:
#
#   def f(x, y):
#       return y + y
#
# Oops!
#
# (2) For most tensors x and y, you can compute f's gradient with respect to
# these to inputs by saying torch.autograd.grad(f(x, y), (x, y)).  However,
# if x is y, you will trace out a program that gets incorrect gradients:
#
#   >>> x = torch.randn(1, requires_grad=True)
#   >>> torch.autograd.grad(x + x, (x, x))
#   (tensor([2.]), tensor([2.]))
#
# In other words, the gradient is double-counted.  Deduplicating the arguments
# gives you an appropriate gradient:
#
#   >>> y = torch.randn(1, requires_grad=True)
#   >>> torch.autograd.grad(x + y, (x, y))
#   (tensor([1.]), tensor([1.]))
#
# HOW TO DEDUPLICATE:
#
# There are a few strategies, in order of preference:
#
# 1. For every duplicate argument to the function, detach it into
#    a separate leaf tensor, so that it is no longer duplicated.
#
#       PRO: The resulting compiled graph works for any configuration
#       of duplicated arguments.
#
#       CON: It does not (naively) work if you mutate the metadata of inputs:
#
#           def f(x, y):
#               x.transpose_(0, 1)
#               y.transpose_(0, 2)
#
#           x = torch.randn(2, 3, 4)
#           f(x, x)
#
#       The ordering of the transposes inside f dictates whether or not
#       you get [4, 2, 3] or [3, 4, 2].  This means that you cannot precompute
#       what metadata mutations should get applied to each input; you need to
#       assume they aren't duplicates (what we do today) or preserve
#       the original metadata mutations exactly in order, so that they work
#       for any duplicate configuration.
#
#       CON: It does not (naively) work if you mutate the data of inputs.
#       In particular, leaf tensors that require grad cannot be mutated,
#       this makes it impossible to differentiate with respect to the original
#       base.
#
# 2. For every duplicate argument to the function, remove it, so it is
#    no longer part of the "true" signature:
#
#       PRO: Implemented naively, it still works for metadata/data mutation.
#
#       CON: The resulting compiled graph is duplicate-specialized: it only
#       works if future calls duplicate arguments in exactly the same way.
#       Horribly, Dynamo doesn't guard on this at the moment.  But even if
#       it did, you could still end up recompiling a bunch of each duplicate.
#
# Our strategy is to do (1) if we can, and do (2) otherwise, erroring if
# Dynamo's guards are not enough.  In practice, this seems to cover
# everything.
#
def aot_wrapper_dedupe(
    flat_fn,
    flat_args: List[Tensor],
    aot_config: AOTConfig,
    *,
    compiler_fn,
    fw_metadata,
):
    # Use information about whether or not flat_fn mutates its arguments
    # or not to handle dupe args

    # Strategy 1: For any input that is not mutated, we can leafify it if we
    # need to remove a duplicate.
    leaf_flat_args = []
    args_set = set()
    ok = True

    for i, a in enumerate(flat_args):
        if not isinstance(a, torch.Tensor):
            leaf_flat_args.append(a)
        elif a not in args_set:
            args_set.add(a)
            leaf_flat_args.append(a)
        elif not fw_metadata.input_info[i].mutates_data and not fw_metadata.input_info[i].mutates_metadata:
            leaf_flat_args.append(a.detach().requires_grad_(a.requires_grad))
        else:
            ok = False
            break

    if ok:
        return compiler_fn(flat_fn, leaf_flat_args, aot_config, fw_metadata=fw_metadata)

    if requires_subclass_dispatch(leaf_flat_args, fw_metadata):
        raise RuntimeError("""\
Encountered duplicate inputs that are mutated in the graph, but at least one input/output
to the graph is a tensor subclass. This is not supported today. You can try to
remove the aliasing yourself as a workaround, or otherwise file an issue on github.""")

    # export path: ban duplicate inputs for now, add later if requested.
    if aot_config.is_export:
        raise RuntimeError(f"""\
Encountered duplicated inputs that are mutated in the graph you are trying to export.
This functionality is currently not supported. If needed, please file a github issue.

fw_metadata={str(fw_metadata)}
        """)

    # Strategy 2: Duplicate specialize.
    #
    # In Haskell types, suppose you have:
    #
    #   add_dupe_args :: DedupedArgs -> Args
    #   remove_dupe_args :: Args -> DedupedArgs
    #
    #   compiler_fn
    #       :: (DedupedArgs -> R) -> DedupedArgs -> AOTConfig -> (DedupedArgs -> R)
    #   deped_compiler_fn
    #       :: (Args -> R) -> Args -> AOTConfig -> (Args -> R)
    #
    # Then the code below can be written in point-free style as:
    #
    #   deduped_compiler_fn f a c =
    #       compiler_fn (f . add_dupe_args) (remove_dupe_args a) c . remove_dupe_args
    #
    # Suppose you have:
    #
    #   [a, b, a, c]
    #
    # We want:
    #
    #   remove_dupe_args([a, b, a, c]) == [a, b, c]
    #   add_dupe_args([a, b, c]) == [a, b, a, c]
    #
    # This is done via (respectively):
    #
    #   seen_args = {a: 0, b: 1, c: 2}
    #   enumerate(add_dupe_map) = [  # how to get args from the deduped list
    #       (0, 0),
    #       (1, 1),
    #       (2, 0),
    #       (3, 2),
    #   ]
    #   keep_arg_mask = [True, True, False, True]

    seen_args = {}
    keep_arg_mask = []
    # Implicitly map duped arg position (list index) to de-duped arg position
    add_dupe_map: List[int] = []
    duped_arg_len = len(flat_args)

    j = 0  # index into deduped_flat_args
    for t in flat_args:
        if isinstance(t, torch.Tensor):
            if t in seen_args:
                keep_arg_mask.append(False)
                add_dupe_map.append(seen_args[t])
                continue
            seen_args[t] = j

        keep_arg_mask.append(True)
        add_dupe_map.append(j)
        j += 1
    assert len(add_dupe_map) == duped_arg_len, (
        f"Expects add_dupe_map to have length {duped_arg_len} but got {len(add_dupe_map)}"
    )

    # NB: Hot path, avoid set lookups here
    # TODO: Can avoid the zip here too, probably
    def remove_dupe_args(args):
        return [t for t, keep in zip(args, keep_arg_mask) if keep]

    def add_dupe_args(args):
        return [args[add_dupe_map[i]] for i in range(duped_arg_len)]

    deduped_flat_args = remove_dupe_args(flat_args)

    # Update our input metadata to remove duped input metadata.
    updated_fw_metadata = remove_dupe_metadata(fw_metadata, keep_arg_mask, add_dupe_map)

    if tracing_context := TracingContext.try_get() and aot_config.aot_autograd_arg_pos_to_source:
        # TODO(voz): This structure is 1:1, we could consider an alternate structure like
        # kept_pos:[dupe_arg_pos], however, add_dupe_map is 1:1 so we would need a new structure there,
        # which feels like needless complexity for a tiny bit of efficiency at this point.
        for dupe_arg_pos, (kept_pos, keep_arg) in enumerate(zip(add_dupe_map, keep_arg_mask)):
            if not keep_arg:
                dupe_arg_source = aot_config.aot_autograd_arg_pos_to_source[dupe_arg_pos]
                kept_arg_source = aot_config.aot_autograd_arg_pos_to_source[kept_pos]
                tracing_context.guards_context.aotautograd_guards.append(DuplicateInputs(kept_arg_source, dupe_arg_source))

    @wraps(flat_fn)
    def wrapped_flat_fn(*args):
        return flat_fn(*add_dupe_args(args))

    if config.debug_assert:
        ref_fw_metadata = run_functionalized_fw_and_collect_metadata(
            wrapped_flat_fn,
            keep_input_mutations=fw_metadata.keep_input_mutations,
            is_train=fw_metadata.is_train,
        )(*deduped_flat_args)
        assert ref_fw_metadata == updated_fw_metadata, \
            f'ref_metadata={str(ref_fw_metadata)}, actual_metadata={str(updated_fw_metadata)}'

    compiled_fn = compiler_fn(wrapped_flat_fn, deduped_flat_args, aot_config, fw_metadata=updated_fw_metadata)

    if not hasattr(compiled_fn, "_boxed_call"):
        compiled_fn = make_boxed_func(compiled_fn)

    @wraps(compiled_fn)
    def wrapped_compiled_fn(args):
        deduped_args = remove_dupe_args(args)
        args.clear()
        return compiled_fn(deduped_args)

    wrapped_compiled_fn._boxed_call = True

    # This can be uncommented when we properly guard for duplicates,
    # but right now we must not do it.
    # if not config.debug_assert:
    #     return wrapped_compiled_fn

    @wraps(wrapped_compiled_fn)
    def debugged_compiled_fn(args):
        # Test that the computed remove/add arg functions are an inverse
        new_args = add_dupe_args(remove_dupe_args(args))
        seen = {}
        for i, (x, y) in enumerate(zip(new_args, args)):
            seen[y] = None
            assert x is y, format_guard_bug_msg(
                aot_config,
                f"{describe_input(i, aot_config)} would be a duplicate of "
                f"{describe_input(add_dupe_map[i], aot_config)}",
            )
        # This is only an error if there is metadata mutation on both of
        # the duped arguments; in this case, we need to know what order
        # the metadata mutation applies in.  You'll get the correct result
        # otherwise, because a graph that assumes distinct inputs works if
        # you dupe the inputs (the gradient contributions from each input
        # will get summed up appropriately.)
        #
        # TODO: work out how to setup this assert correctly
        """
        assert len(seen) == unique_args, format_guard_bug_msg(aot_config,
            f"there would be {unique_args} distinct arguments"
        )
        """
        return wrapped_compiled_fn(args)

    debugged_compiled_fn._boxed_call = True

    return debugged_compiled_fn

# This layer handles the situation where you have two inputs that alias each other,
# and one of the inputs is mutated.
# We need to take special care to ensure that the mutation is applied to the other aliases in the graph.
#
# pre-condition: aot_wrapper_dedup has already run.
# (This function will in theory work if there are duplicate args.
# However, the synthetic base code path is a bit sub-optimal, and running with dupe'd inputs
# would cause us to hit that path more frequently).
def aot_wrapper_synthetic_base(
    flat_fn,
    flat_args: List[Tensor],
    aot_config: AOTConfig,
    *,
    fw_metadata: ViewAndMutationMeta,
    # Currently, the only reason we need to plumb this bool is because
    # the synthetic base code prohibits more cases in the autograd case than the inference case.
    needs_autograd: bool,
    compiler_fn,
):
    is_inference = not needs_autograd
    flat_args_with_synthetic_bases, synthetic_base_info = merge_view_inputs(
        flat_args, fw_metadata.input_info, is_inference=is_inference,
    )
    # Happy path: we don't need synthetic bases
    if synthetic_base_info is None:
        return compiler_fn(flat_fn, flat_args, aot_config, fw_metadata=fw_metadata)

    # export path: ban synthetic bases for now, add later if requested.
    if requires_subclass_dispatch(flat_args, fw_metadata):
        raise RuntimeError("""\
Encountered aliased inputs that are mutated in the graph, but at least one input/output
to the graph is a tensor subclass. This is not supported today. You can try to
remove the aliasing yourself as a workaround, or otherwise file an issue on github.""")

    if aot_config.is_export:
        raise RuntimeError(f"""\
Encountered aliased inputs that are mutated in the graph you are trying to export.
This functionality is currently not supported. If needed, please file a github issue.

synthetic_base_info={str(synthetic_base_info)}

fw_metadata={str(fw_metadata)}
        """)

    assert len(fw_metadata.input_info) == len(synthetic_base_info)

    # Update our forward metadata to take synthetic bases into account
    fw_metadata_updated, aliased_arg_idx_with_metadata_mutations = \
        create_synthetic_base_metadata(fw_metadata, synthetic_base_info, flat_args, flat_args_with_synthetic_bases)

    num_aliased_args_with_metadata_mutations = len(aliased_arg_idx_with_metadata_mutations)

    def unpack_synthetic_bases(primals: List[Any]) -> List[Any]:
        f_args_inner = []
        for inner_idx_or_tuple in synthetic_base_info:
            if isinstance(inner_idx_or_tuple, int):
                f_args_inner.append(primals[inner_idx_or_tuple])
            else:
                inner_base_idx, view_tensor = inner_idx_or_tuple
                base = primals[inner_base_idx]
                view_arg = gen_alias_from_base(
                    base, view_tensor, view_tensor.requires_grad
                )
                f_args_inner.append(view_arg)
        return f_args_inner

    @wraps(flat_fn)
    def wrapped_flat_fn(*args):
        unpacked_args = unpack_synthetic_bases(args)
        # This is a bit subtle. The goal of this entire function (aot_dispatch_synthetic_bases)
        # is to relieve the downstream logic from having to reason about mutations on inputs that alias
        # each other, by replacing aliased inputs with a synthetic base.
        # One area where this breaks down a bit however is if one of those aliased inputs
        # experienced a metadata mutation.
        # We are now obligated to reapply the metadata mutation directly to the user's input;
        # it isn't enough to apply mutations back to the synthetic base in the downstream logic.
        #
        # The way we handle this is by pretending that those aliased inputs that experience metadata mutations
        # are additional outputs in the user's forward function.
        # The downstream logic will just treat these as "user outputs that alias inputs".
        # However, we will manually grab them at runtime here, use them to reapply the metadata mutation
        # to the user inputs, and not return them to the user.
        aliased_args_with_metadata_mutations = [
            x for i, x in enumerate(unpacked_args) if i in aliased_arg_idx_with_metadata_mutations]
        if len(aliased_args_with_metadata_mutations) > 0:
            return *(flat_fn(*unpacked_args)), *aliased_args_with_metadata_mutations
        else:
            return flat_fn(*unpacked_args)

    if config.debug_assert:
        ref_fw_metadata = run_functionalized_fw_and_collect_metadata(
            wrapped_flat_fn,
            keep_input_mutations=fw_metadata.keep_input_mutations,
            is_train=fw_metadata.is_train,
        )(*flat_args_with_synthetic_bases)
        assert ref_fw_metadata == fw_metadata_updated, (
            f'ref_metadata={pprint.pformat(partial_flatten_asdict(ref_fw_metadata))}, '
            f'\nactual_metadata={pprint.pformat(partial_flatten_asdict(fw_metadata_updated))}'
        )

    compiled_fn = compiler_fn(wrapped_flat_fn, flat_args_with_synthetic_bases, aot_config, fw_metadata=fw_metadata_updated)

    if not hasattr(compiled_fn, "_boxed_call"):
        compiled_fn = make_boxed_func(compiled_fn)

    @wraps(compiled_fn)
    def wrapped_compiled_fn(args):
        args_with_synthetic_bases, synthetic_base_info = merge_view_inputs(
            args, fw_metadata.input_info, is_inference=is_inference
        )
        assert synthetic_base_info is not None
        aliased_args_w_metadata_mutations = [args[i] for i in aliased_arg_idx_with_metadata_mutations]
        args.clear()
        outs = compiled_fn(args_with_synthetic_bases)
        if num_aliased_args_with_metadata_mutations > 0:
            # This code does not handle **all** input metadata mutations.
            # Instead, it only handles metadata mutations on inputs that were converted into synthetic bases
            # (which only happens if at least one aliased input experienced a data mutation).
            # e.g:
            # def f(a, b):
            #     a.mul_(2)
            #     b.t_(1, 0)
            # f(x.view(2, 2), x.view(2, 2))
            mutated_metadata_inps = outs[-num_aliased_args_with_metadata_mutations:]
            user_outs = outs[:-num_aliased_args_with_metadata_mutations]
            for inp, mutated_inp in zip(aliased_args_w_metadata_mutations, mutated_metadata_inps):
                inp.as_strided_(mutated_inp.size(), mutated_inp.stride(), mutated_inp.storage_offset())
            return user_outs
        return outs

    return wrapped_compiled_fn


<<<<<<< HEAD
=======
# The wrapper created by this function handles all of the runtime aliasing and mutation "epilogue" logic
# that needs to run after the compiled function.
#
# This function accepts a trace_joint flag, indicating whether or not we're generating the runtime
# epilogue for a forward-only inference graph, or for an autograd.Function.apply function.
# This is because there are some minor differences in how we treat these cases at runtime:
# - resize_() is currently handled in the inference case, but not fully handled in the autograd case.
# - the autograd cases inserts TensorAlias wrapper objects for outputs that alias inputs
def create_runtime_wrapper(
    compiled_fn,
    *,
    runtime_metadata: ViewAndMutationMeta,
    indices_of_inps_to_detach: List[int],
    trace_joint: bool,
    keep_input_mutations: bool,
    disable_amp: bool
):
    if not hasattr(compiled_fn, "_boxed_call"):
        compiled_fn = make_boxed_func(compiled_fn)

    def runtime_wrapper(*args):
        if trace_joint:
            args_ = list(args)
            # See Note [Detaching inputs that never need gradients]
            for idx in indices_of_inps_to_detach:
                if isinstance(args_[idx], torch.Tensor):
                    args_[idx] = args_[idx].detach()
            with torch.autograd._force_original_view_tracking(True):
                all_outs = call_func_at_runtime_with_args(
                    compiled_fn,
                    args_,
                    disable_amp=disable_amp,
                )
        else:
            # When we have an inference graph, we run with torch.no_grad.
            # It's possible to get an inference graph with inputs that require grad,
            # in which case we want to make sure autograd is disabled
            # (since e.g., inductor will generate aten.addmm.out calls which autograd will complain on)
            with torch.no_grad():
                all_outs = call_func_at_runtime_with_args(
                    compiled_fn,
                    args,
                    disable_amp=disable_amp,
                )

        num_mutated_runtime_inps = runtime_metadata.num_mutated_inp_runtime_indices
        num_intermediate_bases = runtime_metadata.num_intermediate_bases

        if keep_input_mutations and trace_joint:
            num_graph_handled = runtime_metadata.num_mutated_graph_handled_indices
            # autograd.Function requires us to return the mutated inputs as extra outputs to the autograd.Function.forward
            if num_graph_handled > 0:
                all_outs = all_outs[:-num_graph_handled]

        assert (
            len(all_outs)
            == num_mutated_runtime_inps + runtime_metadata.num_outputs + num_intermediate_bases
        )

        # Step 3: After running the compiled fw, apply updates to mutated inputs
        num_mutations_to_apply = runtime_metadata.num_mutated_inp_runtime_indices
        if num_mutations_to_apply > 0:
            updated_inputs = all_outs[: num_mutations_to_apply]
            fw_outs = all_outs[num_mutations_to_apply :]

            for i, inpt_idx in enumerate(
                runtime_metadata.mutated_inp_runtime_indices
            ):
                meta = runtime_metadata.input_info[inpt_idx]
                if not meta.mutates_data and not meta.mutates_metadata:
                    continue
                original_inpt = args[inpt_idx]
                updated_inpt = updated_inputs[i]
                if meta.mutates_storage_metadata:
                    # mutates_storage_metadata means our input saw a x.set_(y) call.
                    # What if x **also** saw a data and/or a metadata mutation?
                    # (1) If the [meta]data mutation occurred after the set_(),
                    #     then there is no need to copy_() the data.
                    #     When we perform x.set_(x_updated), we are guaranteed that
                    #     x_updated already has the final version of the data/metadata
                    # (2) If a data mutation occurred before the set_().
                    #     This case seems very difficult to support.
                    #     TODO: discuss on the PR and decide if we want to tr to
                    #     either support it, or detect and ban it.
                    if trace_joint:
                        assert isinstance(updated_inpt, TensorAlias)
                        updated_inpt = updated_inpt.alias
                    original_inpt.set_(updated_inpt)
                    continue
                if meta.mutates_metadata and not meta.mutates_data:
                    if trace_joint:
                        assert isinstance(updated_inpt, TensorAlias)
                        updated_inpt = updated_inpt.alias
                    # We need to grab the size/stride/storage_offset from the compiled forward,
                    # and use that to mutate the metadata of the input
                    original_inpt.as_strided_(
                        updated_inpt.size(),
                        updated_inpt.stride(),
                        updated_inpt.storage_offset(),
                    )
                else:
                    if meta.mutates_data and meta.mutates_metadata:
                        original_inpt.as_strided_(
                            updated_inpt.size(),
                            updated_inpt.stride(),
                            updated_inpt.storage_offset(),
                        )
                    else:
                        assert meta.mutates_data
                    if meta.is_leaf and original_inpt.requires_grad:
                        # We can hit this situation in this case:
                        #   def f(x):
                        #       x.detach().mul_(2)
                        #       return x + 1
                        # AOTAutograd will see a mutation in the above case, and try to
                        # apply a copy_() here, in the epilogue.
                        # But if x required gradients, and is a leaf, then autograd
                        # will yell at us for trying to mutate it.
                        # However, it's only possible to end up in this scenario (like the above)
                        # if all of the mutations to the leaf input were non-autograd-tracking mutations
                        # (aka mutations under no_grad(), or on detached views).
                        # In that case, we fully want to hide the mutation from autograd, so detaching is ok.
                        original_inpt.detach().copy_(updated_inpt)
                    else:
                        original_inpt.copy_(updated_inpt)
        else:
            fw_outs = all_outs

        # Step 4: Manually regenerate any outputs that are aliased to inputs, instead of
        # compiling them.
        if runtime_metadata.num_outputs_aliased > 0:
            # The compiled forward also returned intermediate bases. We don't want to return them to the user.
            if runtime_metadata.num_intermediate_bases > 0:
                fw_outs_no_intermediate_bases = fw_outs[
                    : -runtime_metadata.num_intermediate_bases
                ]
                intermediate_bases = fw_outs[-runtime_metadata.num_intermediate_bases:]
            else:
                fw_outs_no_intermediate_bases = fw_outs
                intermediate_bases = []

            assert len(fw_outs_no_intermediate_bases) == len(runtime_metadata.output_info)
            fw_outs_including_aliases = []
            for i, (o, info) in enumerate(zip(
                fw_outs_no_intermediate_bases, runtime_metadata.output_info
            )):
                if info.output_type in [OutputType.non_alias, OutputType.unsafe_view_alias, OutputType.custom_function_view]:
                    fw_outs_including_aliases.append(o)
                    continue
                if trace_joint:
                    assert isinstance(o, TensorAlias)
                    o_ = o.alias
                else:
                    o_ = o

                o_grad = runtime_metadata.output_info[i].requires_grad
                if info.output_type == OutputType.alias_of_input:
                    aliased_base_tensor = args[info.base_idx]
                    regenerated_out = gen_alias_from_base(aliased_base_tensor, o_, o_grad)
                    fw_outs_including_aliases.append(regenerated_out)
                    continue
                elif info.output_type == OutputType.is_input:
                    aliased_base_tensor = args[info.base_idx]
                    regenerated_out = aliased_base_tensor
                    fw_outs_including_aliases.append(regenerated_out)
                    continue
                elif info.output_type == OutputType.alias_of_intermediate:
                    base_tensor_list = intermediate_bases
                elif info.output_type == OutputType.alias_of_intermediate_save_as_output:
                    base_tensor_list = intermediate_bases
                else:
                    assert info.output_type == OutputType.alias_of_intermediate_base_is_user_output
                    base_tensor_list = fw_outs_no_intermediate_bases
                aliased_base_tensor = base_tensor_list[info.base_idx]
                # TODO: handle the custom autograd function case here.
                # We need a way to check whether a tensor came from a custom autograd fn from python,
                # AND a way to replay that custom view fn.
                regenerated_out = gen_alias_from_base(aliased_base_tensor, o_, o_grad)
                fw_outs_including_aliases.append(regenerated_out)
            ret_outs = fw_outs_including_aliases
        else:
            ret_outs = fw_outs

        if runtime_metadata.dynamic_outputs:
            for t, o in zip(ret_outs, runtime_metadata.output_info):
                if o.dynamic_dims is None:
                    continue
                if hasattr(t, '_dynamo_weak_dynamic_indices'):
                    t._dynamo_weak_dynamic_indices |= o.dynamic_dims
                else:
                    t._dynamo_weak_dynamic_indices = o.dynamic_dims.copy()
        if runtime_metadata.grad_enabled_mutation is not None:
            torch.set_grad_enabled(runtime_metadata.grad_enabled_mutation)
        return ret_outs
    return runtime_wrapper

# Calling convention: If we are running functionalized RNG, then outs consists
# of (user_outs, rng_offset)
def functionalized_rng_runtime_epilogue(metadata, outs, return_new_outs=True):
    if metadata.is_rng_op_functionalized:
        assert metadata.num_outputs_rng_offset == 1
        new_rng_offset = outs[-1]
        CUDARngStateHelper.set_new_offset(new_rng_offset)
        if return_new_outs:
            user_outs = outs[:-1]
            return user_outs
        else:
            return None
    return outs


def create_functionalized_rng_ops_wrapper(func, args, trace_joint=True):
    # Functionalization of rng ops changes the calling convention of the joint graph.
    # It goes from (primals, tangents) to (seed, offset, primals, tangents)
    # At runtime, we pass on the current seed and offset. This is hidden from
    # the user.
    fake_mode = detect_fake_mode()
    if fake_mode is None:
        fake_mode = nullcontext()

    def override_get_rng_state(device: Union[int, str, torch.device] = 'cuda'):
        out = PhiloxStateTracker.get_state_as_tensor()
        return out

    def override_set_rng_state(x, device: Union[int, str, torch.device] = 'cuda'):
        PhiloxStateTracker.set_state_from_tensor(x)

    def append_rng_offsets(args):
        if trace_joint:
            # args signature before: Tuple(fwd_outputs), Tuple(bwd_outputs)
            # args signature after: Tuple(fwd_outputs, new_fwd_rng_offset), Tuple(bwd_offset, new_bwd_rng_offset)
            return ((*args[0], PhiloxStateTracker.get_updated_fwd_offset()),
                    (*args[1], PhiloxStateTracker.get_updated_bwd_offset()))
        else:
            # args signature before: Tuple(fwd_outputs)
            # args signature after: Tuple(fwd_outputs, new_fwd_rng_offset)
            return (*args, PhiloxStateTracker.get_updated_fwd_offset())


    def traced_joint(primals, tangents, fwd_seed, fwd_base_offset, bwd_seed, bwd_base_offset):
        with patch("torch.cuda.get_rng_state", override_get_rng_state), patch("torch.cuda.set_rng_state", override_set_rng_state):
            return append_rng_offsets(func(primals, tangents))

    def traced_forward(*primals_fwd_seed_fwd_base_offset):
        # The signature is (*primals, seed, offset)
        with patch("torch.cuda.get_rng_state", override_get_rng_state), patch("torch.cuda.set_rng_state", override_set_rng_state):
            return append_rng_offsets(func(*primals_fwd_seed_fwd_base_offset[:-2]))

    if trace_joint:
        # Get the current seed and offset to setup tracing.
        fwd_seed, fwd_base_offset = CUDARngStateHelper.get_torch_state_as_tuple(fake_mode)
        bwd_seed, bwd_base_offset = CUDARngStateHelper.get_torch_state_as_tuple(fake_mode)
        PhiloxStateTracker.record_state(fwd_seed, fwd_base_offset, "forward")
        PhiloxStateTracker.record_state(bwd_seed, bwd_base_offset, "backward")
        return traced_joint, (*args, fwd_seed, fwd_base_offset, bwd_seed, bwd_base_offset)
    else:
        # Get the current seed and offset to setup tracing.
        fwd_seed, fwd_base_offset = CUDARngStateHelper.get_torch_state_as_tuple(fake_mode)
        PhiloxStateTracker.record_state(fwd_seed, fwd_base_offset, "forward")
        return traced_forward, (*args, fwd_seed, fwd_base_offset)


# This wrapper handles the AOTDispatch runtime logic for tensor subclasses.
# At runtime, we have a compiled function that knows how to operate on the domain of DenseTensor -> DenseTensor,
# But the user might have passed us some tensor subclass inputs (or expect some subclass tensor outputs).
# This function handles the wrapping and unwrapping of tensor subclasses at runtime.
def aot_dispatch_subclass_wrapper(
    runtime_fn: Callable,
    *,
    subclass_metas: List[Union[int, SubclassCreationMeta]],
    num_fw_outs_saved_for_bw: Optional[int],
) -> Callable:
    def inner_fn(args):
        unwrapped_args = unwrap_tensor_subclasses(args, is_joint_structure=False)
        # expectation: runtime_fn is a boxed fn
        unwrapped_outs = runtime_fn(unwrapped_args)
        wrapped_outs = wrap_tensor_subclasses(
            unwrapped_outs, subclass_metas=subclass_metas, num_fw_outs_saved_for_bw=num_fw_outs_saved_for_bw, is_runtime=True)
        return wrapped_outs
    # box it
    inner_fn._boxed_call = True
    return inner_fn

>>>>>>> d07bf83d
# Given a function operating on Subclass -> Subclass, returns an function that operates on Tensor -> Tensor
# Also returns:
# - the new set of arguments to pass into this function (now that tensor subclasses have been eliminated)
# - the updated ViewAndMutationMeta for this dense -> dense function.
# The other important arguments are:
# - flat_fn_maybe_joint: when is_joint_structure=True, this is the joint fw-bw function.
#                        when is_joint_structure=False, this is just the forward function.
# - fw_only: this is *always* the forward-only function.
#   Why do we need this? We need to collect updated ViewAndMutationMeta on our new dense -> dense functions.
#   In particular, we need this to tell the partitioner how many dense forward outputs there are.
def aot_dispatch_subclass(
    flat_fn_maybe_joint,
    args: List[Any],
    *,
    is_joint_structure: bool,
    meta: ViewAndMutationMeta,
    fw_only: Callable,
) -> "SubclassTracingInfo":
    # Skip logic if we don't need to trace through any subclasses
    req_subclass_dispatch = requires_subclass_dispatch(args, meta)
    if not req_subclass_dispatch:
        return SubclassTracingInfo(
            plain_tensor_trace_fn=flat_fn_maybe_joint,
            plain_tensor_args=args,
            maybe_subclass_meta=None,
        )

    # TODO: add subclass guards (later PR).

    # What's going on here? We need to compute subclass metadata about the outputs of the joint (grad_inputs).
    # Annoying: we don't know the grad input metas until we're in the middle of tracing the joint,
    # so we set it later, while we're tracing the joint (see inner_fn() below).
    # Another option would be to run our run_functionalized_fw_and_collect_metadata() function
    # directly on the joint, but this would hurt compile time (adding yet another pass through the joint).
    subclass_meta = SubclassMeta()

    def inner_fn(fn, args, *, use_trace_joint: bool):
        # Step 1: wrap tensor inputs into subclasses if necessary
        all_args = wrap_tensor_subclasses_maybe_joint(args, is_joint_structure=use_trace_joint, meta=meta)

        # Step 2: call the inner function, with our (maybe subclass) inputs
        wrapped_outs = fn(*all_args)

        if use_trace_joint:
            # See Note: [Computing Subclass Metadata about grad_inputs]
            # We also stash subclass info on our grad_inputs, if we're tracing the joint.
            nonlocal subclass_meta
            assert isinstance(wrapped_outs, tuple) and len(wrapped_outs) == 2
            # Don't need fw outs since we already have subclass metadata on them
            grad_inputs = wrapped_outs[1]
            subclass_meta.grad_input_metas = create_subclass_meta(grad_inputs)

        # Step 3: Unwrap any subclass outputs back into dense tensors
        unwrapped_outs = unwrap_tensor_subclasses(wrapped_outs, is_joint_structure=use_trace_joint)
        return unwrapped_outs

    def joint_fn(primals, tangents):
        return inner_fn(flat_fn_maybe_joint, (primals, tangents), use_trace_joint=True)

    def fw_fn(*primals):
        return inner_fn(flat_fn_maybe_joint, primals, use_trace_joint=False)

    def metadata_fn(*primals):
        return inner_fn(fw_only, primals, use_trace_joint=False)

    args_unwrapped = unwrap_tensor_subclasses(args, is_joint_structure=is_joint_structure)

    if is_joint_structure:
        primals_unwrapped = args_unwrapped[0]
        fn_to_trace = joint_fn
    else:
        primals_unwrapped = args_unwrapped
        fn_to_trace = fw_fn

    # Note: [Partitioner handling for Subclasses, Part 1]
    # The way the partitioner works is that:
    # (1) we pass is a single graph containing the joint fw/bw,
    #     where the # of graph outputs corresponds to # fw_outputs + # grad_inputs
    # (2) The partitioner accepts an arguments, num_fwd_outputs,
    #     and assumes that the first "num_fwd_outputs" graph outputs correspond
    #     to outputs of the forward graph.
    # How do tensor subclasses enter the picture?
    # the num_fwd_outputs in the final graph is actually non-trivial to compute,
    # because it can be influenced by input mutations and intermediate bases.
    # So we compute it by inspecting the current ViewAndMutationMeta object.
    # However, the original ViewAndMutationMeta that we computed was created
    # on the subclass -> subclass graph,
    # which can have a different number of outputs than the dense -> dense graph.
    # That's why we createa a fresh metadata object on the dense -> dense function here,
    # and plumb it back up to the partitioner.
    # See Note: [Partitioner handling for Subclasses, Part 2] for more info.
    meta_updated = run_functionalized_fw_and_collect_metadata(
        metadata_fn,
        keep_input_mutations=meta.keep_input_mutations,
        is_train=meta.is_train,
        requires_subclass_dispatch=True,
    )(*primals_unwrapped)

    subclass_meta.fw_metadata = meta_updated

    return SubclassTracingInfo(
        plain_tensor_trace_fn=fn_to_trace,
        plain_tensor_args=args_unwrapped,
        maybe_subclass_meta=subclass_meta,
    )


# Has the precondition that there
# are no duplicate arguments in flat_args (e.g., the same Tensor
# object never shows up twice.  However, two tensor inputs MAY alias
# the same storage, so long as they have separate TensorImpls.)
def aot_dispatch_autograd_graph(flat_fn, flat_args: List[Any], aot_config: AOTConfig, *, fw_metadata: ViewAndMutationMeta):
    # traced_tangents corresponds to the set of outputs in the traced forward that should get grad_outputs in the traced backward.
    # It includes outputs of the original forward, *and* any updated inputs due to input mutations.
    # However, it does *not* include any outputs that are aliases of inputs or intermediates, or any metadata-only input mutations.
    traced_tangents = pytree.tree_map(
        lambda x: x.detach().contiguous() if isinstance(x, Tensor) else x,
        fw_metadata.traced_tangents,
    )

    joint_inputs = (flat_args, traced_tangents)

    fn_prepared_for_autograd = fn_prepped_for_autograd(
        flat_fn,
        fw_metadata,
    )
    joint_fn_to_trace = create_joint(fn_prepared_for_autograd, aot_config=aot_config)

    joint_fn_to_trace, updated_joint_inputs = create_functionalized_fn(
        joint_fn_to_trace,
        joint_inputs,
        meta=fw_metadata,
        aot_config=aot_config,
        trace_joint=True,
    )

    subclass_tracing_info = aot_dispatch_subclass(
        joint_fn_to_trace, updated_joint_inputs, is_joint_structure=True, meta=fw_metadata, fw_only=flat_fn
    )

    joint_fn_to_trace = subclass_tracing_info.plain_tensor_trace_fn
    updated_joint_inputs = subclass_tracing_info.plain_tensor_args
    maybe_subclass_meta = subclass_tracing_info.maybe_subclass_meta

    fx_g = create_graph(joint_fn_to_trace, updated_joint_inputs, aot_config=aot_config)

    # There should be *NO* mutating ops in the graph at this point.
    assert_functional_graph(fx_g.graph, allow_input_mutations=aot_config.keep_inference_input_mutations)

    # Redundant with the check above, but worth having in case tracing introduced
    # a fake tensor. Unlikely.
    # See Note: [Fake Modules and AOTAutograd]
    torch._dynamo.utils.assert_no_fake_params_or_buffers(fx_g)
    fx_g.graph.eliminate_dead_code()
    fx_g.recompile()
    # TODO: in AOTAutograd, we create metadata like _indices_of_inps_to_detach to detect
    # when we need to manually detach() some inputs in the forward.
    # Higher order ops might eventually need to do the same.
    if aot_config.is_export:
        assert maybe_subclass_meta is None, "aot_export_module does not support tensor subclass inputs for now."
        return fx_g
    return fx_g, updated_joint_inputs, maybe_subclass_meta

def aot_dispatch_autograd(flat_fn, flat_args: List[Any], aot_config: AOTConfig, *, fw_metadata: ViewAndMutationMeta):
    fx_g, joint_inputs, maybe_subclass_meta = aot_dispatch_autograd_graph(flat_fn, flat_args, aot_config, fw_metadata=fw_metadata)

    # Copied from aot_dispatch_autograd_graph.
    traced_tangents = pytree.tree_map(
        lambda x: x.detach().contiguous() if isinstance(x, Tensor) else x,
        fw_metadata.traced_tangents,
    )
    disable_amp = torch._C._is_any_autocast_enabled()

    if aot_config.enable_log:
        aot_joint_log.info("%s", lazy_format_graph_code("Joint graph", fx_g, aot_config.aot_id))

    with torch.no_grad():
        inner_meta = fw_metadata if maybe_subclass_meta is None else maybe_subclass_meta.fw_metadata
        with track_graph_compiling(aot_config, "joint"):
            # See Note: [Partitioner handling for Subclasses, Part 1]
            num_inner_fwd_outputs = (
                inner_meta.num_mutated_inp_runtime_indices
                + inner_meta.num_outputs
                + inner_meta.num_intermediate_bases
                + inner_meta.num_outputs_rng_offset
            )
            fw_module, bw_module = aot_config.partition_fn(
                fx_g, joint_inputs, num_fwd_outputs=num_inner_fwd_outputs
            )
            fw_outs = next(n for n in fw_module.graph.nodes if n.op == "output").args[0]
            # we only need to bookkeep the symints that are saved for bw, not any symints
            # the user forward might have returned in its own output
            fw_outs_saved_for_bw = fw_outs[num_inner_fwd_outputs:]
            num_fw_outs_saved_for_bw = len(fw_outs_saved_for_bw)
            symint_outs_saved_for_bw = [
                n for n in fw_outs_saved_for_bw if is_sym_node(n)
            ]
            fw_metadata.num_symints_saved_for_bw = len(symint_outs_saved_for_bw)
            inner_meta.num_symints_saved_for_bw = len(symint_outs_saved_for_bw)
            _num_symints_saved_for_bw = len(symint_outs_saved_for_bw)

        # Note [Detaching inputs that never need gradients]
        # See https://github.com/pytorch/pytorch/issues/97745
        # Suppose we have a function like this that we want to compile:
        #
        # def f(x, y):
        #     return torch.mul(x, y.detach())
        #
        # What gradients should we compute for x and y?
        # By default, AOTAutograd will compute a gradient for **every** input that requires gradients,
        # and so we'll compute:
        #    x_grad_input = y
        #    y_grad_input = None
        # Does this preserve the semantics of eager mode?
        # Unfortunately, no.
        # Doing the above will cause autograd to **continue** to backprop the autograd tape
        # that was generated from constructing y.
        #
        # This is **different** from what would have happened in eager mode.
        # In eager mode, if we backprop through the output of this function, autograd will only traverse
        # the bit of the autograd tape corresponding to "x".
        # In particular, if a user had previously backpropped through y's autograd tape,
        # And then they try to backprop through the output of the above function,
        # then we'll hit the dreaded "Trying to backward through the graph a second time" error.
        #
        # You might think: If autograd sees that a gradient is None, shouldn't it stop early,
        # instead of continuing the backprop through the ancestors of that node in the graph?
        #
        # Autograd has two passes:
        # (1) a first pass that traverses the autograd graph and figures out which nodes need to be executed
        # (2) a second pass that actually goes ahead and executes each node when it becomes ready,
        #     propagating gradients
        # By the time we're executing a node and we see that it produces a None, the set of nodes to execute
        # is already locked-in.
        #
        # The fix: instead, we can recognize statically that the graph we're compiling will never contribute
        # gradients to y, and prevent autograd from trying to traverse y's autograd tape at all.
        # We can do this by manually detach'ing y before sending it through the `CompiledFunction`.
        #
        # Note that this solution is not bulletproof.
        # It's possible to construct a case where eager may or may not have have tried to autograd through y,
        # depending on the actual grad_outputs that were passed in during the backward.
        # There is no easy fix for this: the simplest fix would be to run with `retain_graph=True`,
        # allowing autograd to re-use the graph.
        #
        # An example of this case is:
        # def f(x):
        #     return x.detach() * 2, x * 3
        # If we were to only backprop through outs[0], in eager, we would stop
        # If we backward only on the first output, we shouldn't send a grad through x.
        # But the custom autograd function doesn't know that: it will materialize zero grads for x * 3
        # and we will end up with a zero grad at x.
        # If we later backprop through the second output, this will also require backprop'ing through x.
        # Meaning we'll need to use `retain_graph=True` to be able to backprop through x the second time.
        _indices_of_inps_to_detach = []
        bw_outs = next(n for n in bw_module.graph.nodes if n.op == "output").args[0]

        # TODO: we should apply the below "detach inputs if their gradients are statically known to be None"
        # optimization even if we have subclass inputs/outputs (we do not handle this today).
        # Computing which our our inputs get None gradients is a bit more complicated,
        # if any of our inputs are subclasses. Why?
        # (a) we need to make sure that we call .detach() on the input subclasses, since autograd sees subclasses.
        # (b) The grad_outputs that we AOT computed in our backward graph are the desugared tensor tensors,
        #     so we need to figure out which subclass fw inputs they map to.
        if maybe_subclass_meta is None:
            assert len(bw_outs) == len(fw_metadata.input_info) + inner_meta.num_outputs_rng_offset
            for i, (bw_out) in enumerate(bw_outs):
                if bw_out is None:
                    _indices_of_inps_to_detach.append(i)

        if aot_config.enable_log:
            aot_graphs_log.info("%s", lazy_format_graph_code("Forward graph", fw_module, aot_config.aot_id))
            aot_graphs_log.info("%s", lazy_format_graph_code("Backward graph", bw_module, aot_config.aot_id))

        with track_graph_compiling(aot_config, "forward"):
            # flat_args at this point might still be subclasses-
            # make sure to pass the unwrapped fake tensors into the compiler!
            adjusted_flat_args = joint_inputs[0]
            if config.functionalize_rng_ops:
                # Update example inputs for the fw_compiler
                fake_mode = detect_fake_mode()
                seed, offset = CUDARngStateHelper.get_torch_state_as_tuple(fake_mode)
                adjusted_flat_args.extend([seed, offset])
                # We are not clearing flat_args here because
                # 1) There is a check in the debug compiler at the end
                # 2) It does not matter as these are fake tensors

            if tracing_context := torch._guards.TracingContext.try_get():
                tracing_context.fw_metadata = inner_meta

            with TracingContext.report_output_strides() as fwd_output_strides:
                compiled_fw_func = aot_config.fw_compiler(
                    fw_module, adjusted_flat_args
                )
            if not hasattr(compiled_fw_func, "_boxed_call"):
                compiled_fw_func = make_boxed_func(compiled_fw_func)

            if maybe_subclass_meta is not None:
                # Why do we need to pass in num_fw_outs_saved_for_bw?
                # See Note: [Partitioner handling for Subclasses, Part 2]
                compiled_fw_func = aot_dispatch_subclass_wrapper(
                    compiled_fw_func,
                    subclass_metas=fw_metadata.subclass_fw_graph_out_meta,
                    num_fw_outs_saved_for_bw=num_fw_outs_saved_for_bw
                )
                if not hasattr(compiled_fw_func, "_boxed_call"):
                    compiled_fw_func = make_boxed_func(compiled_fw_func)

        # NB: It's important to compile backwards ahead of time, as this may
        # add extra guards which we need to apply to the Dynamo cache at
        # forwards
        with track_graph_compiling(aot_config, "backward"):
            placeholder_list = fx_placeholder_vals(bw_module)

            forward_saved_for_backwards_strides = None
            if fwd_output_strides is not None:
                forward_saved_for_backwards_strides = fwd_output_strides[inner_meta.tensors_saved_for_backwards_slice]

            # saved activations can have different stride to eager if
            # the compiler does layout optimization. We should restride the
            # tensor passed in for compiling the backward graph using the
            # saved tensor's stride.
            for i in range(len(placeholder_list)):
                ph_arg = placeholder_list[i]
                if not isinstance(ph_arg, torch.Tensor):
                    continue

                if forward_saved_for_backwards_strides is None:
                    continue

                real_stride = None
                # Per all_args calling convention
                j = i - len(symint_outs_saved_for_bw)
                if 0 <= j < len(forward_saved_for_backwards_strides):
                    real_stride = forward_saved_for_backwards_strides[j]
                if real_stride is None:
                    continue

                # Comparing ph_arg.stride() with real_stride directly may
                # cause dynamic dimensions in ph_arg being specialized to static
                # value. Using the hints to avoid that.
                if _get_symint_hints(ph_arg.stride()) != real_stride:
                    # Note that here we use the stride of the real tensor to
                    # restride a FakeTensor. This does not cause trouble
                    # for dynamic shape since this code path only get
                    # executed if layout optimization is enabled. And we
                    # disable layout optimization for dynamic shape right
                    # now.
                    #
                    # A solution that decide stride order based on real
                    # tensor's stride and then apply that stride order to
                    # the FakeTensor does not work smoothly since some
                    # tensor's layout is not 'dense'. E.g. mixnet_l has a
                    # tensor with size [8, 64, 112, 112] and strides
                    # (2408448, 1, 21504, 192). The solution mentioned will
                    # decide a stride of (802816, 1, 7168, 64) for this
                    # tensor which is wrong.
                    placeholder_list[i] = ph_arg.as_strided(ph_arg.size(), real_stride)

            compiled_bw_func = None
            if len(symint_outs_saved_for_bw):
                context = torch._C._DisableAutocast if disable_amp else nullcontext
                with context():
                    try:
                        compiled_bw_func = aot_config.bw_compiler(
                            bw_module, placeholder_list
                        )
                    except Exception:
                        log.warning(
                            "failed to eagerly compile backwards for dynamic, suppressing in case backwards not needed",
                            exc_info=True
                        )

    saved_context = TracingContext.try_get()

    class CompiledFunction(torch.autograd.Function):
        compiled_fw = compiled_fw_func
        compiled_bw = compiled_bw_func
        metadata = fw_metadata
        maybe_subclass_metadata: Optional[SubclassMeta] = maybe_subclass_meta
        num_symints_saved_for_bw = _num_symints_saved_for_bw

        @staticmethod
        def _compiled_autograd_key(ctx):
            return (aot_config.aot_id, *ctx.symints)

        @staticmethod
        def forward(ctx, *deduped_flat_tensor_args):
            args = deduped_flat_tensor_args

            marked_dirty_inps = []
            for i in fw_metadata.mutated_graph_handled_indices:
                ctx.mark_dirty(deduped_flat_tensor_args[i])
                marked_dirty_inps.append(deduped_flat_tensor_args[i])

            if CompiledFunction.metadata.is_rng_op_functionalized:
                # Add the seed and offset to args
                seed, offset = CUDARngStateHelper.get_torch_state_as_tuple()
                args = (*args, seed, offset)
            # There is a pretty complicated calling convention around what the compiled fw returns.
            # The full list of outputs and their relative order is:
            # (*mutated_inputs, *fw_outs, *fw_intermediate_bases, *saved_tensors, *saved_symints)
            # - Note that in the synthetic bases case, mutated_inputs will correspond to an updated version
            #   of the original view, and not the synthetic base
            fw_outs = call_func_at_runtime_with_args(
                CompiledFunction.compiled_fw,
                args,
                disable_amp=disable_amp,
            )

            num_outputs = CompiledFunction.metadata.num_outputs
            num_outputs_aliased = CompiledFunction.metadata.num_outputs_aliased
            num_intermediate_bases = CompiledFunction.metadata.num_intermediate_bases
            num_symints_saved_for_bw = CompiledFunction.num_symints_saved_for_bw
            num_mutated_runtime_inps = CompiledFunction.metadata.num_mutated_inp_runtime_indices
            num_forward_returns = CompiledFunction.metadata.num_forward_returns
            num_forward = CompiledFunction.metadata.num_forward

            # Partitioners must put symint arguments at the end separate from tensor arguments
            tensors_saved_for_backwards = fw_outs[
                CompiledFunction.metadata.tensors_saved_for_backwards_slice
            ]
            assert all(
                isinstance(x, torch.Tensor) for x in tensors_saved_for_backwards
            )
            # See Note [Detaching saved tensors in AOTAutograd]
            ctx.save_for_backward(*(x.detach() if x._is_view() else x for x in tensors_saved_for_backwards))
            symint_outs = fw_outs[CompiledFunction.metadata.symints_saved_for_backwards_slice]
            assert all(
                isinstance(x, (int, float, torch.SymInt, torch.SymFloat))
                for x in symint_outs
            ), str([type(x) for x in symint_outs])
            ctx.symints = symint_outs

            raw_returns = fw_outs[0:num_forward_returns]

            # Wrap all autograd.Function.forward() outputs that are aliases
            # so that autograd.Function doesn't treat them as tensors
            if num_mutated_runtime_inps > 0:
                for i, idx in enumerate(
                    CompiledFunction.metadata.mutated_inp_runtime_indices
                ):
                    # We could make this faster by only looping over inputs with metadata-only mutations
                    # (instead of looping over inputs with either data or metadata mutations), but there shouldn't be many.
                    info = CompiledFunction.metadata.input_info[idx]
                    if info.mutates_metadata and not info.mutates_data:
                        raw_returns[i] = TensorAlias(raw_returns[i])

                if config.debug_assert:
                    user_mutated_inputs_raw = raw_returns[0:num_mutated_runtime_inps]
                    mut_inp_infos = [
                        x for x in CompiledFunction.metadata.input_info if x.mutates_data or x.mutates_metadata
                    ]
                    assert len(user_mutated_inputs_raw) == len(mut_inp_infos)

            if CompiledFunction.metadata.num_unsafe_view_outputs > 0:
                for idx in CompiledFunction.metadata.unsafe_view_out_indices:
                    raw_return_idx = num_mutated_runtime_inps + idx
                    o = raw_returns[raw_return_idx]
                    raw_returns[raw_return_idx] = torch.ops.aten._unsafe_view(o, o.shape)

            if num_outputs_aliased > 0:
                for idx in CompiledFunction.metadata.aliased_out_indices:
                    raw_return_idx = num_mutated_runtime_inps + idx
                    raw_returns[raw_return_idx] = TensorAlias(raw_returns[raw_return_idx])

                if config.debug_assert:
                    intermediates_raw = raw_returns[num_mutated_runtime_inps + num_outputs:]
                    assert not any(isinstance(x, TensorAlias) for x in intermediates_raw)

            # invariant: intermediate bases always require gradients, so we don't have to
            # consider marking them as non-differentiable.
            raw_returns_not_including_intermediate_bases = raw_returns[:num_mutated_runtime_inps + num_outputs]
            raw_returns_meta = (
                [
                    x for x in CompiledFunction.metadata.input_info
                    if x.mutation_type == MutationType.MUTATED_OUT_GRAPH
                ] + CompiledFunction.metadata.output_info
            )

            fw_outs_not_requiring_grad = [
                x
                for (i, x) in enumerate(raw_returns_not_including_intermediate_bases)
                if isinstance(x, torch.Tensor)
                and not raw_returns_meta[i].requires_grad
            ]
            ctx.mark_non_differentiable(*fw_outs_not_requiring_grad)
            ctx._materialize_non_diff_grads = False

            functionalized_rng_runtime_epilogue(
                CompiledFunction.metadata,
                fw_outs[num_forward_returns:num_forward],
                return_new_outs=False
            )
            return tuple(raw_returns) + tuple(marked_dirty_inps)

        @staticmethod
        def backward(ctx, *flat_args):
            # Calling convention: we expect a grad_out passed to the backward:
            # - for every output of the fw that does *not* alias an input or graph intermediate
            # - for every updated_input generated by the fw that does *not* alias an input (aka only data-mutations)
            # - for every graph intermediate that we need to use to generate an output later.
            # The other outputs in the autograd.Function.forward that do *not* show up in the backward include:
            # - outputs that alias inputs or graph intermediates
            # - updated inputs due to metadata-only mutations.
            # We need to return them in the forward, but ensure that they all do not get gradients in the backward,
            # and we filter them out here before passing the remaining grad_outputs into the compiled backward.
            num_intermediate_bases = CompiledFunction.metadata.num_intermediate_bases
            num_graph_handled_inputs = CompiledFunction.metadata.num_mutated_graph_handled_indices
            num_mutated_runtime_inps = CompiledFunction.metadata.num_mutated_inp_runtime_indices
            expected_grad_outs = (
                CompiledFunction.metadata.num_outputs + num_mutated_runtime_inps + num_intermediate_bases
            )

            if num_graph_handled_inputs > 0:
                flat_args = flat_args[:-num_graph_handled_inputs]
            assert len(flat_args) == expected_grad_outs
            out_info = CompiledFunction.metadata.output_info

            inp_tangents, out_tangents, intermediate_base_tangents = (
                flat_args[0:num_mutated_runtime_inps],
                flat_args[num_mutated_runtime_inps:num_mutated_runtime_inps + CompiledFunction.metadata.num_outputs],
                flat_args[num_mutated_runtime_inps + CompiledFunction.metadata.num_outputs:],
            )
            # input_info contains info on *every* input,
            # But in the backward(), we are only given grad outputs for every mutated input
            # We then need to filter out the grad outputs that correspond to metadata-only mutations or don't require grad
            input_info = CompiledFunction.metadata.input_info
            inp_tangents_filtered = [
                x
                for x, info_idx in zip(inp_tangents, CompiledFunction.metadata.mutated_inp_runtime_indices)
                if input_info[info_idx].mutates_data and input_info[info_idx].requires_grad
            ]
            # We also need to filter out grad outputs that correspond to outputs aliasing inputs/intermediates
            out_tangents_filtered = [
                x
                for x, info in zip(out_tangents, out_info)
                if info.output_type in [OutputType.non_alias, OutputType.unsafe_view_alias, OutputType.custom_function_view]
                and issubclass(info.raw_type, torch.Tensor)
                and info.requires_grad
            ]
            # intermediate bases always require gradients, and always participate in the backward graph.
            flat_bw_args_with_grads = [*inp_tangents_filtered, *out_tangents_filtered, *intermediate_base_tangents]
            num_flat_bw_args_with_grads = len(flat_bw_args_with_grads)

            # sanity asserts
            # metadata_only_inps = [
            #     x for x, info_idx in zip(inp_tangents, mutated_inp_indices)
            #     if not input_info[info_idx].mutates_data
            # ]
            # aliased_outputs = [
            #     x for x, info in zip(out_tangents, out_info) if info.output_type != OutputType.non_alias]
            # assert all(x is None for x in metadata_only_inps)
            # assert all(x is None for x in aliased_outputs)

            rng_args = []
            if CompiledFunction.metadata.is_rng_op_functionalized:
                # Add the seed and offset to args
                rng_args = CUDARngStateHelper.get_torch_state_as_tuple()

            all_args = [
                *ctx.symints,
                *ctx.saved_tensors,
                *flat_bw_args_with_grads,
                *rng_args
            ]
            del flat_bw_args_with_grads

            tangents_start_idx = len(all_args) - num_flat_bw_args_with_grads - len(rng_args)
            tangents_end_idx = len(all_args) - len(rng_args)

            # Note: [AOTAutograd Backward Guards]
            # During AOTDispatch, we eagerly create and trace out a joint fw-bw graph.
            # Doing so requires us to "guess" about some of the metadata of our grad_outputs.
            #
            # In particular: if an output to the forward is a plain tensor or a subclass,
            # its corresponding grad_output in the backward **may or may not** be
            # a plain tensor or a subclass. The main cases are:
            # (1) If an output is a plain tensor, its grad_out will also be a plain tensor,
            #     *unless* the output is used in some subclass compute later in the forward graph,
            #     which will cause its grad_output to become a subclass
            # (2) If an output is a subclass, its grad_out will also be a subclass,
            #     *unless* the output of the forward did not actually participate in the gradient computation,
            #     in which case autograd will insert a plain tensor of zeros for the grad_output.
            #     We could avoid this case with `torch.autograd.Function.set_materialize_grads`,
            #     although this is not turned on today in AOTAutgrad and would require more work.
            #
            # Today, we make a guess on subclass-ness based on the above examples,
            # and hard-error in the backward if we guessed wrong.
            #
            # In the future, we should add backward guards that would allow us to
            # properly handle this case instead of erroring: we would need to retrace the backward graph,
            # since we might produce an entirely different trace if our grad_outputs are subclass or not.
            assert len(CompiledFunction.metadata.output_types) == num_flat_bw_args_with_grads
            grad_output_types = [type(x) for x in all_args[-num_flat_bw_args_with_grads:]]
            # In general, we can add more asserts/guards here for when we partitioned
            # with incorrect assumptions about the grad_outputs.
            # Normalize FakeTensor -> torch.Tensor
            # - during tracing our types are FakeTensor
            # - at runtime in the backward our types are torch.Tensor...
            # - unless we're running compiled backward, in which case they are also FakeTensor
            grad_output_types_ = [torch.Tensor if x is FakeTensor else x for x in grad_output_types]
            assert grad_output_types_ == CompiledFunction.metadata.output_types, f"""\
We incorrectly attempted to compile the backward with incorrect subclass metadata.
If you run into this error, please file an issue.
Expected grad_output types: {str(CompiledFunction.metadata.output_types)}
Got grad_output types: {str(grad_output_types)}"""

            # TODO: figure out how to refactor the backward properly so I can use aot_dispatch_subclass_wrapper() here.
            if CompiledFunction.maybe_subclass_metadata is not None:
                # Get the number of tangents after unwrapping
                len_tangents = len(unwrap_tensor_subclasses(
                    all_args[tangents_start_idx: tangents_end_idx], is_joint_structure=False
                ))
                all_args = unwrap_tensor_subclasses(all_args, is_joint_structure=False)
                tangents_start_idx = len(all_args) - len_tangents - len(rng_args)
                tangents_end_idx = tangents_start_idx + len_tangents

            # Make the tangents contiguous. Note that we must do this after subclass desugaring
            # because inputs to inductor have to be contiguous
            all_args = [
                t.contiguous() if tangents_start_idx <= i < tangents_end_idx else t
                for i, t in enumerate(all_args)
            ]

            def call_compiled_backward():
                if ctx._is_compiled_autograd_tracing():
                    # For compiled autograd, run raw FX graph so that it can be inlined into the larger graph
                    symints = ctx._get_compiled_autograd_symints()
                    assert len(symints) == len(ctx.symints)
                    all_args[:len(symints)] = symints
                    context = torch._C._DisableAutocast if disable_amp else nullcontext
                    with context():
                        out = normalize_as_list(bw_module(*all_args))
                    out = functionalized_rng_runtime_epilogue(CompiledFunction.metadata, out)
                    return tuple(out)
                ctx.maybe_clear_saved_tensors()
                if CompiledFunction.compiled_bw is None:
                    context = torch._C._DisableAutocast if disable_amp else nullcontext
                    with tracing(saved_context), context(), track_graph_compiling(aot_config, "backward"):
                        CompiledFunction.compiled_bw = aot_config.bw_compiler(
                            bw_module, placeholder_list
                        )

                out = call_func_at_runtime_with_args(
                    CompiledFunction.compiled_bw,
                    all_args,
                    steal_args=True,
                    disable_amp=disable_amp,
                )

                out = functionalized_rng_runtime_epilogue(CompiledFunction.metadata, out)
                return tuple(out)

            if torch.is_grad_enabled() and any(t.requires_grad for t in all_args if isinstance(t, torch.Tensor)):
                # Ensure that the graph is connected, and error if double backward is performed.
                # See comment for why once_differentiable is not sufficient:
                # https://github.com/pytorch/pytorch/pull/92348/files#r1072962107
                class CompiledFunctionBackward(torch.autograd.Function):
                    @staticmethod
                    def forward(ctx, *unused_args):
                        outs = call_compiled_backward()
                        # TODO: figure out how to refactor the backward properly so I can use aot_dispatch_subclass_wrapper() here.
                        if CompiledFunction.maybe_subclass_metadata is not None:
                            outs_wrapped = wrap_tensor_subclasses(
                                outs, subclass_metas=CompiledFunction.maybe_subclass_metadata.grad_input_metas)
                            return outs_wrapped
                        return outs

                    @staticmethod
                    def backward(ctx, *args):
                        raise RuntimeError("torch.compile with aot_autograd does not currently support double backward")

                CompiledFunctionBackward._compiled_autograd_key = CompiledFunction._compiled_autograd_key

                # Pass args even though they're unused, so that the graph is built
                out = CompiledFunctionBackward.apply(*all_args)
            else:
                out = call_compiled_backward()

            # TODO: figure out how to refactor the backward properly so I can use aot_dispatch_subclass_wrapper() here.
            if CompiledFunction.maybe_subclass_metadata is not None:
                outs_wrapped = wrap_tensor_subclasses(
                    out, subclass_metas=CompiledFunction.maybe_subclass_metadata.grad_input_metas)
                return outs_wrapped
            return out

    compiled_function = create_runtime_wrapper(
        CompiledFunction.apply,
        runtime_metadata=fw_metadata,
        indices_of_inps_to_detach=_indices_of_inps_to_detach,
        trace_joint=True,
        keep_input_mutations=aot_config.keep_inference_input_mutations,
        disable_amp=disable_amp
    )

    if not config.debug_assert:
        return compiled_function

    flat_requires_grad = [
        a.requires_grad if isinstance(a, Tensor) else None for a in flat_args
    ]

    @wraps(compiled_function)
    def debug_compiled_function(*args):
        # TODO: Check aliasing relationships
        # TODO: Check strides for metadata mutation
        # (NB: ideally, this logic is factored out of this function and
        # you move these debug checks there)

        # Check requires grad.  Bad case is when we compiled with
        # requires_grad = False, but input requires_grad = True
        # (vice versa is OK; we compute a gradient and then throw
        # it away when it hits the input.)
        for i, a in enumerate(args):
            can_require_grad = flat_requires_grad[i]
            if can_require_grad is None:
                assert not isinstance(a, Tensor)
            elif not can_require_grad:
                assert not a.requires_grad, format_guard_bug_msg(
                    aot_config,
                    f"{describe_input(i, aot_config)} would not require grad",
                )

        return compiled_function(*args)

    return debug_compiled_function


@dynamo_timed
def create_aot_dispatcher_function(
    flat_fn, flat_args: List[Any], aot_config: AOTConfig
):
    """
    Traces the forward and backward graphs of the attr:`flat_fn` to generate a
    joint graph. The joint graph is an Fx graph with Aten ops. Please refer to
    the tracing mechanism to understand the graph capturing details.

    The joint graph is then passed through attr:`partition_fn` to isolate the
    forward and backward portions, which are then respectively compiled via the
    provided attr:`fw_compiler` and attr:`bw_compiler`.

    The resulting compiled forward and backward graphs are then wrapped up in a
    ``torch.autograd.Function`` object.

    The calling convention here is that the first aot_config.num_params_buffers
    inputs in flat_args are parameters and buffers, and the rest are inputs.

    We use this to assume that parameters/buffer's shapes don't change.

    Note: this function is used both by aot_function and aot_export (controlled by aot_config.is_export)
        When aot_config.is_export is True, we return an FX graph + metadata
        When aot_config.is_export is False, we return an ordinary runtime function
    """

    # This is the main entry point.
    # TODO: Chillee argues that dynamo itself should pass in fake tensors to
    # the list of arguments when compiling; at the moment we do not do this

    if aot_config.decompositions is None:
        aot_config.decompositions = {}


    aot_config.decompositions = {
        **aot_autograd_decompositions,
        **aot_config.decompositions,
    }

    if config.functionalize_rng_ops:
        # Update the decompositions with functionalized random decompositions
        aot_config.decompositions = {
            **rng_decompositions,
            **aot_config.decompositions,
        }

    # Check flat_args to see if they're already fake.  If so, use that fake
    # mode instead.

    fake_mode = detect_fake_mode(flat_args)
    if fake_mode is None:
        shape_env = ShapeEnv() if aot_config.dynamic_shapes else None
        fake_mode = FakeTensorMode(shape_env=shape_env)
    else:
        shape_env = fake_mode.shape_env

    python_dispatcher_mode = (
        enable_python_dispatcher() if shape_env is not None else nullcontext()
    )

    with torch.autograd.set_multithreading_enabled(
        False
    ), preserve_rng_state(), fake_mode, python_dispatcher_mode, PhiloxStateTracker():

        def process_inputs(flat_args):
            def convert(idx, x):
                if shape_env is not None:
                    from torch._dynamo.source import ConstantSource
                    if isinstance(x, int):
                        source = ConstantSource(f"sym_{idx}")
                        return shape_env.create_symintnode(
                            shape_env.create_symbol(x, source),
                            hint=x,
                            source=source
                        )
                if not isinstance(x, torch.Tensor):
                    return x
                if isinstance(x, FakeTensor):
                    assert x.fake_mode is fake_mode
                    return x
                if is_traceable_wrapper_subclass(x):
                    attrs, _ = x.__tensor_flatten__()
                    if all(isinstance(getattr(x, attr), FakeTensor) for attr in attrs):
                        assert all(getattr(x, attr).fake_mode is fake_mode for attr in attrs)
                        return x


                # see note [Tensor Fakification and Symbol Caching]
                symbolic_context = None
                source = None
                if tracing_context := torch._guards.TracingContext.try_get():
                    if x in tracing_context.tensor_to_context:
                        symbolic_context = tracing_context.tensor_to_context[x]
                        source = symbolic_context.tensor_source
                if (
                    idx < aot_config.num_params_buffers
                    and config.static_weight_shapes
                    and not symbolic_context
                ):
                    # TODO: Ensure that this codepath is never exercised from
                    # Dynamo
                    return fake_mode.from_tensor(x, static_shapes=True)

                return fake_mode.from_tensor(
                    x, static_shapes=False, symbolic_context=symbolic_context, source=source
                )

            return [convert(idx, x) for idx, x in enumerate(flat_args)]

        fake_flat_args = process_inputs(flat_args)

        needs_autograd = (
            any(x.requires_grad for x in fake_flat_args if isinstance(x, Tensor))
            and torch.is_grad_enabled()
        )

        with enable_python_dispatcher():
            # Patch set_rng_state as set_rng_state with fake tensors is
            # nonsensical. This does not affect the collection of metadata.
            with patch("torch.cuda.set_rng_state", lambda *args: None):
                fw_metadata = run_functionalized_fw_and_collect_metadata(
                    flat_fn,
                    keep_input_mutations=aot_config.keep_inference_input_mutations,
                    is_train=needs_autograd,
                )(*fake_flat_args)

                req_subclass_dispatch = requires_subclass_dispatch(fake_flat_args, fw_metadata)

                if needs_autograd and not any(x.requires_grad for x in fw_metadata.output_info):
                    # We realized that none of the outputs require grad,
                    # so we actually have an inference graph.
                    needs_autograd = False
                    # A bit silly: right now in the subclass codepath, our ViewAndMutationMeta
                    # changes depending on whether we pass in is_train / keep_input_mutations,
                    # so we're forced to recompute the metadata.
                    # TODO: refactor the subclass path of run_functionalized_fw_and_collect_metadata
                    # so that this is unnecessary.
                    if req_subclass_dispatch:
                        fw_metadata = run_functionalized_fw_and_collect_metadata(
                            flat_fn,
                            keep_input_mutations=aot_config.keep_inference_input_mutations and not needs_autograd,
                            is_train=needs_autograd,
                        )(*fake_flat_args)
                    else:
                        fw_metadata = ViewAndMutationMeta(
                            input_info=fw_metadata.input_info,
                            output_info=fw_metadata.output_info,
                            num_intermediate_bases=fw_metadata.num_intermediate_bases,
                            keep_input_mutations=aot_config.keep_inference_input_mutations and not needs_autograd,
                            traced_tangents=fw_metadata.traced_tangents,
                            subclass_inp_meta=fw_metadata.subclass_inp_meta,
                            subclass_fw_graph_out_meta=fw_metadata.subclass_fw_graph_out_meta,
                            subclass_tangent_meta=fw_metadata.subclass_tangent_meta,
                            is_train=needs_autograd,
                        )


        if fw_metadata.num_intermediate_bases > 0:
            assert not req_subclass_dispatch, f"""\
torch.compile is currently being used with tensor subclass inputs:
{','.join([str(type(x)) for x in fake_flat_args])}. We are attempting to a compile a graph with two graph outputs
that alias one another, which is currently unsupported in the subclass use case. If you run into this,
please file a github issue"""

        if aot_config.is_export:
            # aot_export: ban input metadata mutations for now to keep shared code paths simpler.
            # Keeping .resize_() in the graph will require some work
            # Allowing it but keeping the graph functional will require some calling convention changes.
            if len([x for x in fw_metadata.input_info if x.mutates_metadata]) != 0:
                raise RuntimeError(f"""\
Found an input that received a metadata mutation, through e.g. a call to `.resize_()` or `.transpose_()`.
This is currently banned in the aot_export workflow. If you need this functionality, please file a github issue.

fw_metadata={str(fw_metadata)}""")
            # In export, banning data mutations on inputs that require grad for now.
            # This should be rare, and is tricky to get right. When we trace the backward,
            # we currently trace with autograd.grad instead of .backward(), which makes it difficult
            # to ensure that we run autograd all the way through the input **before** it saw the mutation.
            if len([x for x in fw_metadata.input_info if x.requires_grad and x.mutates_data]) != 0:
                raise RuntimeError(f"""\
Found a graph input that requires gradients, and received a mutation.
This is currently banned in the aot_export workflow. If you need this functionality, please file a github issue.

fw_metadata={str(fw_metadata)}""")
            if req_subclass_dispatch:
                raise RuntimeError("""\
aot_export is not currently supported with traceable tensor subclass.
If you need this feature, please comment on <CREATE_ISSUE_LINK>""")

            # Need to decide on a strategy for functionalized RNG: toggling via global config seems bad,
            # and turning it on will require a non-trivial calling convention change for any export runtime.
            if config.functionalize_rng_ops:
                raise RuntimeError("""\
Functionalized RNG is not currently supported in the aot_export workflow. Please file a github issue,
or otherwise set torch._functorch.config.functionalize_rng_ops = False.""")

        # crappy version of dispatcher
        # TODO: Do this properly
        if needs_autograd:
            # For now, aot_dispatch_autograd knows to explicitly return a graph
            # when run with export, and an opaque callable otherwise.
            # In theory we could factor these out, but I wanted to let the dust
            # settle on how functionalized rng fits into export first.
            compiler_fn = aot_dispatch_autograd_graph if aot_config.is_export else aot_dispatch_autograd
        else:
            # aot_dispatch_base_graph contains only the "graph bits", while aot_dispatch_base
            # includes some extra work around handling a runtime epilogue.
            compiler_fn = aot_dispatch_base_graph if aot_config.is_export else aot_dispatch_base

        compiler_fn = partial(aot_wrapper_synthetic_base, compiler_fn=compiler_fn, needs_autograd=needs_autograd)
        compiler_fn = partial(aot_wrapper_dedupe, compiler_fn=compiler_fn)
        # You can put more passes here

        compiled_fn = compiler_fn(flat_fn, fake_flat_args, aot_config, fw_metadata=fw_metadata)
        if aot_config.is_export:
            mutated_user_inp_locs = [
                idx - aot_config.num_params_buffers
                for idx in fw_metadata.mutated_inp_runtime_indices
                if idx >= aot_config.num_params_buffers
            ]
            if len(mutated_user_inp_locs) > 0:
                raise RuntimeError(f"""
Found following user inputs located at {mutated_user_inp_locs} are mutated. This is currently banned in the aot_export workflow.
If you need this functionality, please file a github issue.

fw_metadata={str(fw_metadata)}""")

            # During export, we don't get back a callable - we get back the raw fx graph
            # (either a joint or an inference-only graph)
            assert isinstance(compiled_fn, torch.fx.GraphModule)
            return compiled_fn, fw_metadata

        if not hasattr(compiled_fn, "_boxed_call"):
            compiled_fn = make_boxed_func(compiled_fn)

        return compiled_fn



def create_functional_call(mod, params_spec, params_len):
    # Redundant with dynamo, but worth having in case this gets invoked elsewhere.
    # https://github.com/pytorch/pytorch/issues/103569

    def functional_call(*args, **kwargs):
        with stateless._reparametrize_module(
            mod, pytree.tree_unflatten(args[:params_len], params_spec)
        ):
            if isinstance(mod, torch.fx.GraphModule):
                with fx_traceback.preserve_node_meta(), warnings.catch_warnings():
                    warnings.filterwarnings(
                        "ignore", "Anomaly Detection has been enabled."
                    )
                    with torch.autograd.detect_anomaly(check_nan=False):
                        out = Interpreter(mod).run(*args[params_len:], **kwargs)
            else:
                out = mod(*args[params_len:], **kwargs)

        if not isinstance(out, (tuple, list)):
            raise RuntimeError(
                "Graph output must be a tuple(). This is so that we can avoid "
                "pytree processing of the outputs. Please change the module to "
                "have tuple outputs or use aot_module instead."
            )
        return out
    return functional_call


def _graph_input_names(gm):
    return [node.name for node in gm.graph.nodes if node.op == "placeholder"]


def _graph_output_names(gm):
    output_node = next(iter(reversed(gm.graph.nodes)))
    assert output_node.op == "output" and len(output_node.args) == 1
    return_args = output_node.args[0]
    return [getattr(return_arg, "name", None) for return_arg in return_args]


def create_graph_signature(
    fx_g: torch.fx.GraphModule,
    fw_metadata: ViewAndMutationMeta,
    in_spec: pytree.TreeSpec,
    out_spec: pytree.TreeSpec,
    *,
    user_args_flat: List[torch.Tensor],
    params_and_buffers_flat: List[torch.Tensor],
    param_names: List[str],
    buffer_names: List[str],
    trace_joint: bool,
    num_user_fw_outs: Optional[int],
    loss_index: Optional[int],
) -> GraphSignature:

    # Retrieve graph input names
    graph_input_names = _graph_input_names(fx_g)
    # Retrieve graph output names
    graph_output_names = _graph_output_names(fx_g)

    num_params_buffers = len(param_names) + len(buffer_names)
    # We have enough restrictions on the graph (no de-duping, synthetic bases, etc),
    # Such that # graph inps = # user inps + # params + # buffers
    num_user_args = len(graph_input_names) - num_params_buffers

    if trace_joint:
        assert num_user_fw_outs is not None
        num_fw_outs = num_user_fw_outs + fw_metadata.num_mutated_inp_runtime_indices
        backward_output_names = graph_output_names[num_fw_outs:]

        grad_index = itertools.count(0)
        gradients_to_parameters = {
            backward_output_names[next(grad_index)]: param_names[i]
            for i, param in enumerate(params_and_buffers_flat)
            if param.requires_grad
        }

        gradients_to_user_inputs = {
            backward_output_names[next(grad_index)]: graph_input_names[i + len(params_and_buffers_flat)]
            for i, user_input in enumerate(user_args_flat)
            if user_input.requires_grad
        }

        assert len(gradients_to_parameters) + len(gradients_to_user_inputs) == len(
            backward_output_names
        )

        # Check that we have fully accounted for all graph outputs
        backward_signature = BackwardSignature(
            gradients_to_parameters,
            gradients_to_user_inputs,
            graph_output_names[loss_index],
        )
    else:
        backward_signature = None
        num_user_fw_outs = len(graph_output_names) - fw_metadata.num_mutated_inp_runtime_indices

    return GraphSignature.from_tracing_metadata(
        in_spec=in_spec,
        out_spec=out_spec,
        graph_input_names=graph_input_names,
        graph_output_names=graph_output_names,
        view_mutation_metadata=fw_metadata,
        named_parameters=param_names,
        named_buffers=buffer_names,
        num_user_inputs=num_user_args,
        num_user_outputs=num_user_fw_outs,
        loss_index=loss_index,
        backward_signature=backward_signature,
    )

def aot_function(
    fn: Callable,
    fw_compiler: Callable,
    bw_compiler: Optional[Callable] = None,
    partition_fn: Callable = default_partition,
    decompositions: Optional[Dict] = None,
    num_params_buffers: int = 0,
    keep_inference_input_mutations: bool = False,
    inference_compiler: Optional[Callable] = None,
    *,
    # Whether or not to trace with dynamic shapes
    dynamic=False,
    enable_log=True,
) -> Callable:
    """
    Traces the forward and backward graph of :attr:`fn` using torch dispatch
    mechanism, and then compiles the generated forward and backward graphs
    through :attr:`fw_compiler` and :attr:`bw_compiler`.

    :func:`aot_function` traces the forward and backward graph ahead of time,
    and generates a joint forward and backward graph.  :attr:`partition_fn` is
    then used to separate out forward and backward graphs. The partitioner
    function can be used to perform optimizations such as recomputation. One can
    set `decompositions` dictionary to decompose the operators into a sequence
    of core or simpler operators supported by the backend compilers.

    .. warning::
        This API is experimental and likely to change.

    Args:
        fn (Callable): A Python function that takes one ore more arguments. Must
            return one or more Tensors.
        fw_compiler (Callable): A Python function that accepts an Fx graph with
            Aten ops and input args, and returns a Callable that semantically is
            equivalent to the input Fx graph.
        bw_compiler (Optional[Callable]): A Python function that accepts an
            Fx graph with Aten ops and input args, and returns a Callable that
            semantically is equivalent to the input Fx graph.  Default: None
            (when None, it defaults to the :attr:`fw_compiler`)
        partition_fn (Callable): A Python function that takes a joint forward
            and backward graph, and partitions it into separate forward and
            backward graphs.
        decompositions (Dict): A dictionary to define the decomposition of
            larger Aten ops into simpler or core Aten ops.
        inference_compiler (Optional[Callable]): A Python function that accepts an
            Fx graph with Aten ops and input args, and returns a Callable that
            semantically is equivalent to the input Fx graph. inference_compiler is invoked
            if no autograd is needed. Default: None
            (when None, it defaults to the :attr:`fw_compiler`)
    Returns:
        Returns a ``Callable`` that retains the eager behavior of the original
        :attr:`fn`, but with forward and backward graph compiled via
        :attr:`fw_compile` and :attr:`bw_compile`.

    A simple example usage of :func:`aot_function` is as follows. This example
    will print the forward and backward graphs of the function ``fn``

        >>> fn = lambda x : x.sin().cos()
        >>> def print_compile_fn(fx_module, args):
        >>>     print(fx_module)
        >>>     return fx_module
        >>> aot_fn = aot_function(fn, print_compile_fn)
        >>> x = torch.randn(4, 5, requires_grad=True)
        >>> aot_fn(x)
    """

    if bw_compiler is None:
        bw_compiler = fw_compiler
    if inference_compiler is None:
        inference_compiler = fw_compiler
    aot_config = AOTConfig(
        fw_compiler=fw_compiler,
        bw_compiler=bw_compiler,
        inference_compiler=inference_compiler,
        partition_fn=partition_fn,
        decompositions=decompositions,
        num_params_buffers=num_params_buffers,
        aot_id=next(AOT_COUNTER),
        keep_inference_input_mutations=keep_inference_input_mutations,
        dynamic_shapes=dynamic,
        aot_autograd_arg_pos_to_source=None,
        is_export=False,
        no_tangents=False,
        enable_log=enable_log,
    )
    cached_res = None

    @wraps(fn)
    def returned_function(*args, **kwargs):
        nonlocal cached_res
        # Now flatten the tensor args
        flat_args = pytree.arg_tree_leaves(*args, **kwargs)

        # Compile the function and save it in the cache
        if cached_res is None:
            flat_fn, out_spec = create_tree_flattened_fn(fn, args, kwargs)

            compiled_fn = create_aot_dispatcher_function(
                flat_fn,
                flat_args,
                aot_config,
            )
            cached_res = (compiled_fn, out_spec)

        cached_fn, out_spec = cached_res
        out = cached_fn(flat_args)
        return out_spec.unflatten(out)

    return returned_function


def aot_module(mod: nn.Module, *args, **kwargs) -> nn.Module:
    """
    Traces the forward and backward graph of :attr:`mod` using torch dispatch
    tracing mechanism. It is wrapper function, that underneath uses
    :func:`aot_function` to perform tracing and compilation.

    :func:`aot_module` lifts the parameters and buffers of ``nn.Module`` as inputs
    to a new callable which is then compiled through :func:`aot_function`.

    .. warning::
        This API is experimental and likely to change.

    Args:
        mod (Callable): A ``nn.Module`` module.
        args : args to be passed to :func:`aot_function`
        kwargs : kwargs to be passed to :func:`aot_function`

    Returns:
        Returns a ``nn.Module`` that retains the eager behavior of the original
        :attr:`mod`, but with forward and backward graph compiled.

    """
    # See Note: [Fake Modules and AOTAutograd]
    torch._dynamo.utils.assert_no_fake_params_or_buffers(mod)

    def functional_call(named_params, named_buffers, *args, **kwargs):
        params_and_buffers = {**named_params, **named_buffers}
        return torch.func.functional_call(mod, params_and_buffers, args, kwargs)

    named_params = dict(mod.named_parameters(remove_duplicate=False))
    named_buffers = dict(mod.named_buffers(remove_duplicate=False))
    num_params_buffers = len(named_params) + len(named_buffers)
    compiled_f = aot_function(
        functional_call, *args, num_params_buffers=num_params_buffers, **kwargs
    )

    class AOTModule(nn.Module):
        def __init__(self):
            super().__init__()
            self.orig_module = mod

        def forward(self, *args, **kwargs):
            return compiled_f(
                named_params,
                named_buffers,
                *args,
                **kwargs,
            )

    return AOTModule()


def aot_module_simplified(
    mod: nn.Module,
    args,
    fw_compiler: Callable,
    bw_compiler: Optional[Callable] = None,
    partition_fn: Callable = default_partition,
    decompositions: Optional[Dict] = None,
    keep_inference_input_mutations=False,
    inference_compiler: Optional[Callable] = None,
) -> nn.Module:
    """
    This is the simplified or low overhead version of aot_module. For frontends
    like TorchDynamo, the input functions/modules to AOT are static and have
    unpacked inputs/outputs. This gives us an opportunity to remove the
        (1) pytree overhead to parse inputs/outputs,
        (2) AOT Autograd cache,
        (3) Reading of params/buffers in every forward call

    :func:`aot_module_simplified` removes these overheads.
    """
    params = {
        **dict(mod.named_parameters(remove_duplicate=False)),
        **dict(mod.named_buffers(remove_duplicate=False)),
    }
    params_flat, params_spec = pytree.tree_flatten(params)
    params_flat = list(params_flat)
    params_len = len(params_flat)

    functional_call = create_functional_call(mod, params_spec, params_len)

    if bw_compiler is None:
        bw_compiler = fw_compiler
    if inference_compiler is None:
        inference_compiler = fw_compiler

    seen_sources = set()

    full_args = []
    # First, the params
    full_args.extend(params_flat)

    if tracing_context := torch._guards.TracingContext.try_get():
        tracing_context.params_flat = params_flat

    aot_autograd_arg_pos_to_source = None
    # Then, the params 1:1 mapped sources, if relevant.
    if hasattr(mod, "_param_name_to_source"):
        aot_autograd_arg_pos_to_source = []
        # We now know this came from dynamo, and (1) we care about guards,
        # so setting up aot_autograd_arg_pos_to_source for downstream dedup guards
        # can now be done safely. (2) Dynamo logic protects the 1:1 sizing below.
        for name in params.keys():
            assert name in mod._param_name_to_source, f"{name} not found."
            source = mod._param_name_to_source[name]
            assert source not in seen_sources, source
            seen_sources.add(source)
            aot_autograd_arg_pos_to_source.append(source)

    # Next, the input args
    full_args.extend(args)

    if hasattr(mod, "graph"):
        # Non dynamo entrypoints can get to here...
        for i, node in enumerate(mod.graph.nodes):
            if node.op == "placeholder":
                if hasattr(node, "_dynamo_source"):
                    # ... but not here!
                    if aot_autograd_arg_pos_to_source is None:
                        aot_autograd_arg_pos_to_source = []
                    source = node._dynamo_source
                    assert source not in seen_sources, source
                    seen_sources.add(source)
                    aot_autograd_arg_pos_to_source.append(source)

    if aot_autograd_arg_pos_to_source is not None:
        assert len(full_args) == len(aot_autograd_arg_pos_to_source)

    dynamic_shapes = False
    for x in full_args:
        if isinstance(x, FakeTensor):
            dynamic_shapes = x.fake_mode.shape_env is not None
            break

    aot_config = AOTConfig(
        fw_compiler=fw_compiler,
        bw_compiler=bw_compiler,
        inference_compiler=inference_compiler,
        partition_fn=partition_fn,
        decompositions=decompositions,
        num_params_buffers=params_len,
        aot_id=next(AOT_COUNTER),
        keep_inference_input_mutations=keep_inference_input_mutations,
        dynamic_shapes=dynamic_shapes,
        aot_autograd_arg_pos_to_source=aot_autograd_arg_pos_to_source,
        is_export=False,
        no_tangents=False,
    )

    with compiled_autograd.disable():
        compiled_fn = create_aot_dispatcher_function(
            functional_call,
            full_args,
            aot_config,
        )

    # TODO: There is something deeply wrong here; compiled_fn running with
    # the boxed calling convention, but aot_module_simplified somehow
    # historically returned a function that was not the boxed calling
    # convention.  This should get fixed...
    def forward(*runtime_args):
        full_args = []
        full_args.extend(params_flat)
        full_args.extend(runtime_args)
        return compiled_fn(full_args)

    # Just for convenience
    forward.zero_grad = mod.zero_grad
    forward.named_parameters = mod.named_parameters
    forward.named_buffers = mod.named_buffers

    return forward

def aot_export_module(
    mod: nn.Module,
    args,
    *,
    decompositions: Optional[Dict] = None,
    # If true, we'll return a joint forward-backward graph,
    # As well as metadata on the loss + gradients in the backward.
    trace_joint: bool,
    # If trace_joint is True, we expect your module to return a scalar loss.
    # Your module can return multiple outputs, so you must specify which output the loss is.
    output_loss_index: Optional[int] = None,
) -> Tuple[torch.fx.GraphModule, GraphSignature]:
    """
    This function takes in a module, and returns:
    (1) an FX graph that can be exported
    (2) some metadata about the graph

    If `trace_joint=True` we will return a joint graph of the forward + backward.

    The traced FX graph will have the following properties compared to the original module:
    (1) Inputs and outputs to the module will be pytree-flattened
    (2) Parameters and buffers on the module will be lifted into graph inputs,
        graph_inputs = (*parameters, *buffers, *user_inputs)
    (3) The graph will be fully functionalized
    (4) Any input mutations will be converted into additional outputs in the graph,
        meaning whoever calls this graph is responsible for applying the mutations
        back to the original inputs.
    (5) If is_joint is provided the graph will return parameter gradients in addition to user outputs.
        The graph output will look like:
        graph_outputs = (*updated_inputs, *user_outputs, *param_gradients)

    There are also several restrictions on what modules can use this API. In particular:
    (1) If trace_joint is specified, we expect the loss function to be **fused**
        into the module forward. One of the outputs to the forward must be a scalar loss,
        which is specified with `output_loss_index`.
        All other outputs to the forward are presumed to not require gradients.
    (2) This API cannot capture optimizers (although in theory we could build an API for this).
    (3) Metadata mutations on params/buffers/inputs are banned.
    (4) Data mutations on anything that requires gradients are banned (parameters)
    (5) If an input is mutated, it is not allowed to alias any other inputs.
    (6) Parameters must not be duplicated.
    """
    named_parameters = dict(mod.named_parameters(remove_duplicate=False))
    named_buffers = dict(mod.named_buffers(remove_duplicate=False))
    params_and_buffers = {
        **dict(named_parameters),
        **dict(named_buffers),
    }
    params_and_buffers_flat, params_spec = pytree.tree_flatten(params_and_buffers)
    params_and_buffers_flat = tuple(params_and_buffers_flat)
    params_len = len(params_and_buffers_flat)

    functional_call = create_functional_call(mod, params_spec, params_len)

    num_fw_outs = None

    if trace_joint:
        # This helper effectively just adds some extra asserts about what the backward will look like:
        # Outputs must include a scalar loss, that we compute gradients w.r.t.
        # We don't compute gradients w.r.t. anything else: so just in case we detach()
        # and other output tensors.
        def fn_to_trace(*args):
            nonlocal num_fw_outs
            out = functional_call(*args)
            if output_loss_index is None:
                raise RuntimeError("""\
If trace_joint=Trueit is required that one of your forward outputs must be a scalar loss.
You must specify the which (index) output is the loss with output_loss_index.""")
            if isinstance(out, (torch.Tensor)):
                out = (out,)
            if not isinstance(out, (tuple, list)):
                raise RuntimeError(f"Expected forward output to be either a tensor or a list/tuple of tensors. found {type(out)}")

            for i, o in enumerate(out):
                # We only want to create a backward graph w.r.t. the loss that the user passed in.
                # This implies that every other output should not require gradients.
                # Instead of making this an error (and forcing the user to detach all other outputs
                # of their forward),
                # we'll automatically detach them here.
                if o.requires_grad and i != output_loss_index:
                    raise RuntimeError(f"""\
Found an output of the forward that requires gradients, that was not the scalar loss.
We require all outputs to the forward that are not the scalar loss to not require gradient,
because we will only compute a backward graph against the scalar loss.
You can fix this by calling .detach() on each of your forward outputs that is not the loss.
You specified that output index {output_loss_index} is the loss, but we found that
the output at index {i} requires gradients.""")
            out_loss = out[output_loss_index]
            num_fw_outs = len(out)
            if not out_loss.requires_grad:
                raise RuntimeError(f"""\
The output at index {output_loss_index} was marked as the loss, but it does not require gradients""")
            if out_loss.numel() != 1:
                raise RuntimeError(f"""\
We require the output marked as the loss (at index {output_loss_index}) to be a scalar, but it has shape {out_loss.shape}""")
            return out
        ctx = nullcontext
    else:
        # Run under no_grad, so our tracing machinery only traces an inference graph.
        ctx = torch.no_grad
        fn_to_trace = functional_call

    full_args = []
    # First, the params
    # NB: It is REQUIRED that parameters come first, Inductor infers "fixed"
    # parameters by looking at the difference in parameter count outside
    # and inside AOTAutograd, and assumes the prefix of arguments are fixed
    # arguments
    full_args.extend(params_and_buffers_flat)
    # Next, the input args
    full_args.extend(args)

    with ctx():
        fx_g, metadata, in_spec, out_spec = _aot_export_function(
            fn_to_trace,
            full_args,
            decompositions=decompositions,
            num_params_buffers=params_len,
            no_tangents=True,
        )
    if trace_joint:
        def flattened_joint(*args):
            # The idea here is that the joint graph that AOTAutograd creates has some strict properties:
            # (1) It accepts two arguments (primals, tangents), and pytree_flattens them
            # (2) It returns a tuple of (fw_outs, gradients)
            # This is a very useful convention for anyone who wants to partition the joint graph
            # into a separate forward and backward graph.
            # However,
            # (1) for people exporting a single joint graph, it would be preferable not to have
            #     any pytrees in the graph.
            # (2) We are guaranteed in the aot_export_module case that the forward outputs a loss,
            #     and there are therefore no tangents that are needed to run the joint graph.
            # (3) AOTAutograd creates a grad_input for every input in the forward,
            #     including None's for inputs that are not grad-requiring tensors.
            #     we don't want these in our export graph.
            #     and there are therefore no tangents that are needed to run the joint graph.
            # This function "fixes" both of the above by removing any tangent inputs,
            # and removing pytrees from the original FX graph.
            fake_tangents = [None for _ in range(metadata.num_outputs + metadata.num_mutated_inp_runtime_indices)]
            fw_outs, gradients = fx_g(args, fake_tangents)
            assert len(gradients) == len(args)
            output_gradients = []
            for i, (a, grad) in enumerate(zip(args, gradients)):
                if isinstance(a, torch.Tensor) and a.requires_grad:
                    assert grad is not None, """\
Found a parameter that did not receive a gradient.
"This is most likely a bug, but if this needs to be supported please comment on this Github issue:
https://github.com/pytorch/pytorch/issues/101192
"""
                    output_gradients.append(grad)
                else:
                    assert grad is None
            return *fw_outs, *output_gradients
        fx_g = make_fx(flattened_joint)(*full_args)

    user_args_flat = pytree.arg_tree_leaves(*args)
    return fx_g, create_graph_signature(
        fx_g,
        metadata,
        in_spec,
        out_spec,
        user_args_flat=user_args_flat,
        params_and_buffers_flat=params_and_buffers_flat,
        param_names=list(named_parameters.keys()),
        buffer_names=list(named_buffers.keys()),
        trace_joint=trace_joint,
        num_user_fw_outs=num_fw_outs,
        loss_index=output_loss_index,
    )

def aot_export_joint_simple(
    func: Callable,
    args,
    *,
    trace_joint: bool,
    # It looks like the main consequence of this API is that for dynamic shapes,
    # it will assume that parms/buffers are static.
    # With the new inferred dynamic shapes API, maybe this doesn't matter?
    num_params_buffers: int = 0,
    decompositions: Optional[Dict] = None,
) -> torch.fx.GraphModule:
    """
    A simplified version of export. Used by higher order operators.

    This function makes a high-level "no calling convention changes" guarantee:
    - If no inputs require grad (so we export an inference graph),
      there are *no* calling convention change between the exported graph, and "func".
    - If at least one input requires grad (so we trace out and export a joint fw-bw graph),
      Then if you were partition the graph into a separate forward and backward graph,
      The forward graph will have no calling convention changes compared to "func".

    The above also relies on some strong restrictions around which functions this API accepts:
    (1) `args` cannot contain any pytrees (they must have been pytree_flattened already)
    (2) `func` cannot mutate any inputs
    (3) The outputs of `func` cannot alias any inputs.

    Note: this function is only lightly tested today. It will probably be tested more heavily by higher order ops.
    """
    if trace_joint:
        ctx = nullcontext
    else:
        # Run under no_grad, so our tracing machinery only traces an inference graph.
        ctx = torch.no_grad

    with ctx():
        fx_g, metadata, in_spec, out_spec = _aot_export_function(
            func,
            args,
            decompositions=decompositions,
        )
    # At this point, we can just directly return the (joint or inference graph) that we traced.
    # First though: a bunch of assertions to make sure that our graph doesn't require
    # any calling convention changes compared to the original function.
    # These restrictions are *in addition to* the general restrictions on export.

    # No input mutations
    if len([x for x in metadata.input_info if x.mutates_data or x.mutates_metadata]) != 0:
        raise RuntimeError(f"aot_export_joint_simple does not support input mutations. {str(metadata)}")
    # No output aliasing
    if len([x for x in metadata.output_info if x.output_type != OutputType.non_alias]) != 0:
        raise RuntimeError(f"aot_export_joint_simple does not support outputs that alias inputs. {str(metadata)}")
    # No pytrees
    if type(in_spec) == pytree.LeafSpec:
        raise RuntimeError(f"aot_export_joint_simple requires inputs to be a single list/tuple. in_spec={str(in_spec)}")
    if len([x for x in in_spec.children_specs if type(x) != pytree.LeafSpec]) != 0:
        raise RuntimeError(f"aot_export_joint_simple requires individual inputs not to be pytrees. in_spec={str(in_spec)}")
    if type(out_spec) == pytree.LeafSpec:
        raise RuntimeError(f"aot_export_joint_simple requires outputs to be a single list/tuple. out_spec={str(out_spec)}")
    if len([x for x in out_spec.children_specs if type(x) != pytree.LeafSpec]) != 0:
        raise RuntimeError(f"aot_export_joint_simple requires individual outputs not to be pytrees. out_spec={str(out_spec)}")
    # TODO: we might have to temporarily patch config.functionalize_rng
    # so that it doesn't run when we're exporting a higher order op.

    if config.debug_assert:
        # Smoke test that after partitioning, we can run the forward without any calling convention changes.
        fw_module, bw_module = aot_config.default_partition(
            fx_g, args, num_fwd_outputs=len(fw_metadata.output_infos)
        )
        # Attempt to run the fw_module with the original user inputs
        fake_mode = detect_fake_mode(args)
        if fake_mode is None:
            fake_mode = FakeTensorMode()
        with fake_mode:
            fw_module(*args)
    return fx_g

# Private for now because we aren't providing a contract on what to return
# for joint graphs (we could when there's a clearer use case)
# In the future, we may need to add more export API's that provide their own strong guarantees.
# This is meant as a general helper function for handling various export-y use cases.
def _aot_export_function(
    func: Callable,
    args,
    *,
    num_params_buffers: int = 0,
    decompositions: Optional[Dict] = None,
    # If we're exporting a joint graph and we don't want any tangent inputs in the graph
    # (because we are backpropping through a scalar 1 loss),
    # we need to explicitly specify not to include tangents in the graph.
    # It's not enough just to check that our tangent is a scalar, since we also
    # need to know if it is a 1 (no need to make it a graph input), or something else
    # (requiring it to be a graph input).
    # We don't know this info at trace time though, so we need to make it an explicit config.
    no_tangents: bool = False,
) -> Tuple[torch.fx.GraphModule, ViewAndMutationMeta, pytree.TreeSpec, pytree.TreeSpec]:
    dynamic_shapes = False
    for x in args:
        if isinstance(x, FakeTensor):
            dynamic_shapes = x.fake_mode.shape_env is not None
            break

    flat_fn, out_spec = create_tree_flattened_fn(func, args)
    flat_args, in_spec = pytree.tree_flatten(args)

    # The export use case doesn't care about several bits of AOTConfig
    # (1) compilers (we just export the graph)
    # (2) partitioners (export is only full graph, user can partition themselves)
    aot_config = AOTConfig(
        fw_compiler=None,
        bw_compiler=None,
        inference_compiler=None,
        partition_fn=None,
        decompositions=decompositions,
        num_params_buffers=num_params_buffers,
        aot_id=next(AOT_COUNTER),
        # For now there's no use case involving keeping input mutations in the graph
        # (which we can only do in the inference case anyway).
        # We can add this later if we need to.
        keep_inference_input_mutations=False,
        dynamic_shapes=dynamic_shapes,
        aot_autograd_arg_pos_to_source=None,
        is_export=True,
        no_tangents=no_tangents,
    )

    fx_g, meta = create_aot_dispatcher_function(
        flat_fn,
        flat_args,
        aot_config,
    )
    return fx_g, meta, in_spec, out_spec.spec


compiled_function = aot_function
compiled_module = aot_module<|MERGE_RESOLUTION|>--- conflicted
+++ resolved
@@ -1194,292 +1194,6 @@
     return wrapped_compiled_fn
 
 
-<<<<<<< HEAD
-=======
-# The wrapper created by this function handles all of the runtime aliasing and mutation "epilogue" logic
-# that needs to run after the compiled function.
-#
-# This function accepts a trace_joint flag, indicating whether or not we're generating the runtime
-# epilogue for a forward-only inference graph, or for an autograd.Function.apply function.
-# This is because there are some minor differences in how we treat these cases at runtime:
-# - resize_() is currently handled in the inference case, but not fully handled in the autograd case.
-# - the autograd cases inserts TensorAlias wrapper objects for outputs that alias inputs
-def create_runtime_wrapper(
-    compiled_fn,
-    *,
-    runtime_metadata: ViewAndMutationMeta,
-    indices_of_inps_to_detach: List[int],
-    trace_joint: bool,
-    keep_input_mutations: bool,
-    disable_amp: bool
-):
-    if not hasattr(compiled_fn, "_boxed_call"):
-        compiled_fn = make_boxed_func(compiled_fn)
-
-    def runtime_wrapper(*args):
-        if trace_joint:
-            args_ = list(args)
-            # See Note [Detaching inputs that never need gradients]
-            for idx in indices_of_inps_to_detach:
-                if isinstance(args_[idx], torch.Tensor):
-                    args_[idx] = args_[idx].detach()
-            with torch.autograd._force_original_view_tracking(True):
-                all_outs = call_func_at_runtime_with_args(
-                    compiled_fn,
-                    args_,
-                    disable_amp=disable_amp,
-                )
-        else:
-            # When we have an inference graph, we run with torch.no_grad.
-            # It's possible to get an inference graph with inputs that require grad,
-            # in which case we want to make sure autograd is disabled
-            # (since e.g., inductor will generate aten.addmm.out calls which autograd will complain on)
-            with torch.no_grad():
-                all_outs = call_func_at_runtime_with_args(
-                    compiled_fn,
-                    args,
-                    disable_amp=disable_amp,
-                )
-
-        num_mutated_runtime_inps = runtime_metadata.num_mutated_inp_runtime_indices
-        num_intermediate_bases = runtime_metadata.num_intermediate_bases
-
-        if keep_input_mutations and trace_joint:
-            num_graph_handled = runtime_metadata.num_mutated_graph_handled_indices
-            # autograd.Function requires us to return the mutated inputs as extra outputs to the autograd.Function.forward
-            if num_graph_handled > 0:
-                all_outs = all_outs[:-num_graph_handled]
-
-        assert (
-            len(all_outs)
-            == num_mutated_runtime_inps + runtime_metadata.num_outputs + num_intermediate_bases
-        )
-
-        # Step 3: After running the compiled fw, apply updates to mutated inputs
-        num_mutations_to_apply = runtime_metadata.num_mutated_inp_runtime_indices
-        if num_mutations_to_apply > 0:
-            updated_inputs = all_outs[: num_mutations_to_apply]
-            fw_outs = all_outs[num_mutations_to_apply :]
-
-            for i, inpt_idx in enumerate(
-                runtime_metadata.mutated_inp_runtime_indices
-            ):
-                meta = runtime_metadata.input_info[inpt_idx]
-                if not meta.mutates_data and not meta.mutates_metadata:
-                    continue
-                original_inpt = args[inpt_idx]
-                updated_inpt = updated_inputs[i]
-                if meta.mutates_storage_metadata:
-                    # mutates_storage_metadata means our input saw a x.set_(y) call.
-                    # What if x **also** saw a data and/or a metadata mutation?
-                    # (1) If the [meta]data mutation occurred after the set_(),
-                    #     then there is no need to copy_() the data.
-                    #     When we perform x.set_(x_updated), we are guaranteed that
-                    #     x_updated already has the final version of the data/metadata
-                    # (2) If a data mutation occurred before the set_().
-                    #     This case seems very difficult to support.
-                    #     TODO: discuss on the PR and decide if we want to tr to
-                    #     either support it, or detect and ban it.
-                    if trace_joint:
-                        assert isinstance(updated_inpt, TensorAlias)
-                        updated_inpt = updated_inpt.alias
-                    original_inpt.set_(updated_inpt)
-                    continue
-                if meta.mutates_metadata and not meta.mutates_data:
-                    if trace_joint:
-                        assert isinstance(updated_inpt, TensorAlias)
-                        updated_inpt = updated_inpt.alias
-                    # We need to grab the size/stride/storage_offset from the compiled forward,
-                    # and use that to mutate the metadata of the input
-                    original_inpt.as_strided_(
-                        updated_inpt.size(),
-                        updated_inpt.stride(),
-                        updated_inpt.storage_offset(),
-                    )
-                else:
-                    if meta.mutates_data and meta.mutates_metadata:
-                        original_inpt.as_strided_(
-                            updated_inpt.size(),
-                            updated_inpt.stride(),
-                            updated_inpt.storage_offset(),
-                        )
-                    else:
-                        assert meta.mutates_data
-                    if meta.is_leaf and original_inpt.requires_grad:
-                        # We can hit this situation in this case:
-                        #   def f(x):
-                        #       x.detach().mul_(2)
-                        #       return x + 1
-                        # AOTAutograd will see a mutation in the above case, and try to
-                        # apply a copy_() here, in the epilogue.
-                        # But if x required gradients, and is a leaf, then autograd
-                        # will yell at us for trying to mutate it.
-                        # However, it's only possible to end up in this scenario (like the above)
-                        # if all of the mutations to the leaf input were non-autograd-tracking mutations
-                        # (aka mutations under no_grad(), or on detached views).
-                        # In that case, we fully want to hide the mutation from autograd, so detaching is ok.
-                        original_inpt.detach().copy_(updated_inpt)
-                    else:
-                        original_inpt.copy_(updated_inpt)
-        else:
-            fw_outs = all_outs
-
-        # Step 4: Manually regenerate any outputs that are aliased to inputs, instead of
-        # compiling them.
-        if runtime_metadata.num_outputs_aliased > 0:
-            # The compiled forward also returned intermediate bases. We don't want to return them to the user.
-            if runtime_metadata.num_intermediate_bases > 0:
-                fw_outs_no_intermediate_bases = fw_outs[
-                    : -runtime_metadata.num_intermediate_bases
-                ]
-                intermediate_bases = fw_outs[-runtime_metadata.num_intermediate_bases:]
-            else:
-                fw_outs_no_intermediate_bases = fw_outs
-                intermediate_bases = []
-
-            assert len(fw_outs_no_intermediate_bases) == len(runtime_metadata.output_info)
-            fw_outs_including_aliases = []
-            for i, (o, info) in enumerate(zip(
-                fw_outs_no_intermediate_bases, runtime_metadata.output_info
-            )):
-                if info.output_type in [OutputType.non_alias, OutputType.unsafe_view_alias, OutputType.custom_function_view]:
-                    fw_outs_including_aliases.append(o)
-                    continue
-                if trace_joint:
-                    assert isinstance(o, TensorAlias)
-                    o_ = o.alias
-                else:
-                    o_ = o
-
-                o_grad = runtime_metadata.output_info[i].requires_grad
-                if info.output_type == OutputType.alias_of_input:
-                    aliased_base_tensor = args[info.base_idx]
-                    regenerated_out = gen_alias_from_base(aliased_base_tensor, o_, o_grad)
-                    fw_outs_including_aliases.append(regenerated_out)
-                    continue
-                elif info.output_type == OutputType.is_input:
-                    aliased_base_tensor = args[info.base_idx]
-                    regenerated_out = aliased_base_tensor
-                    fw_outs_including_aliases.append(regenerated_out)
-                    continue
-                elif info.output_type == OutputType.alias_of_intermediate:
-                    base_tensor_list = intermediate_bases
-                elif info.output_type == OutputType.alias_of_intermediate_save_as_output:
-                    base_tensor_list = intermediate_bases
-                else:
-                    assert info.output_type == OutputType.alias_of_intermediate_base_is_user_output
-                    base_tensor_list = fw_outs_no_intermediate_bases
-                aliased_base_tensor = base_tensor_list[info.base_idx]
-                # TODO: handle the custom autograd function case here.
-                # We need a way to check whether a tensor came from a custom autograd fn from python,
-                # AND a way to replay that custom view fn.
-                regenerated_out = gen_alias_from_base(aliased_base_tensor, o_, o_grad)
-                fw_outs_including_aliases.append(regenerated_out)
-            ret_outs = fw_outs_including_aliases
-        else:
-            ret_outs = fw_outs
-
-        if runtime_metadata.dynamic_outputs:
-            for t, o in zip(ret_outs, runtime_metadata.output_info):
-                if o.dynamic_dims is None:
-                    continue
-                if hasattr(t, '_dynamo_weak_dynamic_indices'):
-                    t._dynamo_weak_dynamic_indices |= o.dynamic_dims
-                else:
-                    t._dynamo_weak_dynamic_indices = o.dynamic_dims.copy()
-        if runtime_metadata.grad_enabled_mutation is not None:
-            torch.set_grad_enabled(runtime_metadata.grad_enabled_mutation)
-        return ret_outs
-    return runtime_wrapper
-
-# Calling convention: If we are running functionalized RNG, then outs consists
-# of (user_outs, rng_offset)
-def functionalized_rng_runtime_epilogue(metadata, outs, return_new_outs=True):
-    if metadata.is_rng_op_functionalized:
-        assert metadata.num_outputs_rng_offset == 1
-        new_rng_offset = outs[-1]
-        CUDARngStateHelper.set_new_offset(new_rng_offset)
-        if return_new_outs:
-            user_outs = outs[:-1]
-            return user_outs
-        else:
-            return None
-    return outs
-
-
-def create_functionalized_rng_ops_wrapper(func, args, trace_joint=True):
-    # Functionalization of rng ops changes the calling convention of the joint graph.
-    # It goes from (primals, tangents) to (seed, offset, primals, tangents)
-    # At runtime, we pass on the current seed and offset. This is hidden from
-    # the user.
-    fake_mode = detect_fake_mode()
-    if fake_mode is None:
-        fake_mode = nullcontext()
-
-    def override_get_rng_state(device: Union[int, str, torch.device] = 'cuda'):
-        out = PhiloxStateTracker.get_state_as_tensor()
-        return out
-
-    def override_set_rng_state(x, device: Union[int, str, torch.device] = 'cuda'):
-        PhiloxStateTracker.set_state_from_tensor(x)
-
-    def append_rng_offsets(args):
-        if trace_joint:
-            # args signature before: Tuple(fwd_outputs), Tuple(bwd_outputs)
-            # args signature after: Tuple(fwd_outputs, new_fwd_rng_offset), Tuple(bwd_offset, new_bwd_rng_offset)
-            return ((*args[0], PhiloxStateTracker.get_updated_fwd_offset()),
-                    (*args[1], PhiloxStateTracker.get_updated_bwd_offset()))
-        else:
-            # args signature before: Tuple(fwd_outputs)
-            # args signature after: Tuple(fwd_outputs, new_fwd_rng_offset)
-            return (*args, PhiloxStateTracker.get_updated_fwd_offset())
-
-
-    def traced_joint(primals, tangents, fwd_seed, fwd_base_offset, bwd_seed, bwd_base_offset):
-        with patch("torch.cuda.get_rng_state", override_get_rng_state), patch("torch.cuda.set_rng_state", override_set_rng_state):
-            return append_rng_offsets(func(primals, tangents))
-
-    def traced_forward(*primals_fwd_seed_fwd_base_offset):
-        # The signature is (*primals, seed, offset)
-        with patch("torch.cuda.get_rng_state", override_get_rng_state), patch("torch.cuda.set_rng_state", override_set_rng_state):
-            return append_rng_offsets(func(*primals_fwd_seed_fwd_base_offset[:-2]))
-
-    if trace_joint:
-        # Get the current seed and offset to setup tracing.
-        fwd_seed, fwd_base_offset = CUDARngStateHelper.get_torch_state_as_tuple(fake_mode)
-        bwd_seed, bwd_base_offset = CUDARngStateHelper.get_torch_state_as_tuple(fake_mode)
-        PhiloxStateTracker.record_state(fwd_seed, fwd_base_offset, "forward")
-        PhiloxStateTracker.record_state(bwd_seed, bwd_base_offset, "backward")
-        return traced_joint, (*args, fwd_seed, fwd_base_offset, bwd_seed, bwd_base_offset)
-    else:
-        # Get the current seed and offset to setup tracing.
-        fwd_seed, fwd_base_offset = CUDARngStateHelper.get_torch_state_as_tuple(fake_mode)
-        PhiloxStateTracker.record_state(fwd_seed, fwd_base_offset, "forward")
-        return traced_forward, (*args, fwd_seed, fwd_base_offset)
-
-
-# This wrapper handles the AOTDispatch runtime logic for tensor subclasses.
-# At runtime, we have a compiled function that knows how to operate on the domain of DenseTensor -> DenseTensor,
-# But the user might have passed us some tensor subclass inputs (or expect some subclass tensor outputs).
-# This function handles the wrapping and unwrapping of tensor subclasses at runtime.
-def aot_dispatch_subclass_wrapper(
-    runtime_fn: Callable,
-    *,
-    subclass_metas: List[Union[int, SubclassCreationMeta]],
-    num_fw_outs_saved_for_bw: Optional[int],
-) -> Callable:
-    def inner_fn(args):
-        unwrapped_args = unwrap_tensor_subclasses(args, is_joint_structure=False)
-        # expectation: runtime_fn is a boxed fn
-        unwrapped_outs = runtime_fn(unwrapped_args)
-        wrapped_outs = wrap_tensor_subclasses(
-            unwrapped_outs, subclass_metas=subclass_metas, num_fw_outs_saved_for_bw=num_fw_outs_saved_for_bw, is_runtime=True)
-        return wrapped_outs
-    # box it
-    inner_fn._boxed_call = True
-    return inner_fn
-
->>>>>>> d07bf83d
 # Given a function operating on Subclass -> Subclass, returns an function that operates on Tensor -> Tensor
 # Also returns:
 # - the new set of arguments to pass into this function (now that tensor subclasses have been eliminated)
