--- conflicted
+++ resolved
@@ -20,14 +20,7 @@
 from torch._prims_common import CUDARngStateHelper
 from torch._logging import getArtifactLogger
 from torch._subclasses import FakeTensor, FakeTensorMode
-<<<<<<< HEAD
 from torch.fx.experimental.proxy_tensor import is_sym_node
-=======
-from torch._subclasses.fake_tensor import is_fake
-from torch._subclasses.functional_tensor import FunctionalTensor, FunctionalTensorMode
-from torch.fx import Interpreter
-from torch.fx.experimental.proxy_tensor import is_sym_node, py_sym_types
->>>>>>> 4a4c9fb0
 from torch.fx.experimental.symbolic_shapes import (
     ShapeEnv, fx_placeholder_vals
 )
@@ -69,6 +62,10 @@
     to_fun,
     from_fun,
     sync_functional_tensor,
+    has_metadata_mutation,
+    has_data_mutation,
+    are_all_mutations_hidden_from_autograd,
+    are_all_mutations_under_no_grad_or_inference_mode,
     gen_alias_from_base,
     assert_functional_graph,
     _get_mutation_type,
@@ -129,52 +126,6 @@
 aot_joint_log = getArtifactLogger(__name__, "aot_joint_graph")
 aot_graphs_log = getArtifactLogger(__name__, "aot_graphs")
 
-<<<<<<< HEAD
-=======
-MutationType = Enum(
-    "MutationType", ("none", "metadata_only", "data", "data_and_metadata")
-)
-OutputType = Enum(
-    "OutputType", (
-        # output is not an alias
-        "non_alias",
-        # output aliases an input
-        "alias_of_input",
-        # output **is** an input tensor
-        "is_input",
-        # output has a ._base tensor, which is a graph intermediate.
-        # We need to return its ._base as a graph output,
-        # so its requires_grad info is populated correctly.
-        # Instructs the runtime code to regenerate the current output
-        # from a base tensor, graph_intermediates[base_idx]
-        "alias_of_intermediate_save_as_output",
-        # Same as above; but we don't need to explicitly add its ._base
-        # as a graph output, because it already **is** a graph output.
-        "alias_of_intermediate",
-        # Same as above; but the output's ._base is **already** a user output.
-        # Instructs the runtime code to regenerate the current output from
-        # a base tensor, user_outputs[base_idx]
-        "alias_of_intermediate_base_is_user_output",
-        # See Note [Intermediate Bases Optimization]
-        "unsafe_view_alias",
-        # output is an alias, but has a custom autograd.Function backward.
-        # In this case, we don't want to do view-replay, since we won't be able to replay the custom function.
-        # Instead, we'll treat this output "normally", and trace its backward into the graph.
-        "custom_function_view",
-    )
-)
-
-def partial_asdict(obj: Any) -> Any:
-    if dataclasses.is_dataclass(obj):
-        return {field.name: getattr(obj, field.name) for field in dataclasses.fields(obj)}
-    elif isinstance(obj, (list, tuple)):
-        return obj.__class__([partial_asdict(item) for item in obj])
-    elif isinstance(obj, dict):
-        return {k: partial_asdict(v) for k, v in obj.items()}
-    else:
-        return obj
-
->>>>>>> 4a4c9fb0
 aten = torch.ops.aten
 
 # This global counter increments every time we compile a graph with
@@ -432,1564 +383,7 @@
 # ~~~~~~~~~~~~~~~~~~~~~~~~~~~~~~~~~~~~~~~~~~~~~~~~~~~~~~~~~~~~~~~~~~~~~~~~~~~~~~~~~~~~~~~~~~~~~~~~~~~~~~~~~~~~~~~~~~~~~
 
 
-<<<<<<< HEAD
-=======
-# This class stores info about every user output.
-@dataclass(frozen=True)
-class OutputAliasInfo:
-    # Tells us if this output is:
-    # (1) a regular (non-aliased) output
-    # (2) an alias of a forward input
-    # (3) **is** a forward input (special case of "alias_of_input")
-    # (4) an alias of an intermediate (aka an alias of an output of the inner traced forward)
-    # (5) an alias of an intermediate, that explicitly requires returning the intermediate
-    #     as a graph output
-    # (6) an alias of an intermediate, where that intermediate is also a user output
-    output_type: OutputType
-    # The raw type of the output (torch.Tensor, SymInt, etc)
-    raw_type: type
-    # If (1) above, then
-    # - base_idx is None
-    # If (2) or (3) above, then
-    # - Tells us that the base of this alias is user_fwd_input[base_idx]
-    #   (This is an index into the inputs *before* we make synthetic bases)
-    # If (4) or (5) above, then
-    # - Tells us that the base of this alias is output_graph_intermediates[base_idx]
-    #   here, this refers to the index of the *direct* traced
-    # If (6) above, then:
-    # - Tells us that the base of this alias is output_user_fwds[base_idx]
-    #   here, this refers to the index of the *direct* traced
-    base_idx: Optional[int]
-    # If it is a Tensor, what the dynamic dims are (otherwise is None)
-    dynamic_dims: Optional[Set[int]]
-    # requires_grad
-    requires_grad: bool
-
-
-class MutationType(Enum):
-    NOT_MUTATED = 1
-    MUTATED_IN_GRAPH = 2
-    MUTATED_OUT_GRAPH = 3
-
-
-# This class tells us info about user inputs.
-@dataclass(frozen=True)
-class InputAliasInfo:
-    is_leaf: bool
-    mutates_data: bool
-    mutates_metadata: bool
-    mutations_hidden_from_autograd: bool
-    # This can only happen from a call to aten.set_() on a graph input.
-    mutates_storage_metadata: bool
-    mutations_under_no_grad_or_inference_mode: bool
-    requires_grad: bool
-    mutation_type: MutationType
-
-    def __post_init__(self):
-        if self.mutates_storage_metadata:
-            # For convenience, we guarantee that this is always true.
-            # In practice, If we call .set_(), then at runtime there is no need
-            # to additionally fix  up the tensor metadata, since our runtime
-            # call to inp.set_(updated_inp) will already have the right metadata
-            assert self.mutates_metadata
-
-
-@dataclasses.dataclass
-class SubclassCreationMeta:
-    """
-    Used for AOTDispatch.
-    This dataclass gives us the information we need to reconstruct a tensor subclass
-    from our flat inputs.
-    Why is this important? The graph that we'd like to trace out contains flat tensor inputs,
-    But the user's original model may have subclass inputs and outputs.
-    So we need to wrap/unwrap subclasses as necessary to translate between the user's
-    view (subclass inps/outs), and the backend compiler's view (graph with no subclass args).
-
-    Complications arise mostly from the fact that a subclass can hold more than one inner tensor;
-    So for a given subclass input/output, we need to carefully track which indices map
-    to the subclass tensor in the corresponding "dense-tensor-only" graph.
-    """
-
-    # In the inner graph that only takes in dense tensor inputs,
-    # this maps to the first index of "tensors that should go in this subclass wrapper"
-    flat_tensor_start_idx: int
-    # The number of tensors that live in this subclass wrapper
-    arg_count: int
-    # Stores the original subclass itself.
-    # This is needed because we need the autograd metadata on the original subclass
-    # (this is guaranteed to be a wrapper subclass that holds a fake tensor,
-    #  so holding onto this at runtime shouldn't leak memory)
-    original_subclass: torch.Tensor
-    # meta and inner_keys are produced by the subclass's __tensor_flatten__.
-    # We need to keep them around to plumb them into __tensor_unflatten__.
-    meta: Any
-    inner_keys: List[any]
-
-    def creation_fn(self, all_args, *, is_runtime: bool):
-        curr_args = all_args[self.flat_tensor_start_idx:self.flat_tensor_start_idx + self.arg_count]
-        assert len(curr_args) == len(self.inner_keys), f'inner_keys: {str(self.inner_keys)}. len(curr_args): {len(curr_args)}'
-        out = type(self.original_subclass).__tensor_unflatten__(dict(zip(self.inner_keys, curr_args)), self.meta)
-        if not is_runtime:
-            # After wrapping up the inner dense tensors into a subclass, we need to make sure that our new wrapper
-            # has correct autograd metadata, since we'll be tracing through the autograd engine with the subclass.
-            # We don't trace through the autograd engine at runtime though, so no need
-            # to compute this extra metadata then!
-            torch._mirror_autograd_meta_to(self.original_subclass, out)
-
-        return out
-
-    def __post_init__(self):
-        # sanity assert to make sure we don't leak memory
-        assert is_fake(self.original_subclass)
-
-
-# This class encapsulates all aliasing + mutation info we need about the forward graph
-# See a more detailed overview of the edge case handling at
-# https://docs.google.com/document/d/19UoIh_SVrMy_b2Sx5ZaeOJttm6P0Qmyss2rdBuyfoic/edit
-@dataclass(eq=False)
-class ViewAndMutationMeta:
-    # length = # user inputs
-    # This gives us info about every input, and what sort of mutation happened to it (if any)
-    input_info: List[InputAliasInfo]
-
-    # length = # user outputs
-    # This gives us info about every output (mostly around whether it aliases other tensors)
-    output_info: List[OutputAliasInfo]
-
-    # length = the number of intermediate bases appended as outputs to the end of the forward graph.
-    # Note: this is not necessarily the same thing as:
-    #   len([x for x in output_info if x.output_type == OutputType.alias_of_intermediate])
-    # Because outputs might share a ._base, or an output's ._base might itself be
-    # another user output (in both cases, we won't redundantly append bases to the end of the graph)
-    num_intermediate_bases: int
-
-    # For inference only: instructs us to keep data-only input mutations directly in the graph
-    keep_input_mutations: bool
-
-    # length = (# inputs w data mutations) + (# user outputs that are non_aliasing tensors)
-    #        + (# intermediate bases)
-    # These are the FakeTensor (or potential SymInt) outputs that we traced from our
-    # metadata pass of the user's forward function.
-    # Their only use today is to pass them as a best-guess for tangents when tracing the joint.
-    # Stashing them as part of our "metadata" makes it simpler if we want to run our analysis
-    # pass once, and re-use the output throughout AOTAutograd
-    traced_tangents: List[Any]
-
-    # Each of these is a list telling us about subclasses for the inputs/outputs/grad_outs
-    # They are used throughout AOTDispatch to tell us how to generate a list of subclass tensors,
-    # Given a (potentially larger) list of plain torch tensors.
-
-    # Taking subclass_inp_meta as an example:
-    #   subclass_inp_meta[i] = j (an int) tells us:
-    #     "The i'th user input is not a subclass, and corresponds to inputs[j] of the plain-tensor graph."
-    #   subclass_inp_meta[i] = SubclassCreationMeta(flat_tensor_start_idx=3, arg_count=2)
-    #     "The i'th user input is subclass holding two inner tensors, which are
-    #      inputs[3] and inputs[4] of the plain-tensor graph".
-
-    # length = # user inputs
-    subclass_inp_meta: List[Union[int, SubclassCreationMeta]]
-    # So, the full set of outputs to the forward graph looks something like:
-    # (*mutated_inps, *user_outs, *intermediate_bases, *saved_for_bw_tensors)
-    # where the first 3 of those 4 can be subclasses
-    # (but not saved_for_bw tensors, since these are internal to the compiler
-    # and not user visible, so there's no point in wrapping/unwrapping them at runtime).
-    # This list contains subclass information on all of the fw graph outputs
-    # except for saved_for_bw_tensors.
-    subclass_fw_graph_out_meta: List[Union[int, SubclassCreationMeta]]
-    # length = # backward graph inputs
-    subclass_tangent_meta: List[Union[int, SubclassCreationMeta]]
-    # TODO: we should kill this
-    # (need to default it to not break internal)
-    is_train: bool = False
-    # We're plumbing this requires_subclass_dispatch here is because it's painful to support input mutations
-    # on subclasses, and that info isn't easily available.
-    requires_subclass_dispatch: bool = False
-
-    num_symints_saved_for_bw: Optional[int] = None
-
-    # The grad_enabled mutation that will be emitted in the runtime_wrapper epilogue
-    # NOTE: AOTAutograd will assume that the ambient `is_grad_enabled` is the grad mode
-    # that is intended to be in effect prior to running the graph, in keeping with
-    # equivalence to eager mode. It is the responsibility of upstream graph acquisition
-    # to reset the grad mode to its pre-graph value prior to calling aot_autograd.
-    grad_enabled_mutation: Optional[bool] = None
-
-    def __post_init__(self):
-        # pre-compute the indices of the inputs that are mutated.
-        # When keep_input_mutations is set, we don't need to worry about our epilogue
-        # handling data-only mutations, because we keep them directly in the graph.
-
-        # TODO (tmanlaibaatar) Ideally input mutation type should be calculated
-        # based on requires_subclass_dispatch argument but this is not easy to do because you would
-        # have to pass around this argument multiple level down.
-        if not self.requires_subclass_dispatch:
-            mutated_inp_runtime_indices = [
-                i for i, m in enumerate(self.input_info)
-                if (m.mutation_type == MutationType.MUTATED_OUT_GRAPH)
-            ]
-        else:
-            mutated_inp_runtime_indices = [
-                i for i, m in enumerate(self.input_info)
-                if m.mutation_type in (MutationType.MUTATED_IN_GRAPH, MutationType.MUTATED_OUT_GRAPH)
-            ]
-
-        mutated_graph_handled_indices = [
-            i for i, m in enumerate(self.input_info)
-            if m.mutation_type == MutationType.MUTATED_IN_GRAPH and not self.requires_subclass_dispatch
-        ]
-        self.mutated_graph_handled_indices = mutated_graph_handled_indices
-        self.num_mutated_graph_handled_indices = len(self.mutated_graph_handled_indices)
-
-        aliased_out_indices = [
-            i
-            for i, m in enumerate(self.output_info)
-            if m.output_type not in [OutputType.non_alias, OutputType.unsafe_view_alias, OutputType.custom_function_view]
-        ]
-        unsafe_view_out_indices = [
-            i for i, m in enumerate(self.output_info) if m.output_type is OutputType.unsafe_view_alias
-        ]
-
-        # This is pre-computed in post_init for perf.
-        # It contains the index of every element
-        # of input_info that corresponds to a mutation (data or metadata or both)
-        self.mutated_inp_runtime_indices = mutated_inp_runtime_indices
-        self.num_mutated_inp_runtime_indices = len(self.mutated_inp_runtime_indices)
-
-        # This is pre-computed for perf.
-        # It contains the index of every element
-        # of output_info that corresponds to an alias (either of an input or intermediate)
-        self.aliased_out_indices = aliased_out_indices
-        self.unsafe_view_out_indices = unsafe_view_out_indices
-        self.num_outputs = len(self.output_info)
-        self.num_outputs_non_aliased = len(
-            [x for x in self.output_info
-             if x.output_type in [OutputType.non_alias, OutputType.unsafe_view_alias, OutputType.custom_function_view]]
-        )
-        self.num_outputs_aliased_to_inputs = len(
-            [
-                x
-                for x in self.output_info
-                if x.output_type in [
-                    OutputType.alias_of_input,
-                    OutputType.is_input,
-                ]
-            ]
-        )
-        self.num_unsafe_view_outputs = len(self.unsafe_view_out_indices)
-        self.num_outputs_aliased_to_intermediates = len(
-            [
-                x
-                for x in self.output_info
-                if x.output_type in [
-                    OutputType.alias_of_intermediate,
-                    OutputType.alias_of_intermediate_save_as_output,
-                    OutputType.alias_of_intermediate_base_is_user_output,
-                ]
-            ]
-        )
-        self.num_outputs_aliased = (
-            self.num_outputs_aliased_to_inputs + self.num_outputs_aliased_to_intermediates
-        )
-
-        self.dynamic_outputs = any(
-            o.dynamic_dims for o in self.output_info
-        )
-        # See Note: [AOTAutograd Backward Guards]
-        # This is pre-computed for fast asserts on the types of our grad_outputs in the backward.
-        # Eventually, we should kill this and replace with real backward guards.
-        # (we want to precompute the "runtime" types, so replace FakeTensor with torch.Tensor)
-        self.output_types = [torch.Tensor if isinstance(x, FakeTensor) else type(x) for x in self.traced_tangents]
-
-        self.is_rng_op_functionalized = config.functionalize_rng_ops
-        # All of the above metadata is collected by tracing the fw function.
-        # However, extra outputs for rng offsets behave differently. Both fwd
-        # and bwd graphs have their own outputs for the total consumed offsets.
-        # Unlike mutated inputs, we don't have to worry about sending the right
-        # set of tensors between fwd and bwd. Fwd and bwd offsets are
-        # independent and simpler to handle. Therefore, we track them
-        # separately.
-        self.num_outputs_rng_offset = 1 if self.is_rng_op_functionalized else 0
-
-        # Our forward() returns both (mutated_inputs, outputs, output_intermediate_bases, saved_tensors, saved_symints)
-        self.num_forward_returns = self.num_mutated_inp_runtime_indices + self.num_outputs + self.num_intermediate_bases
-        # In case of functionalization of rng ops, the fw_module returns one
-        # additional output for rng offset. This rng offset is used right
-        # away to advance the rng state, and is not passed on to the raw
-        # outputs. However, we need to know the exact boundary to identify
-        # which tensors to be saved for the bwd graph.  num_forward captures
-        # this information.
-        self.num_forward = self.num_forward_returns + self.num_outputs_rng_offset
-
-    @property
-    def tensors_saved_for_backwards_slice(self):
-        assert self.num_symints_saved_for_bw is not None
-        if self.num_symints_saved_for_bw > 0:
-            return slice(self.num_forward, -self.num_symints_saved_for_bw)
-        else:
-            return slice(self.num_forward, None)
-
-    @property
-    def symints_saved_for_backwards_slice(self):
-        assert self.num_symints_saved_for_bw is not None
-        if self.num_symints_saved_for_bw > 0:
-            return slice(-self.num_symints_saved_for_bw, None)
-        else:
-            return slice(0, 0)  # empty slice
-
-    def __eq__(self, other):
-        if not isinstance(other, ViewAndMutationMeta):
-            return NotImplemented
-        return (self.input_info == other.input_info and
-                self.output_info == other.output_info and
-                self.num_intermediate_bases == other.num_intermediate_bases and
-                self.keep_input_mutations == other.keep_input_mutations and
-                self.is_rng_op_functionalized == other.is_rng_op_functionalized and
-                self.num_outputs_rng_offset == other.num_outputs_rng_offset and
-                len(self.traced_tangents) == len(other.traced_tangents) and
-                all(x.shape == y.shape and x.dtype == y.dtype for x, y, in zip(self.traced_tangents, other.traced_tangents)))
-
-@dataclass(eq=False)
-class SubclassMeta:
-    # A copy of all forward metadata, but computed on the *dense* tensor forward (after desugaring subclasses)
-    # So for example, if the user had a model containing two `TwoTensor` inputs,
-    # Then `SubclassMeta.fw_metadata.input_infos` would have length 4 here.
-    fw_metadata: ViewAndMutationMeta
-
-    # Note: [Computing Subclass Metadata about grad_inputs]
-    # Given a list of flattened, plain tensor grad_inputs, this tells us how to reconstruct the grad_input subclasses
-    #
-    # You might think: why not just assume that all grad_inputs will have the same subclass-ness as the original inputs?
-    # (AOTAutograd generally assumes other properties, e.g. that grad_outputs are contiguous)
-    #
-    # This doesn't really work though. take this example:
-    #
-    # def f(DoubleTensor, DenseTensor):
-    #     return DoubleTensor  * DenseTensor
-    #
-    # In the above example, the .grad field of *both* DoubleTensor and DenseTensor will be a DoubleTensor.
-    # When we trace out a joint fw-bw graph, we'll end up returning two subclasses for the two grad_inputs.
-    # This means that our backward graph will return 4 outputs (two dense tensors for each DoubleTensor grad_input)
-    # and we need to properly store the metadata that tells us how to turn these 4 outputs back into DoubleTensors.
-    #
-    # Note that this info **cannot** easily be figured out from ViewAndMutationMeta.
-    # We can only compute this info by tracing the entire joint and examining the grad_inputs that we computed.
-    #
-    # See Note: [AOTAutograd Backward Guards]
-    # This will also eventually require us to install backward guards,
-    # in case we made incorrect assumptions about the subclass-ness of our grad_outputs
-    #
-    # Optional field because we don't compute for inference graphs
-    grad_input_metas: Optional[List[Union[int, SubclassCreationMeta]]]
-
-    def __init__(self):
-        # The fields in this class get set after its construction.
-        pass
-
-
-# This class exists because:
-# - the autograd.Function.forward() in aot autograd returns outputs that might alias inputs
-# - we only care about the metadata on those aliases, so we can regenerate them.
-#   We do not want them to participate in the autograd.Function.
-# We do that by wrapping them in an opaque class, so the autograd.Function
-# does not know to treat them as tensors.
-@dataclass(frozen=True)
-class TensorAlias:
-    alias: torch.Tensor
-
-
-def has_same_metadata(t1, t2):
-    return (
-        definitely_true(sym_eq(t1.size(), t2.size()))
-        and definitely_true(sym_eq(t1.stride(), t2.stride()))
-        and definitely_true(t1.storage_offset() == t2.storage_offset())
-        and t1.is_conj() == t2.is_conj()
-        and t1.is_neg() == t2.is_neg()
-    )
-
-
-def gen_alias_from_base(aliased_base_tensor, target_meta_tensor, target_requires_grad):
-    # Try to do view-replay if possible.
-    # fall back to .as_strided() if we can't.
-    if target_meta_tensor._base is not None:
-        # The base that we want to replay our view off of might have a different shape than the view's original base.
-        b = target_meta_tensor._base
-        abt = aliased_base_tensor
-        # Don't unnecessarily call as_strided if nothing changed; as_strided's
-        # backward is poorly implemented and slow
-        if abt is not b and (
-            abt.size() != b.size() or
-            abt.stride() != b.stride() or
-            abt.storage_offset() != b.storage_offset()
-        ):
-            reshaped_base_tensor = aliased_base_tensor.as_strided(
-                b.size(), b.stride(), b.storage_offset()
-            )
-        else:
-            reshaped_base_tensor = aliased_base_tensor
-        out = target_meta_tensor._view_func(reshaped_base_tensor)
-        # This shape mismatch can happen due to a bug in inplace/view handling in autograd.
-        # Try putting a breakpoint here and running
-        # `test/functorch/test_aotdispatch TestAOTAutograd.test_output_all_alias_types`
-        # Also, https://github.com/pytorch/pytorch/issues/49825
-        #
-        # As a stopgap, we'll fall back to as_strided.
-        if out is not None and out.shape == target_meta_tensor.shape:
-            if aliased_base_tensor.requires_grad and not target_requires_grad:
-                out = out.detach()
-            elif not aliased_base_tensor.requires_grad and target_requires_grad:
-                out.requires_grad_(True)
-            return out
-    size = target_meta_tensor.size()
-    stride = target_meta_tensor.stride()
-    storage_offset = target_meta_tensor.storage_offset()
-    if aliased_base_tensor.is_complex() and not target_meta_tensor.is_complex():
-        aliased_out = torch.view_as_real(aliased_base_tensor).as_strided(
-            size, stride, storage_offset
-        )
-    elif not aliased_base_tensor.is_complex() and target_meta_tensor.is_complex():
-        aliased_out = torch.view_as_complex(aliased_base_tensor).as_strided(
-            size, stride, storage_offset
-        )
-    else:
-        aliased_out = aliased_base_tensor.as_strided(size, stride, storage_offset)
-    # For outputs aliasing inputs, we need to check if the requires-gradness has changed.
-    if aliased_base_tensor.requires_grad and not target_requires_grad:
-        aliased_out = aliased_out.detach()
-    elif not aliased_base_tensor.requires_grad and target_requires_grad:
-        aliased_out.requires_grad_(True)
-    # For outputs aliasing inputs, we need to check if the dtype has changed.
-    # as_strided() is the "most generic" view, but it does not cover cross-dtype views
-    if aliased_out.dtype != target_meta_tensor.dtype:
-        aliased_out = aliased_out.view(target_meta_tensor.dtype)
-    return aliased_out
-
-def to_fun(t):
-    if isinstance(t, Tensor):
-        if is_traceable_wrapper_subclass(t):
-            # See Note [Functionalization always runs last]
-            # This means that if we want to "functionalize" a subclass, we need to ensure that the functional wrapper
-            # goes at the bottom.
-            # recurse here, so we can support nested wrapper subclasses
-            out = transform_subclass(t, lambda _, inner_t: to_fun(inner_t))
-            torch._mirror_autograd_meta_to(t, out)
-            return out
-        else:
-            return FunctionalTensor.to_functional(t)
-    else:
-        return t
-
-def sync_functional_tensor(t):
-    if is_traceable_wrapper_subclass(t):
-        attrs, ctx = t.__tensor_flatten__()
-        for attr in attrs:
-            sync_functional_tensor(getattr(t, attr))
-    else:
-        torch._sync(t)
-
-# When subclasses are involved, t here will usually look something like:
-# SubclassA(SubclassB(FunctionalTensor(_to_functional_tensor(FakeTensor))))
-def from_fun(t):
-    if isinstance(t, Tensor) and is_traceable_wrapper_subclass(t):
-        # See Note [Functionalization always runs last]
-        # This means that if we want to "functionalize" a subclass, we need to ensure that the functional wrapper
-        # goes at the bottom.
-        # recurse here, so we can support nested wrapper subclasses
-        out = transform_subclass(t, lambda _, inner_t: from_fun(inner_t))
-        torch._mirror_autograd_meta_to(t, out)
-        return out
-
-    if not isinstance(t, FunctionalTensor):
-        # quick sanity assert
-        if isinstance(t, torch.Tensor):
-            assert not torch._is_functional_tensor(t)
-        return t
-    sync_functional_tensor(t)
-    return torch._from_functional_tensor(t.elem)
-
-def is_fun(t):
-    if isinstance(t, Tensor) and is_traceable_wrapper_subclass(t):
-        # See Note [Functionalization always runs last]
-        # This means that if we want to "functionalize" a subclass, we need to ensure that the functional wrapper
-        # goes at the bottom.
-        # recurse here, so we can support nested wrapper subclasses
-        t_attrs, _ = t.__tensor_flatten__()
-        t_inners = [getattr(t, attr) for attr in t_attrs]
-        any_fun = any(is_fun(x) for x in t_inners)
-        all_fun = all(is_fun(x) for x in t_inners)
-        assert any_fun == all_fun
-        return any_fun
-
-    return isinstance(t, FunctionalTensor)
-
-# t here is either
-# (1) A FunctionalTensor(_to_functional_tensor(FakeTensor))
-# (2) A traceable tensor subclass that holds a FunctionalTensor
-# (3) Not a tensor
-def has_data_mutation(t):
-    if is_traceable_wrapper_subclass(t):
-        attrs, _ = t.__tensor_flatten__()
-        # A tensor subclass was updated if any of its inner elements were updated
-        return any(has_data_mutation(getattr(t, attr)) for attr in attrs)
-    else:
-        if isinstance(t, torch.Tensor):
-            assert isinstance(t, FunctionalTensor)
-            return torch._functionalize_has_data_mutation(t.elem)
-        return False
-
-def are_all_mutations_hidden_from_autograd(t):
-    if is_traceable_wrapper_subclass(t):
-        attrs, _ = t.__tensor_flatten__()
-        # If all inner elements are mutations hidden from autograd, then it is a mutation hidden from autograd.
-        return all(are_all_mutations_hidden_from_autograd(getattr(t, attr)) for attr in attrs)
-    elif isinstance(t, torch.Tensor):
-        assert isinstance(t, FunctionalTensor)
-        return torch._functionalize_are_all_mutations_hidden_from_autograd(t.elem)
-    else:
-        return False
-
-def are_all_mutations_under_no_grad_or_inference_mode(t):
-    if is_traceable_wrapper_subclass(t):
-        attrs, _ = t.__tensor_flatten__()
-        return all(are_all_mutations_under_no_grad_or_inference_mode(getattr(t, attr)) for attr in attrs)
-    else:
-        assert isinstance(t, FunctionalTensor)
-        return torch._functionalize_are_all_mutations_under_no_grad_or_inference_mode(t.elem)
-
-# f_arg here is either
-# (1) A FunctionalTensor(_to_functional_tensor(FakeTensor))
-# (2) A traceable tensor subclass that holds a FunctionalTensor
-# (3) Not a tensor
-# Assumption: arg promises to be the "original" tensor wrapped by f_arg
-# Note: "storage mutations" coming from set_() are a type of metadata mutation. So:
-# - check_only_storage_mutation=True: only return true if there was a storage mutation
-# - check_only_storage_mutation=Flse: return true if there was any metadata mutation (including a storage mutation)
-def has_metadata_mutation(f_arg, arg, *, check_only_storage_mutation: bool):
-    if is_traceable_wrapper_subclass(f_arg):
-        attrs, _ = f_arg.__tensor_flatten__()
-        # A tensor subclass was updated if any of its inner elements were updated
-        f_inner_ts = [getattr(f_arg, attr) for attr in attrs]
-        inner_ts = [getattr(arg, attr) for attr in attrs]
-        return any(has_metadata_mutation(f_inner_t, inner_t, check_only_storage_mutation=check_only_storage_mutation)
-                   for f_inner_t, inner_t in zip(f_inner_ts, inner_ts))
-    else:
-        if not isinstance(f_arg, torch.Tensor):
-            assert not isinstance(arg, torch.Tensor)
-            return False
-        assert isinstance(f_arg, FunctionalTensor)
-        assert isinstance(arg, FakeTensor)
-
-        arg_after = torch._from_functional_tensor(f_arg.elem)
-        # This is true if the current tensor experienced at least one set_() call
-        maybe_storage_changed = torch._functionalize_was_storage_changed(f_arg.elem)
-        # However, multiple set_() calls can cancel out. So we also check whether the
-        # storage of the tensor has changed.
-        # Note: if an input experienced two set_() calls that cancel out, **and**
-        # it experiences an data mutation, we pessimistically think that the set_()
-        # call is necessary here. We could in theory fix this, but this will
-        # hopefully never happen in user code, and is not needed for fsdp.
-        same_storages = StorageWeakRef(arg.untyped_storage()) == StorageWeakRef(arg_after.untyped_storage())
-        has_storage_metadata_mutation = maybe_storage_changed and not same_storages
-        if check_only_storage_mutation:
-            return has_storage_metadata_mutation
-
-        # storage metadata mutation is a type of metadata mutation, so return true if we saw one
-        if has_storage_metadata_mutation:
-            return True
-
-        maybe_metadata_mutated = torch._functionalize_has_metadata_mutation(f_arg.elem)
-        # This is true if the current tensor experienced at least one metadata mutation.
-        # So if false, we know there was no metadata mutation
-        if not maybe_metadata_mutated:
-            return False
-
-        # However, multi metadata mutations can cancel out.
-        # So we also check if the concrete sizes/strides on the tensor have changed.
-        same_sizes = arg.shape == arg_after.shape
-        same_strides = arg.stride() == arg_after.stride()
-        same_offsets = arg.storage_offset() == arg_after.storage_offset()
-        has_metadata_mutation_ = maybe_metadata_mutated and not (same_sizes and same_strides and same_offsets)
-        # We consider a tensor to have been metadata mutated if its storage was mutated through a set_() call.
-        return has_metadata_mutation_
-
-
-def _get_hints(exprs):
-    """
-    Get the hints of a list/tuple of int/SymInt.
-    """
-    if isinstance(exprs, (list, tuple)):
-        return type(exprs)(_get_hints(e) for e in exprs)
-    elif isinstance(exprs, torch.SymInt):
-        return exprs.node.shape_env.size_hint(exprs.node.expr)
-    else:
-        return exprs
-
-def requires_subclass_dispatch(args, fw_metadata: ViewAndMutationMeta) -> bool:
-    args_flattened = pytree.arg_tree_leaves(*args)
-    any_subclass_args = any(is_traceable_wrapper_subclass(x) for x in args_flattened if isinstance(x, Tensor))
-    any_subclass_outputs = any(is_traceable_wrapper_subclass(x) for x in fw_metadata.traced_tangents if isinstance(x, Tensor))
-    # This tells us whether or not we need to perform any unwrapping/wrapping of tensor subclasses at runtime.
-    return any_subclass_args or any_subclass_outputs
-
-# Given a flat list of arguments, some of which may be tensor subclasses,
-# computes metadata about "how to reconstruct the current list of subclasses,
-# if we were given their flattened dense tensors instead"
-def create_subclass_meta(curr_args: List[Any]) -> List[Union[int, SubclassCreationMeta]]:
-    idx = 0
-    infos = []
-    for a in curr_args:
-        if isinstance(a, torch.Tensor) and is_traceable_wrapper_subclass(a):
-            attrs, meta = a.__tensor_flatten__()
-            start_idx = idx
-            cnt = len(attrs)
-            curr_cnt = cnt
-            infos.append(SubclassCreationMeta(
-                flat_tensor_start_idx=start_idx,
-                arg_count=curr_cnt,
-                original_subclass=a,
-                meta=meta,
-                inner_keys=attrs,
-            ))
-        else:
-            infos.append(idx)
-            cnt = 1
-        idx += cnt
-    return infos
-
-def _get_autocast_states():
-    return [
-        torch.is_autocast_enabled(),
-        torch.is_autocast_cpu_enabled(),
-        torch.get_autocast_gpu_dtype(),
-        torch.get_autocast_cpu_dtype(),
-        torch.is_autocast_cache_enabled(),
-    ]
-
-
-# This is a version of functionalization that is specifically designed
-# for the AOTAutograd use case.
-#
-# Unlike functorch's variant, this doesn't use the functorch level system,
-# instead it directly uses PyTorch's conventional dispatcher to hit the
-# functionalization key.  In particular, this means that FunctionalTensorWrapper
-# can have autograd data stored directly on it.
-#
-# In typical AOTAutograd usage, the dispatch key order will look like:
-#
-#   Autograd - Functionalization ~~~~> Proxy Mode - Fake Tensor
-#       outer tensor                        inner tensor
-#
-# Returns:
-# - ViewAndMutationMeta, telling us metadata about the inputs and outputs, and
-#   The list of outputs from the forward, but **only** the outputs that we need
-#   to pass in as tangents into the backward.
-#   Specifically, aliased outputs from the forward get regenerated, and don't participate
-#   in the compiled backward function.
-def run_functionalized_fw_and_collect_metadata(
-    f,
-    *,
-    keep_input_mutations: bool,
-    # TODO: refactor to kill this flag
-    is_train: bool = False,
-    requires_subclass_dispatch: bool = False,
-) -> ViewAndMutationMeta:
-    memo = {}
-
-    def _to_fun(t):
-        if isinstance(t, Tensor):
-            if t in memo:
-                return memo[t]
-            r = to_fun(t)
-            memo[t] = r
-            return r
-        else:
-            return t
-
-    @wraps(f)
-    def inner(*flat_args):
-        # This function is meant to be run with the forward, which expects a flat list of tensor/symint/other args.
-        assert all(isinstance(a, KNOWN_TYPES) for a in flat_args)
-
-        input_info: List[InputAliasInfo] = []
-        output_info: List[OutputAliasInfo] = []
-
-        flat_f_args = pytree.tree_map(_to_fun, flat_args)
-
-        prior_grad_enabled = torch.is_grad_enabled()
-        prior_autocast_states = _get_autocast_states()
-
-        # See Note [Disabling Functionalize TLS Above Python Functionalization]
-        disable_above = torch._C._ExcludeDispatchKeyGuard(torch._C.DispatchKeySet(torch._C.DispatchKey.Functionalize))
-        with disable_above, FunctionalTensorMode():
-            # precondition: The passed in function already handles unflattening inputs + flattening outputs
-            flat_f_outs = f(*flat_f_args)
-
-        if prior_autocast_states != _get_autocast_states():
-            raise RuntimeError(
-                "AOTAutograd does not support tracing graphs that mutate the autocast state. "
-                "Dynamo will only insert autocast context managers (e.g. with torch.autocast(..)) into the graph, "
-                "which will unwind all of their mutations to autocast state before the graph exits. "
-                "If you encounter this error while using torch.compile, please file a bug."
-            )
-
-        # Inspect the state of the input tensor functional wrapper to detect input mutation info
-        # If inp[i] has a metadata-only mutation, then maybe_inputs_with_mutated_metadata[i] contains the updated version
-        for (i, (arg, f_arg)) in enumerate(zip(flat_args, flat_f_args)):
-            if not isinstance(arg, Tensor):
-                new_arg = arg
-            else:
-                new_arg = from_fun(f_arg)
-            mutates_metadata = has_metadata_mutation(f_arg, arg, check_only_storage_mutation=False)
-            mutates_storage_metadata = has_metadata_mutation(f_arg, arg, check_only_storage_mutation=True)
-            mutates_data = has_data_mutation(f_arg)
-            mutations_hidden_from_autograd = are_all_mutations_hidden_from_autograd(f_arg)
-            mutations_under_no_grad_or_inference_mode = mutates_data and are_all_mutations_under_no_grad_or_inference_mode(f_arg)
-
-            # Here, we're saying that if an input experienced a set call, inp.set_(other),
-            # then we can effectively not have to worry about whether its data was mutated.
-            # There are 3 cases:
-            # (1) We mutate inp *after* the set_() call. other is a graph intermediate.
-            #     In this case, we're not really mutating the input storage of "inp";
-            #     we're mutating the storage of an intermdiate value (other),
-            #     and slamming that storage into the input tensor. So no data mutation is necessary.
-            # (2) We mutate inp *after* the set_() call. other is a graph *input*.
-            #     In this case, the data mutation will be properly handled in the runtime
-            #     epilogue during the processing of "other"
-            # (3) We mutate inp *before* the set_() call.
-            #     This case is *not* currently handled.
-            #     TODO: discuss this in the PR. Both supporting this, and detecting + erroring out,
-            #     seem painful to get working.
-            if mutates_storage_metadata:
-                mutates_data = False
-
-            requires_grad = isinstance(f_arg, torch.Tensor) and f_arg.requires_grad
-
-            input_info.append(InputAliasInfo(
-                is_leaf=isinstance(arg, torch.Tensor) and safe_is_leaf(arg),
-                mutates_data=mutates_data,
-                mutates_metadata=mutates_metadata,
-                mutations_hidden_from_autograd=mutations_hidden_from_autograd,
-                mutates_storage_metadata=mutates_storage_metadata,
-                mutations_under_no_grad_or_inference_mode=mutations_under_no_grad_or_inference_mode,
-                requires_grad=requires_grad,
-                mutation_type=_get_mutation_type(
-                    keep_input_mutations,
-                    mutates_data,
-                    mutates_metadata,
-                    mutations_hidden_from_autograd,
-                    mutations_under_no_grad_or_inference_mode,
-                    requires_grad
-                )
-            ))
-
-        # If a function involves creating a tensor, and returning a view of it, such that its _base is the intermediate,
-        # We need to make sure our graph returns the _base as a graph output, and we manually recreate the view
-        # to return to the user. Why? The backend compiler is free to (incorrectly) not set requires_grad
-        # on the base tensor, but we are obligated to properly set requires-gradness on the real output.
-
-        inp_storage_refs = {
-            StorageWeakRef(inpt.untyped_storage()): idx
-            for idx, inpt in enumerate(flat_f_args)
-            if isinstance(inpt, torch.Tensor)
-        }
-
-        # We need inp tensor id's to be able to tell if an outputs **are** inputs.
-        inp_tensor_ids = {
-            id(inpt) for inpt in flat_f_args if isinstance(inpt, torch.Tensor)
-        }
-        # We need output tensor id's to tell if any output._base` attributes **are** other outputs.
-        # (This is also a dict because we need to know that output's index, so we can regenerate
-        # the alias from it).
-        out_tensor_ids = {id(o): i for i, o in enumerate(flat_f_outs)}
-
-        # Keep track of which outputs alias other outputs
-        out_tensor_alias_counts = collections.defaultdict(int)
-        # This tells us, for a given group of outputs that alias each other,
-        # whether they e.g. all came from an unbind call
-        num_aliased_tensors_that_are_multi_output_views = collections.defaultdict(int)
-        out_storage_to_tensors = collections.defaultdict(set)
-        for o in flat_f_outs:
-            if isinstance(o, torch.Tensor):
-                curr_storage = StorageWeakRef(o.untyped_storage())
-                out_tensor_alias_counts[curr_storage] += 1
-                # Note: [AOTAutograd: differentiable outputs that alias each other from a multi-output view call]
-                # This is an optimization on top of the "alias of intermediates" logic,
-                # which you can read more about under Note [AOT Autograd: outputs aliasing inputs or intermediates!]
-                #
-                # Before describing the optimization: this is important for AOTAutograd to have good
-                # perf around, multi-output views. HOWEVER:
-                # - There is a more generic change to AOTAutograd that we'd like to make, that subsumes this case,
-                #   around using pre-dispatch tracing to partition out a graph so we can faithfully replay all
-                #   views without having to regenerate them at runtime.
-                # - It's loosely described in this doc (more details will be added soon):
-                #   https://docs.google.com/document/d/1DlfFq8TKbuAn2zyJxLfoW-X1qkkm5PLdHFtySo03QAk/edit
-                # - Once that change lands, we should just rip out this "optimization", since:
-                #   (1) It will be fully unnecessary
-                #   (2) Although it is only a few lines of code, it is a bit difficult to reason about
-                #       its correctness with the autograd engine in all cases.
-                #
-                #
-                # What is this optimization? Consider the below case:
-                # def f(x):
-                #     intermediate = x.mul(2)
-                #     # x and intermediate here require grad
-                #     o1, o2, ... o10 = intermediate.unbind(-1)
-                #     return intermediate, o1, o2, ... o10
-                # Now, the "intermediate base" handling in AOTAutograd implies that we must do the following:
-                #   (1) return "intermediate as an extra output of the compiled graph
-                #   (2) regenerate each aliased output off of "intermediate", **outside** of the autograd.Function.
-                # The reason AOTAutograd ordinarily does this is for safety: the autograd engine needs to know
-                # that o1 through o10 are all aliased, and if we blindly return o1 through o10 from the autograd.Function,
-                # this information will be hidden.
-                # In particular, mutating one alias might require autograd to update autograd metadata on the other aliases
-                # (like their grad_fn, for example, when the autograd engine needs to do view-replay).
-                #
-                # However, intermediate_base logic can be bad for backward performance (we sometimes generate
-                # as_strided calls during the intermediate base logic, which can have a slow backward formula).
-                # Is it possible to find a set of conditions where it is **safe** to hide the output aliasing from autograd?
-                #
-                # For a set of outputs of the graph that alias each other, o_1...o_k, consider:
-                # (1) They came from the same multi-output view op, e.g. o_1, ..., o_k = intermediate.unbind(0)
-                # (2) If there are any other aliases of o_1 through o_k (in the example above, intermediate),
-                #     **at most** 1 can escape from the graph (e.g. there is not some other graph input/output
-                #     o_other, that aliases these outputs)
-                # (3) o_1...o_k all require_grad, they all share the same ._base, and their ._base requires grad.
-                #     This condition is important because it's what causes slowness in the intermediate_base
-                #     codepath of aot_autograd. Ordinarily, o_1...o_k would all get a grad_fn, and
-                #     aot_autograd's view-replay might give each output an AsStridedBackward as its grad_fn.
-                #     "K" AsStridedBackward calls will be *much* slower than a single UnbindBackward.
-                # In this setup, is it possible to mutate one of the outputs o_i in a way that would affect the autograd meta
-                # of the other aliases?
-                #
-                # Claim: No! Consider a few example (which I'm pretty sure cover all cases of mutation w.r.t. autograd):
-                # (a) What happens if we mutate any of o_1 through o_k directly?
-                #     Autograd raises an error:
-                #     "RuntimeError: Output 0 of UnbindBackward0 is a view and is being modified inplace. This view is
-                #      the output of a function that returns multiple views. Such functions do not allow the output
-                #      views to be modified inplace. You should replace the inplace operation by an out-of-place one."
-                # (b) What if we take a view of o_k and mutate it, o_k.view(o_k.shape).mul_(2)?
-                #     Autograd raises the same error- the "multi-output-view"ness of an alias propagates to future views.
-                # (c) What if we mutate o_k under no_grad?
-                #     Autograd raises the same error
-                # (d) What if we detach and mutate, e.g. o_k.detach().mul_(2)?
-                #     Autograd allows this, *but* autograd updates all alias's grad_fn's to be error functions when accessed.
-                #     Autograd raises the same error
-                # (e) What if we try to mutate another alias of o_1...o_k, that was **not** created from a multi-output view?
-                #     We promised that there is at most **one** such alias, e.g. intermediate in the example above.
-                #     You can mutate intermediate, but in eager mode this will change the grad_fn of o_1...o_k
-                #     to be error fn's.
-                #     Since intermediate was the *only* non-multi-output-alias, there are no other aliases
-                #     of `intermediate` around that were produced by the compiled fn and have a valid grad_fn.
-                #
-                # Coming back to this optimization:
-                # Given that it is not possible for mutating one of these aliases to affect the autograd metadata of another alias
-                # without causing an error in eager mode, we will simple hide the aliasing from autograd during torch.compile
-                # if all of the above conditions are met.
-                # This has the slight downside that it's possible to write some "bad" code that autograd will raise an error on
-                # in eager but fail to during torch.compile, but it has the benefit that this code has much better performance.
-                # NOTE: if and when we eventually update AOTAutograd to do the "view graph slicing" defined here:
-                # https://docs.google.com/document/d/1DlfFq8TKbuAn2zyJxLfoW-X1qkkm5PLdHFtySo03QAk/edit,
-                # then this optimization will probably matter less and might be ok to remove.
-                is_cur_tensor_multi_out_view = isinstance(o, FunctionalTensor) \
-                    and torch._functionalize_is_multi_output_view(o.elem)
-                if is_cur_tensor_multi_out_view:
-                    num_aliased_tensors_that_are_multi_output_views[curr_storage] += 1
-                out_storage_to_tensors[curr_storage].add(o)
-
-        # maps the id of an intermediate base to its index in the output of the compiled forward
-        intermediate_base_tensor_id_to_output_idx: Dict[int, int] = {}
-        intermediate_bases: List[torch.Tensor] = []
-        for o in flat_f_outs:
-            curr_storage = None if not isinstance(o, torch.Tensor) else StorageWeakRef(o.untyped_storage())
-            outs_with_identical_metadata_that_require_grad = [] if not isinstance(o, torch.Tensor) else [
-                curr for curr in out_storage_to_tensors[curr_storage]
-                if has_same_metadata(o, curr) and curr.requires_grad and o is not curr
-            ]
-            is_result_of_custom_autograd_fn = False
-            if isinstance(o, torch.Tensor):
-                # Need to check for both custom cpp (CppFunction) and python (BackwardCFunction) autograd fns
-                if type(o.grad_fn).__name__ == "CppFunction":
-                    is_result_of_custom_autograd_fn = True
-                if isinstance(o.grad_fn, torch.autograd.function.BackwardCFunction):
-                    is_result_of_custom_autograd_fn = True
-
-            if not isinstance(o, torch.Tensor):
-                output_type = OutputType.non_alias
-                base_idx = None
-            elif curr_storage in inp_storage_refs and o.grad_fn is not None \
-                    and is_result_of_custom_autograd_fn:
-                output_type = OutputType.custom_function_view
-                base_idx = None
-            elif curr_storage in inp_storage_refs:
-                base_idx = inp_storage_refs[curr_storage]
-                is_input_tensor = id(o) in inp_tensor_ids
-                num_aliased_outs = out_tensor_alias_counts[curr_storage]
-                num_multi_output_view_outs = num_aliased_tensors_that_are_multi_output_views[curr_storage]
-                num_aliased_outs_that_are_not_multi_output_views = num_aliased_outs - num_multi_output_view_outs
-                if o.grad_fn is not None and num_aliased_outs_that_are_not_multi_output_views == 0:
-                    # See Note: [AOTAutograd: differentiable outputs that alias each other from a multi-output view call]
-                    # In particular, given:
-                    # def f(x):
-                    #     return list(x.unbind(0))
-                    # The main reason we ordinarily try to regenerate these output aliases outside of the
-                    # compiled autograd.Function is because if any of the outputs are later mutated,
-                    # autograd needs to perform view-replay to regenerate them.
-                    # However, autograd does not allow users to mutate multi-output views
-                    # in any way that can change the autograd metadata of other aliases.
-                    # So we hide this aliasing from autograd here.
-                    aot_graphs_log.info("Encountered AOTAutograd case: differentiable outputs that \
-alias each other from a multi-output view call")
-                    output_type = OutputType.non_alias
-                elif is_input_tensor:
-                    output_type = OutputType.is_input
-                else:
-                    output_type = OutputType.alias_of_input
-
-            # We only need to handle the intermediate base case when both
-            # the intermediate base and the output require gradients.
-            # See Note [AOT Autograd: outputs aliasing inputs or intermediates!]
-            elif (
-                o._base is not None
-                and o.requires_grad
-                and o._base.requires_grad
-            ):
-                num_aliased_outs = out_tensor_alias_counts[curr_storage]
-                num_multi_output_view_outs = num_aliased_tensors_that_are_multi_output_views[curr_storage]
-                num_aliased_outs_that_are_not_multi_output_views = num_aliased_outs - num_multi_output_view_outs
-                # Note: [AOTAutograd: differentiable outputs that alias each other from a multi-output view call]
-                if out_tensor_alias_counts[curr_storage] == 1 or num_aliased_outs_that_are_not_multi_output_views <= 1:
-                    # Note [Intermediate Bases Optimization]
-                    # Normally if we have an output that aliases an intermediate,
-                    # we need to add the extra "intermediate base" logic further down
-                    # to prevent autograd from yelling at us if the user later tries to
-                    # mutate that output.
-                    # However, the common case here is if we have an output that aliases an intermediate,
-                    # but doesn't alias any other outputs.
-                    # In that case, autograd shouldn't have to worry about the aliasing at all
-                    # (if that output is mutated, there are no other live aliases for autograd to worry about).
-                    # The "intermediate bases" can hurt inductor perf by forcing more variables to become outputs.
-                    # So as an optimization, we won't do intermediate base handling in this case.
-                    # Instead, we'll hide the aliasing from autograd using aten._unsafe_view().
-                    if out_tensor_alias_counts[curr_storage] != 1 and num_aliased_outs_that_are_not_multi_output_views <= 1:
-                        aot_graphs_log.info("Encountered AOTAutograd case: differentiable outputs that alias each other \
-from a multi-output view call")
-                    output_type = OutputType.unsafe_view_alias
-                    base_idx = None
-                else:
-                    # First, check if o's ._base is an existing output
-                    maybe_existing_out_idx = out_tensor_ids.get(id(o._base), None)
-                    if maybe_existing_out_idx is not None:
-                        # Special case where the output is an alias of a graph intermediate, but that intermediate
-                        # is itself also a user output.
-                        output_type = OutputType.alias_of_intermediate_base_is_user_output
-                        base_idx = maybe_existing_out_idx
-                    else:
-                        # Next, check if o's ._base is an intermediate base that we already returned
-                        maybe_existing_base_output_idx = intermediate_base_tensor_id_to_output_idx.get(
-                            id(o._base), None
-                        )
-                        if maybe_existing_base_output_idx is not None:
-                            output_type = OutputType.alias_of_intermediate
-                            base_idx = maybe_existing_base_output_idx
-                        else:
-                            # Otherwise, take o._base and explicitly return it as an output in the compiled graph
-                            new_out_idx = len(intermediate_bases)
-                            base_idx = new_out_idx
-                            # Indicate to the logic later on (when we trace the joint)
-                            # that this particular output should get it's ._base appended to the forward graph outputs
-                            output_type = OutputType.alias_of_intermediate_save_as_output
-                            intermediate_base_tensor_id_to_output_idx[id(o._base)] = new_out_idx
-                            intermediate_bases.append(o._base)
-            elif (
-                # See https://github.com/pytorch/pytorch/issues/100348 for this case.
-                # This protects against the specific case where a user fn returns (output, output.detach())
-                out_tensor_alias_counts[curr_storage] > 1
-                and len(outs_with_identical_metadata_that_require_grad) > 0
-                and not o.requires_grad
-            ):
-                assert len(outs_with_identical_metadata_that_require_grad) > 0
-                # In theory we could use any of these tensors to regenerate the aliased outputs from,
-                # since they all alias each other and have identical metatadata
-                out_alias = outs_with_identical_metadata_that_require_grad[0]
-                existing_out_idx = out_tensor_ids[id(out_alias)]
-                output_type = OutputType.alias_of_intermediate_base_is_user_output
-                base_idx = existing_out_idx
-            else:
-                output_type = OutputType.non_alias
-                base_idx = None
-
-            if isinstance(o, torch.Tensor):
-                dynamic_dims = {i for i, s in enumerate(o.shape) if not is_concrete_int(s)}
-            else:
-                dynamic_dims = None
-            out_info = OutputAliasInfo(
-                output_type=output_type,
-                raw_type=type(o),
-                base_idx=base_idx,
-                dynamic_dims=dynamic_dims,
-                requires_grad=isinstance(o, torch.Tensor) and o.requires_grad
-            )
-            output_info.append(out_info)
-
-        # See Note [AOT Autograd: Views to avoid tangents aliasing inputs]
-        def view_avoid_dupes_with_primals(t):
-            if isinstance(t, Tensor) and is_traceable_wrapper_subclass(t):
-                return transform_subclass(t, lambda _, inner_t: view_avoid_dupes_with_primals(inner_t))
-            if isinstance(t, Tensor):
-                return t.view(t.shape)
-            return t
-
-        # This analysis function returns *only* the outputs that are meant to be tangents to the backwards.
-        # Anything that aliases (inputs returned in the fw due to metadata mutations, or outputs that alias inputs/intermediates)
-        # are *regenerated* later, and not used directly in the autograd graph
-        f_input_tangents = [
-            inp
-            for inp, info in zip(flat_f_args, input_info)
-            if _get_mutation_type(
-                keep_input_mutations,
-                mutates_data=info.mutates_data,
-                mutates_metadata=info.mutates_metadata,
-                mutations_hidden_from_autograd=info.mutations_hidden_from_autograd,
-                mutations_under_no_grad_or_inference_mode=info.mutations_under_no_grad_or_inference_mode,
-                requires_grad=info.requires_grad
-                # MUTATED_OUT_GRAPH corresponds to any input mutations that happen outside the graph.
-                # this can also include metadata mutations, and inputs that do not require grad,
-            ) == MutationType.MUTATED_OUT_GRAPH and info.mutates_data and info.requires_grad
-        ]
-        f_output_tangents = [
-            o
-            for o, info in zip(flat_f_outs, output_info)
-            if info.output_type in [OutputType.non_alias, OutputType.unsafe_view_alias, OutputType.custom_function_view]
-            and issubclass(info.raw_type, torch.Tensor)
-            and info.requires_grad
-        ]
-        # intermediate bases are also included in the backward graph
-        f_tangents = f_input_tangents + f_output_tangents + intermediate_bases
-        traced_tangents = pytree.tree_map(from_fun, f_tangents)
-        traced_tangents = pytree.tree_map(view_avoid_dupes_with_primals, traced_tangents)
-        user_outs = pytree.tree_map(from_fun, f_output_tangents)
-
-        f_mutated_inputs = [
-            inp
-            for inp, info in zip(flat_f_args, input_info)
-            if info.mutates_data or info.mutates_metadata
-        ]
-        f_metadata_mutated_inputs = [
-            inp
-            for inp, info in zip(flat_f_args, input_info)
-            if info.mutates_metadata
-        ]
-        # This logic (annoyingly) re-figures out exactly what the outputs to the compiled fw graph will be.
-        # When handling subclasses, we need info about **all** outputs of compiled forward graph,
-        # so we know precisely which graph outputs to wrap back into tensor subclasses
-        # Ideally we would refactor this so not have an is_train flag, and have the separate
-        # inference and training paths decide which inputs/output to ask for subclass info on.
-        # However, we currently stash indexing information on each SubclassMeta about its order
-        # in the graph outputs list.
-        f_fw_graph_outs = list(flat_f_outs)
-        if is_train or not keep_input_mutations:
-            f_fw_graph_outs = f_mutated_inputs + f_fw_graph_outs
-        else:
-            # even when "keep_input_mutations" is True,
-            # we never keep metadata-only mutations in the fw graph
-            f_fw_graph_outs = f_metadata_mutated_inputs + f_fw_graph_outs
-        if is_train:
-            f_fw_graph_outs = f_fw_graph_outs + intermediate_bases
-        fw_graph_outs = pytree.tree_map(from_fun, f_fw_graph_outs)
-
-        grad_enabled_mutation = None
-        if torch.is_grad_enabled() != prior_grad_enabled:
-            grad_enabled_mutation = torch.is_grad_enabled()
-            torch.set_grad_enabled(prior_grad_enabled)  # Restore the prior state after tracing it
-            aot_graphs_log.info(
-                ("grad_mode mutation encountered in graph. "
-                 "Will emit mutation epilogue, to set grad_mode=%s"),
-                grad_enabled_mutation
-            )
-
-        metadata = ViewAndMutationMeta(
-            input_info=input_info,
-            output_info=output_info,
-            num_intermediate_bases=len(intermediate_bases),
-            keep_input_mutations=keep_input_mutations,
-            traced_tangents=traced_tangents,
-            subclass_inp_meta=create_subclass_meta(flat_args),
-            subclass_fw_graph_out_meta=create_subclass_meta(fw_graph_outs),
-            subclass_tangent_meta=create_subclass_meta(traced_tangents),
-            is_train=is_train,
-            grad_enabled_mutation=grad_enabled_mutation,
-            requires_subclass_dispatch=requires_subclass_dispatch,
-        )
-        return metadata
-
-    return inner
-
-
-@dataclass
-class BackwardSignature:
-    """
-    Provides information about the backward section of an exported
-    joint forward-backward graph.
-    For a particular fx GraphModule, this class contains information on:
-    (1) A mapping from each gradient (backwards output) to the parameter
-        it corresponds to (forward input)
-    (2) A mapping from each gradient (backwards output) to the user input
-        it corresponds to (forward input)
-    (3) Which of the forward outputs corresponds to the loss, that we backprop on.
-
-    Each string name is the `node.name` of the corresponding node in the fx graph.
-    """
-    gradients_to_parameters: Dict[str, str]
-    gradients_to_user_inputs: Dict[str, str]
-    loss_output: str
-
-GraphOutputName = NewType('GraphOutputName', str)
-GraphInputName = NewType('GraphInputName', str)
-FQN = NewType('FQN', str)
-
-@dataclass
-class GraphSignature:
-    """
-    Provides information about an exported module.
-    For a particular fx GraphModule, this class contains information on:
-    (1) Which graph inputs are parameters, buffers, or user inputs
-    (2) (for params/buffers) a mapping from the name of each graph argument
-        to its parameter/buffer FQN in the original nn.Module.
-    (3) If there are input mutations, these are represented as extra outputs
-        in the fx GraphModule. We provide a mapping from these
-        extra output names to the names of the actual inputs.
-    (4) The pytree metadata on how to flatten/unflatten inputs and outputs.
-        The corresponding FX GraphModule only accepts and returns
-        pytree-flattened inputs/outputs.
-    (5) (Optionally) if the FX is a joint forward-backward graph, we provide
-        a signature on the backward section of the joint graph.
-    """
-
-    parameters: List[FQN]
-    buffers: List[FQN]
-
-    user_inputs: List[GraphInputName]
-    user_outputs: List[GraphOutputName]
-    inputs_to_parameters: Dict[GraphInputName, FQN]
-    inputs_to_buffers: Dict[GraphInputName, FQN]
-
-    # If the user's module mutates a buffer,
-    # it's represented in the graph as an extra graph output.
-    # This dict is a mapping from
-    # "graph outputs that correspond to updated buffers"
-    # to the FQN names of those mutated buffers.
-    buffers_to_mutate: Dict[GraphOutputName, FQN]
-
-    in_spec: pytree.TreeSpec
-    out_spec: pytree.TreeSpec
-
-    backward_signature: Optional[BackwardSignature]
-
-    @classmethod
-    def from_tracing_metadata(
-        cls,
-        *,
-        in_spec: pytree.TreeSpec,
-        out_spec: pytree.TreeSpec,
-        graph_input_names: List[str],
-        graph_output_names: List[str],
-        view_mutation_metadata: ViewAndMutationMeta,
-        named_parameters: List[str],
-        named_buffers: List[str],
-        num_user_inputs: int,
-        num_user_outputs: int,
-        loss_index: Optional[int],
-        backward_signature: Optional[BackwardSignature],
-    ) -> "GraphSignature":
-        graph_inputs = graph_input_names
-        graph_outputs = graph_output_names
-        parameters = list(named_parameters)
-        buffers = list(named_buffers)
-
-        # Calling convention assumptions:
-        # (1) graph inputs = (params, buffers, user_inputs)
-        # (2) graph outputs = (mutated_inputs, user_outs, param_gradients)
-        # (If we are capturing an inference graph, this convention is identical
-        #  except that param_gradients is empty)
-        user_inputs = graph_inputs[len(parameters) + len(buffers) :]
-        assert num_user_inputs == len(user_inputs)
-        assert len(graph_inputs) == (len(parameters) + len(buffers) + len(user_inputs))
-
-        inputs_to_parameters = dict(zip(graph_inputs[: len(parameters)], parameters))
-        inputs_to_buffers = dict(zip(
-            graph_inputs[len(parameters) : len(parameters) + len(buffers)],
-            buffers,
-        ))
-
-        state_names = [*parameters, *buffers]
-        mutated_buffers = []
-        for idx, input_info in enumerate(view_mutation_metadata.input_info):
-            if input_info.mutates_data:
-                # Only buffers can be mutated, not parameters
-                assert idx >= len(parameters)
-                buffer_name = state_names[idx]
-                mutated_buffers.append(buffer_name)
-
-        assert len(mutated_buffers) == view_mutation_metadata.num_mutated_inp_runtime_indices
-
-        start, stop = 0, view_mutation_metadata.num_mutated_inp_runtime_indices
-        buffers_to_mutate = dict(zip(graph_outputs[start:stop], mutated_buffers))
-
-        start, stop = stop, stop + num_user_outputs
-        user_outputs = graph_outputs[start:stop]
-
-        unused_outputs = len(graph_outputs) - stop
-        if backward_signature is not None:
-            unused_outputs -= len(backward_signature.gradients_to_parameters) + len(
-                backward_signature.gradients_to_user_inputs
-            )
-        assert unused_outputs == 0
-
-        return GraphSignature(
-            parameters=parameters,
-            buffers=buffers,
-            user_inputs=user_inputs,
-            user_outputs=user_outputs,
-            inputs_to_buffers=inputs_to_buffers,
-            inputs_to_parameters=inputs_to_parameters,
-            buffers_to_mutate=buffers_to_mutate,
-            in_spec=in_spec,
-            out_spec=out_spec,
-            backward_signature=backward_signature,
-        )
-
-@dataclasses.dataclass
-class AOTConfig:
-    """
-    Configuration for AOTDispatcher
-    """
-
-    fw_compiler: Callable
-    bw_compiler: Callable
-    partition_fn: Callable
-    decompositions: Dict[Callable, Callable]
-    num_params_buffers: int
-    aot_id: int
-    keep_inference_input_mutations: bool
-    is_export: bool = False
-    no_tangents: bool = False
-    dynamic_shapes: bool = False
-    aot_autograd_arg_pos_to_source : Optional[List[Source]] = None
-    inference_compiler: Optional[Callable] = None
-    enable_log: bool = True
-
-# This function takes in a tensor t, and returns one of t, t.view(), or t.clone().
-# When tracing the joint forward + backward, for any inputs in the graph that are mutated,
-# we need to clone them first (and similarly for metadata-only mutations, we need to view them first).
-# The idea is that when we trace the backward, we need to pass in the *original* primals
-# to autograd.grad(), before they were mutated.
-# Note: when we have synthetic base inputs, we need to clone them *before* creating views off of them.
-# This means that "idx" here represents the index of the (potentially) synthetic base.
-# What we need to do is:
-# (1) map the current (post-synthetic-base calling convention) input argument index
-#     to int index pre-synthetic-base-calling-convention.
-# (2) There could be multiple, if this index corresponds to a synthetic base
-#     that has multiple input aliases.
-# (3) If any of those corresponding inputs get metadata mutations, then we clone the base.
-def maybe_to_fresh_input(idx, t, meta):
-    if not isinstance(t, Tensor):
-        return t
-    if idx in meta.mutated_inp_runtime_indices:
-        # We only need to bother cloning mutated inputs that participate in autograd.
-        mutated_inp_idx = meta.mutated_inp_runtime_indices.index(idx)
-        if meta.input_info[idx].requires_grad and meta.input_info[idx].mutates_data:
-            # Make sure the primal we pass to autograd.grad()
-            # sees the tensor before the mutation
-            return t.clone()
-        # No need to do anything for  meta.input_info[idx].mutates_storage_metadata,
-        # Because autograd doesn't support set_()
-        if meta.input_info[idx] and meta.input_info[idx].mutates_metadata:
-            # Make sure the primal we pass to autograd.grad()
-            # sees the tensor before the metadata mutation
-            return t.view(t.shape)
-    return t
-
-# This function returns a new function that returns mutated inputs as outputs.
-# if keep_data_input_mutations is set, then we assume that data-only mutations
-# will be left in the graph, and we only return metadata-mutated inputs as outputs.
-def fn_input_mutations_to_outputs(
-    fn: Callable,
-    meta: ViewAndMutationMeta,
-    keep_data_input_mutations: bool,
-) -> Any:
-    def inner_fn(*args):
-        outs = fn(*args)
-        assert len(meta.output_info) == len(outs)
-        # The compiled fw will return mutated input tensors, *including* metadata-only mutation.
-        # However, if keep_data_input_mutations is set, the compiled fw only needs to return metadata-mutated inputs.
-        # (because data-only input mutations are handled directly in the compiled graph)
-        mutated_inputs_to_return = [
-            x
-            for (i, x) in enumerate(args)
-            if i in meta.mutated_inp_runtime_indices
-        ]
-        return *mutated_inputs_to_return, *outs
-    return inner_fn
-
-# This function takes in a fn with external aliasing and mutation,
-# and returns a new fn with no external aliasing and mutation,
-# as needed for autograd.
-# The main transformations are:
-# - Return mutated inputs as extra outputs
-# - Clone mutated inputs that require gradients,
-#   because autograd will require us to pass the pre-mutated inputs into autograd.grad
-# - Return intermediate bases of outputs as additional outputs,
-#   needed to appease autograd.Function
-# The new function returns:
-# (1) The updated outputs
-# (2) A boolean mask of len(new_fn_outputs),
-#     that can be used to tell autograd.grad which outputs should get tangents
-#     if we trace the backward.
-def fn_prepped_for_autograd(
-    fn: Callable,
-    meta: ViewAndMutationMeta,
-) -> Any:
-    def inner_fn(*args):
-        args_maybe_cloned = [
-            maybe_to_fresh_input(i, t, meta) for i, t in enumerate(args)
-        ]
-
-        outs = fn(*args_maybe_cloned)
-        assert isinstance(outs, (tuple, list))
-        outs = list(outs)
-        assert len(meta.output_info) == len(outs)
-
-        mutated_inputs_to_return = [
-            x
-            for (i, x) in enumerate(args_maybe_cloned)
-            if i in meta.mutated_inp_runtime_indices
-        ]
-
-        intermediate_bases = []
-        for i, (o, info) in enumerate(zip(outs, meta.output_info)):
-            if info.output_type == OutputType.alias_of_intermediate_save_as_output:
-                intermediate_bases.append(o._base)
-
-        assert meta.num_intermediate_bases == len(intermediate_bases)
-
-        # the compiled forward should return (mutated_inputs, user_outs, intermediate_bases)
-        fw_outs_to_return = *mutated_inputs_to_return, *outs, *intermediate_bases
-
-        # Also return a boolean mask specifying which outputs to this function will be used as tangents
-        mutated_inputs_grad_mask = [
-            meta.input_info[meta.mutated_inp_runtime_indices[i]].mutates_data and
-            meta.input_info[meta.mutated_inp_runtime_indices[i]].requires_grad
-            for (i, x) in enumerate(mutated_inputs_to_return)
-        ]
-
-        # Pass any (non-aliased) outputs in as tangents, since they'll be returned as outputs in the fw
-        # For outputs that are aliases of intermediates, we will have returned the output's _base as an output in the graph instead,
-        # which we *should* send to grad()
-        output_grad_mask = [
-            meta.output_info[i].output_type in [OutputType.non_alias, OutputType.unsafe_view_alias, OutputType.custom_function_view]
-            # Also, only tensor outputs should participate in the backward
-            # (in particular, Symint outputs in the forward graph shouldn't get tangents)
-            and issubclass(meta.output_info[i].raw_type, torch.Tensor)
-            and meta.output_info[i].requires_grad
-            for (i, x) in enumerate(outs)
-        ]
-
-        intermediate_base_grad_mask = [True for _ in range(len(intermediate_bases))]
-
-        out_grad_mask = mutated_inputs_grad_mask + output_grad_mask + intermediate_base_grad_mask
-        assert len(out_grad_mask) == len(fw_outs_to_return)
-
-        # Take care to grab and sync the updated inputs from primals_after_cloning (the inputs we actually mutate!)
-        # and not primals (the preserved inputs, pre-mutation, that we pass to grad())
-        # This is annoying: our joint function needs to be aware of functionalization
-        # (syncing mutated inputs before calling autograd.grad())
-        # In theory, we could make the autograd engine do this automatically, although that probably isn't any cleaner.
-        for arg in args_maybe_cloned:
-            if not isinstance(arg, Tensor):
-                continue
-            sync_functional_tensor(arg)
-
-        return fw_outs_to_return, out_grad_mask
-    return inner_fn
-
-# Given a fn, computes the joint.
-# NOTE: fn is expects the following behavior:
-# (1) fn() needs to return a tuple of (outs, mask),
-#     where `mask` tells us which outputs are meant to have tangents.
-#     we don't know this info automatically, because we don't actually want to blindly
-#     compute tangents for every output that requires grad.
-#     Specifically, outputs that alias inputs won't participate in the backward and get tangents.
-# (2) fn() cannot mutate any inputs that require gradient.
-#     otherwise, when we compute autograd.grad(), we will not take those input mutations into account
-#     (the way this is handled is that we ensure any inputs that normally get mutated are cloned first)
-def create_joint(
-    fn: Callable, *, aot_config: AOTConfig
-) -> Any:
-    def inner_fn(primals: List[Any], tangents: List[Any]):
-        outs, tangent_mask = fn(*primals)
-        assert len(tangent_mask) == len(outs)
-        outs_to_grad = [o for needs_tangent, o in zip(tangent_mask, outs) if needs_tangent]
-        assert len(outs_to_grad) == len(tangents)
-
-        # Get the inputs that need gradients
-        grad_primals = []
-        inputs_needs_grads = []
-        # Note that we're not using primals here,
-        # being carefully not to pass any mutated inputs into autograd.grad()
-        for p in primals:
-            is_grad_tensor = isinstance(p, Tensor) and p.requires_grad
-            inputs_needs_grads.append(is_grad_tensor)
-            if is_grad_tensor:
-                grad_primals.append(p)
-
-        # Get the outputs that need gradients
-        needed_outs = []
-        needed_tangents = []
-        for out, tangent in zip(outs_to_grad, tangents):
-            if isinstance(out, Tensor) and out.requires_grad:
-                # A bit sketchy, but fixes e.g. test_aot_autograd_exhaustive_matmul_cpu_float32
-                # The issue is that we are sensitive to decomps that don't accurately maintain
-                # their output's _base.shape compared to eager mode, and this helps mitigate a bit.
-                # The not definitely_false is also sketchy; if unbacked
-                # symints are involved, we're just going to assume that the
-                # decomps setup the base shape correctly
-                needed_outs.append(
-                    out if not definitely_false(sym_eq(out.shape, tangent.shape)) else out.view(tangent.shape)
-                )
-                needed_tangents.append(tangent)
-
-        setup_stacktrace_preservation_hooks([out.grad_fn for out in needed_outs])
-
-        if config.functionalize_rng_ops:
-            PhiloxStateTracker.mark_beginning_of_backward()
-        backward_out = []
-        # Call the backwards pass
-        if grad_primals:
-            with fx_traceback.preserve_node_meta():
-                # for full graph export, we always export a joint graph where we assume no tangents are needed.
-                if aot_config.no_tangents:
-                    assert len(needed_tangents) == 1 and needed_tangents[0].numel() == 1
-                    backward_out = torch.autograd.grad(
-                        needed_outs,
-                        grad_primals,
-                        allow_unused=True,
-                    )
-                else:
-                    backward_out = torch.autograd.grad(
-                        needed_outs,
-                        grad_primals,
-                        grad_outputs=needed_tangents,
-                        allow_unused=True,
-                    )
-        backward_out_iter = iter(backward_out)
-        return outs, [
-            next(backward_out_iter) if i else None for i in inputs_needs_grads
-        ]
-
-    def inner_fn_with_anomaly(*args):
-        with fx_traceback.preserve_node_meta(), warnings.catch_warnings():
-            warnings.filterwarnings(
-                "ignore", "Anomaly Detection has been enabled."
-            )
-            with torch.autograd.detect_anomaly(check_nan=False):
-                return inner_fn(*args)
-
-    return inner_fn_with_anomaly
-
-# This creates the final function that we want to trace using make_fx(),
-# in both aot_dispatch_autograd and aot_dispatch_base.
-# Preconditions:
-# - fn corresponds to the user's fw function
-# - fn arguments have been flattened, duplicate arguments have been handled
-# - In the returned function, the "primals" arguments *includes* synthetic bases.
-# This function does the work of functionalizing the input function,
-# and performing copy_() calls at the end of the function if `keep_input_mutations` is set.
-# The function returned has signature that is either:
-# (1) "traced_fn(primals: List[Any])" if trace_joint is False
-# (2) "traced_fn(primals: List[Any], tangents: List[Any])" if trace_joint is True
-# Returns a new (functionalized) function, and updated arguments to call it with.
-def create_functionalized_fn(
-    fn,
-    args,
-    *,
-    meta: ViewAndMutationMeta,
-    aot_config: AOTConfig,
-    trace_joint: bool,
-) -> Tuple[Callable, List[Any]]:
-    def functionalized_f_helper(*args):
-        # Wrap inputs into functional wrappers
-        f_args = pytree.tree_map(to_fun, args)
-
-        # See Note [Disabling Functionalize TLS Above Python Functionalization]
-        disable_above = torch._C._ExcludeDispatchKeyGuard(torch._C.DispatchKeySet(torch._C.DispatchKey.Functionalize))
-        with disable_above, FunctionalTensorMode():
-            # Run the joint
-            f_outs = fn(*f_args)
-
-        if aot_config.keep_inference_input_mutations:
-            # Note: This is a bit annoying. There's a layering issue here, where:
-            # (1) functionalization needs to operate on **synthetic base** inputs, before unpacking them into the "real" inputs.
-            # (2) For keep_input_mutations, we support tracing a call to copy_() directly on mutated inputs.
-            #     However, we **only** want to support this for inputs that have data-only (and no metadata) mutations,
-            #     because inductor (and backends in generally) would prefer not to see these (e.g. as_strided_(), resize_()).
-            #     This makes it pretty difficult for this logic to operate on synthetic bases.
-            # (3) In addition, there are cases where it's significantly cheaper to perform the copy on the individual
-            #     (unpacked) input aliases, instead of the synthetic base.
-            # Example case where (3) could be important:
-            #
-            #     def f(x, y):
-            #         x.mul_(2)
-            #         y.mul_(3)
-            #         return x, y
-            #    a = torch.ones(1'000'000)
-            #    x, y = out(a[0:9], a[1:10])
-            #
-            # It would be much better to add copy_() calls into the graph for the two tiny slices, instead of materializing
-            # a giant "updated synthetic base" and copying into a's entire storage.
-            #
-            # For now, we are pessimistically not performing the optimization from (3);
-            # we will materialize an "updated" synthetic base, and copy it back to the synthetic input base.
-            # This allows us to factor aot autograd much more nicely, since only one area of the code needs to worry
-            # about synthetic bases.
-            for i, (inpt_old, inpt_f) in enumerate(zip(args, f_args) if not trace_joint else zip(args[0], f_args[0])):
-                if not isinstance(inpt_f, torch.Tensor):
-                    continue
-                assert is_fun(inpt_f)
-                inpt_new = from_fun(inpt_f)
-                if meta.input_info[i].mutation_type == MutationType.MUTATED_IN_GRAPH:
-                    # We found an input that had a (data-only) mutation.
-                    # Since keep_input_mutations is set, we need to faithfully apply a copy_()
-                    # so the compiler will see the input mutation in the graph.
-                    if meta.input_info[i].mutations_hidden_from_autograd:
-                        # Hidden from autograd = run under no_grad, **and** don't bump VC
-                        with torch.no_grad(), torch.autograd._unsafe_preserve_version_counter(inpt_old):
-                            inpt_old.copy_(inpt_new)
-                    elif meta.input_info[i].mutations_under_no_grad_or_inference_mode:
-                        # Under no_grad = run under no_grad (we still bump the VC though)
-                        # (inference_mode will also bump the VC, as long as the tensor in question
-                        # was created outside of inference_mode)
-                        with torch.no_grad():
-                            inpt_old.copy_(inpt_new)
-                    else:
-                        inpt_old.copy_(inpt_new)
-
-        return pytree.tree_map(from_fun, f_outs)
-
-    # Kinda annoying, but needed to make sure that the fx graph we trace out has "primals"
-    # and "tangents" as its input names (which are special-cased by the partitioner)
-    def joint_helper(primals, tangents):
-        return functionalized_f_helper(primals, tangents)
-
-    def fwd_helper(*args):
-        return functionalized_f_helper(*args)
-
-    helper = joint_helper if trace_joint else fwd_helper
-    if config.functionalize_rng_ops:
-        # Setup the wrapper for functionalization of rng ops
-        helper, args = create_functionalized_rng_ops_wrapper(helper, args, trace_joint)
-
-    return helper, args
-
->>>>>>> 4a4c9fb0
+
 def create_graph(f, args, *, aot_config: AOTConfig) -> torch.fx.GraphModule:
     with enable_python_dispatcher():
         fx_g = make_fx(f, decomposition_table=aot_config.decompositions)(*args)
@@ -2115,567 +509,6 @@
     return compiled_fn
 
 
-<<<<<<< HEAD
-=======
-# Returns the number of detected copy_
-def assert_functional_graph(fx_g: torch.fx.Graph, *, allow_input_mutations: bool = False) -> int:
-    placeholders = set()
-    copy_count = 0
-    # NB: It would also be nice to verify that the mutations all happen at the
-    # end, but we also do some administrative views after mutations so this
-    # isn't actually true.  (TODO: Could this cause problems for Inductor?)
-    for n in fx_g.nodes:
-        if n.op == "placeholder":
-            placeholders.add(n)
-        if isinstance(n.target, torch._ops.OpOverload):
-            if n.target is aten.copy_.default and allow_input_mutations:
-                suffix = True
-                # Can only copy_ into an input, and can only do so once
-                assert n.args[0] in placeholders
-                placeholders.remove(n.args[0])
-                copy_count += 1
-            else:
-                assert not n.target._schema.is_mutable, \
-                    f'aot_autograd expected to have an entirely functional graph, but found {n.format_node()}'
-    return copy_count
-
-
-def are_differentiable_views(view1, view2):
-    if view1 is view2:
-        return True
-    if view1._base is None and view2._base is None:
-        return False
-    if view1._base is view2._base or view1._base is view2 or view1 is view2._base:
-        return True
-    return False
-
-
-def same_dtype_views(view1, view2):
-    if view1.dtype != view2.dtype:
-        return False
-    if view1._base is not None and view1.dtype != view1._base.dtype:
-        return False
-    if view2._base is not None and view2.dtype != view2._base.dtype:
-        return False
-    return True
-
-
-
-# Assumption: x and y are known to share a storage, and we are trying to determine
-# if their memory is actually completely disjoint, based on sizes/strides/storage_offset
-def tensors_definitely_do_not_overlap(x, y):
-    if x is y:
-        return False
-    if x.numel() == 0 or y.numel() == 0:
-        return True
-
-    # Make x always on the left
-    if x.storage_offset() > y.storage_offset():
-        x, y = y, x
-    # Short-circuit in the "obvious" overlapping case: both tensors are contiguous
-    if x.is_contiguous() and y.is_contiguous():
-        if x.storage_offset() + x.numel() > y.storage_offset():
-            # definitely overlap
-            return False
-        else:
-            # definitely no overlap
-            return True
-
-    if x.dim() == 2 and y.dim() == 2 and x.stride(1) == 1 and y.stride(1) == 1:
-        # This cases is needed for the shampoo optimizer.
-        # All tensors are 2d (non-contiguous), have the same outer stride, and have an inner stride of 1
-        # (so rows are contiguous)
-        if x.stride(0) == y.stride(0):
-            offset_delta = y.storage_offset() - x.storage_offset()
-            if offset_delta < x.size(1):
-                # definitely overlaps (row 0 of y overlaps with row 0 of x)
-                # Example:
-                #   base = torch.arange(32).reshape(4, 8)
-                #   x = base.narrow(1, 0, 4)
-                #     x: size=(4, 4), stride=(8, 1), offset=0
-                #   y = base.narrow(1, 3, 4)
-                #     y: size=(4, 4), stride=(8, 1), offset=3
-                return False
-            x_total_elems_covered = x.stride(0) * (x.size(0) - 1) + x.size(1)
-            if x_total_elems_covered <= offset_delta:
-                # definitely does not overlap (last byte of x is before start of y)
-                # Example:
-                #   x: size=(4, 4), stride=(8, 1), offset=0 (last byte is 27)
-                #   y: size=(4, 4), stride=(8, 1), offset=28 (start byte is 28)
-                return True
-            # At this point, we want to check if the 0th row of y
-            # overlaps with **some** row of x.
-            # We can check this by shifting y backward by the shared stride, repeatedly,
-            # until the first row of y is before the first row of x.
-            # Then we can check if these rows overlap.
-            # We can accomplish this by modding our offset by the stride.
-            offset_delta_mod = offset_delta % x.stride(0)
-            # Example:
-            # 0 1 2 3
-            # 9 10 11 12
-            # 18 19 20 21
-            # 27 28 29 30
-            #   x: size=(4, 4), stride=(9, 1), offset=0
-            #   y: size=(4, 4), stride=(9, 1), offset=22 (this would not overlap)
-            #   y: size=(4, 4), stride=(9, 1), offset=23 (this would not overlap)
-            #   y: size=(4, 4), stride=(9, 1), offset=24 (this would overlap)
-            #   y: size=(4, 4), stride=(9, 1), offset=25 (this would overlap)
-            # If the interval [modded_offset, modded_offset + x_size] falls entirely
-            # without
-            if offset_delta_mod + y.size(1) <= x.stride(0):
-                return True
-            else:
-                return False
-    return False
-
-
-def compute_overlapping_inputs(fwd_inputs, aliased_input_indices):
-    actual_aliased_indices = set()
-    for j in range(len(aliased_input_indices)):
-        for i in range(j):
-            i_ = aliased_input_indices[i]
-            j_ = aliased_input_indices[j]
-            if not tensors_definitely_do_not_overlap(fwd_inputs[i_], fwd_inputs[j_]):
-                actual_aliased_indices.add(i_)
-                actual_aliased_indices.add(j_)
-    return actual_aliased_indices
-
-
-def _check_if_mutation_can_be_in_graph(
-    keep_input_mutations: bool,
-    mutates_data,
-    mutates_metadata,
-    mutations_hidden_from_autograd,
-    mutations_under_no_grad_or_inference_mode,
-    requires_grad
-):
-    if keep_input_mutations:
-        return mutates_data and (
-            (not mutates_metadata and not requires_grad) or
-            mutations_hidden_from_autograd or
-            mutations_under_no_grad_or_inference_mode
-        )
-    return False
-
-
-def _get_mutation_type(
-    keep_input_mutations: bool,
-    mutates_data,
-    mutates_metadata,
-    mutations_hidden_from_autograd,
-    mutations_under_no_grad_or_inference_mode,
-    requires_grad
-):
-    if (not mutates_data) and (not mutates_metadata):
-        return MutationType.NOT_MUTATED
-
-    if _check_if_mutation_can_be_in_graph(
-        keep_input_mutations,
-        mutates_data,
-        mutates_metadata,
-        mutations_hidden_from_autograd,
-        mutations_under_no_grad_or_inference_mode,
-        requires_grad
-    ):
-        return MutationType.MUTATED_IN_GRAPH
-
-    return MutationType.MUTATED_OUT_GRAPH
-
-
-# Note [Handling mutations on an input that aliases other inputs]
-# The easiest example to show-case this edge case is here:
-#
-# def f(a, b):
-#     a.mul_(2)
-#     out = a + b
-#     return out
-# b = torch.ones(...)
-# a = b.view(-1)
-# f(a, b)
-#
-# In this situation, if a and b happened to be aliased, we need to trace something different!
-# Suppose we had b = a.view(-1)
-# (In this case, that means that `a._base is b`)
-#
-# We need to ensure that the aliasing relationship between a and b is preserved.
-# We do that detecting the specific situation above (mutate an input that aliases another input),
-# and when we do that, we create a synthetic base argument. Then inside of the traced forward,
-# we regenerate a and b off of that base.
-# The complete example of the transformed function looks like this:
-#
-# // The traced forward takes in a synthetic base, and regenerates the aliased inputs as views
-# // We could consider getting view-replay support here to minimize as_strided_scatter ops in the graph
-# def traced_forward(base):
-#     a = base.as_strided(...)
-#     b = base.as_strided(...)
-#     a_updated = a.mul(2)
-#     base_updated = torch.as_strided_scatter(base, a_updated, ...)
-#     b_updated = base_updated.as_strided(...)
-#     out = a_updated + b_updated
-#     return a_updated, out
-#
-# def compiled_fn(a, b):
-#     // we detect that a is the "differentiable base" here
-#     base = a
-#     // In other situations, we might do either:
-#     // (1) a and b are both views off of some larger differentiable base
-#     //     assert a._base is b._base and a._base is not None
-#     //     base = a._base
-#     // (2) a and b both don't require gradients. Create a base from the storage
-#     //     assert a._base is None and b._base is None
-#     //     base = torch.Tensor(a.storage())
-#     a_updated, out = traced_forward(base)
-#     a.copy_(a_updated)
-#     return out
-#
-# This function:
-# (1) Merges input views into a synthetic base argument, when any of those input views are mutated
-# (2) Returns metadata telling the autograd.Function how to modify their arguments properly,
-#     to respect the new calling convention.
-#
-# The calling convention is as follows.
-# Any inputs that were originally views of one another get yanked, and replaced with a synthetic base.
-# The argument list ordering goes [base1, ..., baseN], [arg1, ..., argN],
-# Where the ordering of the bases is determined from the ordering of the original view args.
-# baseA will come before baseB if the earliest original argument coming from baseA
-# showed up earlier in the argument list than the earliest original argument coming from baseB.
-#
-# Example, given some tensors a, b, c, d
-# call site:
-#   f(a, c.view(-1), b.view(-1), b, c, d)
-# Modified argument list:
-#   c_base comes first because the first c view came earlier in arg list than the first b view
-#   a and d still show up in the modified arg list, but b and c don't- they're regenerated from their bases
-#   b_base = torch.Tensor(b.storage())
-#   c_base = torch.Tensor(c.storage())
-#   f(c_base, b_base, a, d)
-def merge_view_inputs(
-    fwd_inputs: List[Any], mutated_input_info: List[InputAliasInfo],
-    *,
-    # The autograd case currently has more restrictions than the inference case.
-    is_inference: bool,
-) -> Tuple[List[Any], Optional[List[Union[int, Tuple[int, torch.Tensor]]]]]:
-    assert len(fwd_inputs) == len(mutated_input_info)
-    storage_ref_to_idx: Dict[StorageWeakRef, List[int]] = collections.defaultdict(list)
-    base_args = []
-    other_args = []
-    for i, inpt in enumerate(fwd_inputs):
-        if isinstance(inpt, Tensor):
-            storage_ref = StorageWeakRef(inpt.untyped_storage())
-            storage_ref_to_idx[storage_ref].append(i)
-        else:
-            other_args.append(inpt)
-    # Note [Synthetic Base Info Metadata]
-    # This list contains metadata that tells you what the i'th argument in the inner calling convention should be.
-    # It's either:
-    # - another int (corresponding to the index in the argument list of the element from the outer calling convention)
-    # - idx, view_tensor, where we can generate the new output with view_tensor._view_func(old_args[idx])
-    #   idx corresponds to which synthetic base from the outer calling context to view
-    inner_calling_convention_meta: Dict[int, Union[int, Tuple[int, torch.Tensor]]] = {}
-    for aliased_input_indices in storage_ref_to_idx.values():
-        if len(aliased_input_indices) <= 1 or not any(
-            # We only care about mutations that affect all aliases,
-            # so metadata mutations on an input doesn't require us to do synthetic base handling.
-            mutated_input_info[inpt_idx].mutates_data
-            for inpt_idx in aliased_input_indices
-        ):
-            for curr_idx in aliased_input_indices:
-                other_args.append(fwd_inputs[curr_idx])
-            continue
-
-        # Here, we attempt to do a more complicated check to detect false aliasing
-        # (e.g. if all the tensors have the same storage, but don't actually overlap)
-        # In theory, we could have a large group of tensors that all share storages, where only *some* of them
-        # have overlapping memory.
-        # I don't bother with that case for now: here, we only bail out earlier if we detect that **every** pair
-        # of tensors in the current group that shares a storage is non-overlapping.
-        aliased_input_indices_no_false_sharing = compute_overlapping_inputs(fwd_inputs, aliased_input_indices)
-        if len(aliased_input_indices_no_false_sharing) <= 1:
-            for curr_idx in aliased_input_indices:
-                other_args.append(fwd_inputs[curr_idx])
-            continue
-
-        # We detected an input that was mutated, AND aliases with another input.
-        # we need to replace this set of aliased inputs with a single synthetic base.
-        # For now, I'm banning a bunch of cases. We expect dynamo to properly detect these cases
-        # and error out. We can fix them later.
-        # These checks are transitive, so we don't need to check every pair.
-        for idx1, idx2 in zip(aliased_input_indices, aliased_input_indices[1:], strict=False):
-            view1 = fwd_inputs[idx1]
-            view2 = fwd_inputs[idx2]
-            # The "inputs that are aliased but have different differentiable bases" case
-            # is more complicated and hopefully pretty rare. Not currently handled.
-            if not is_inference:
-                assert are_differentiable_views(
-                    view1, view2
-                ), "aot_autograd() does not yet handle non-differentiable view input mutations."
-            # Regenerating views when reinterpreting complex / real tensors seems non-trivial,
-            # not handling for now
-            assert same_dtype_views(
-                view1, view2
-            ), "aot_autograd() does not yet handle input mutations on views with different dtypes."
-        non_none_bases = [
-            fwd_inputs[i]._base
-            for i in aliased_input_indices
-            if fwd_inputs[i]._base is not None
-        ]
-        aliases_with_none_bases = [
-            fwd_inputs[i] for i in aliased_input_indices if fwd_inputs[i]._base is None
-        ]
-        if len(non_none_bases) == 0:
-            # Case where none of the aliases have a ._base
-            # we generate a synthetic base without gradients, and generate views off of it
-            # We hit this case when we have input tensors to the graph that share a storage,
-            # but do not have a ._base field.
-            # Wondering when we hit this case?
-            # The _base field simply says that autograd knows about the aliasing relationship,
-            # but sometimes we create tensors which are aliased out of the same storage but guaranteed
-            # to be disjoint. In these cases, we will skip setting up the _base relationship
-            # for performance reasons (because the fact that the tensors share the same storage
-            # is unobservable unless you (1) do naughty things with resize_/as_strided
-            # or (2) look at the storage--as we are doing here.)
-            # One particular example of this is optimizer steps on the LSTM module:
-            # LSTM parameters are packed into a contiguous storage for efficiency reasons when
-            # calling cuDNN kernels, so when these parameters get passed to the optimizer we will
-            # find they share the same storage, but do not have _base set since they are all disjoint.
-            #
-            # NOTE: There is one case where this is unsafe:
-            # torch.Tensor(storage) will ALWAYS create a 1D tensor, which is not necessarily
-            # the same shape as the "actual" base that the tensor came from.
-            # For the most part this is fine, because we always use as_strided()
-            # to generate the original aliased inputs again.
-            # If we were to use view-replay though, this could cause the aliased views
-            # to have incorrect sizes.
-            example_idx = aliased_input_indices[0]
-            example_alias = fwd_inputs[example_idx]
-            # Note that this function is re-used at both trace time and runtime.
-            # At trace time, we're under a FakeMode so synthetic_base becomes a FakeTensor.
-            synthetic_base = torch.empty((0,), dtype=example_alias.dtype, device=example_alias.device)
-            # We don't actually have a convenient way of going from storage -> tensor,
-            # So using set_() here (we suffer some minor overhead, but this case is rare).
-            synthetic_base.set_(example_alias.untyped_storage())
-        else:
-            # Case where all of the aliases require gradients, and have the same _base.
-            synthetic_base = non_none_bases[0]
-            for other_base in non_none_bases[1:]:
-                assert (
-                    other_base is synthetic_base
-                ), "aot_autograd() does not yet handle non-differentiable view input mutations."
-            for alias in aliases_with_none_bases:
-                assert (
-                    alias is synthetic_base
-                ), "aot_autograd() does not yet handle non-differentiable view input mutations."
-        base_args.append(synthetic_base)
-        for curr_view_idx in aliased_input_indices:
-            curr_view = fwd_inputs[curr_view_idx]
-            base_idx = len(base_args) - 1
-            # We store just enough info here so that we can regenerate the view later.
-            # Regeneration: curr_view._view_func(args[base_idx])
-            inner_calling_convention_meta[curr_view_idx] = (base_idx, curr_view)
-    if len(base_args) == 0:
-        assert len(other_args) == len(fwd_inputs)
-        # If no synthetic bases are necessary, just return the original inputs.
-        return fwd_inputs, None
-    else:
-        # Otherwise, return:
-        # (1) The new args according to the updated calling convention: (synthetic_bases, other_args)
-        # (2) Metadata telling functionalization how to generate the inner argument list given the outer calling convention.
-        #     We post-process it into a list, where meta[i] tells you info about the i'th argument in the inner calling convention.
-        args_to_functionalization = base_args + other_args
-        arg_to_old_idx_map = {arg: i for (i, arg) in enumerate(fwd_inputs)}
-        for i, other_arg in enumerate(other_args):
-            new_idx = len(base_args) + i
-            old_idx = arg_to_old_idx_map[other_arg]
-            inner_calling_convention_meta[old_idx] = new_idx
-        # post process into a list
-        post_processed_calling_convention_meta: List[Union[int, Callable]] = [
-            -1 for _ in range(len(inner_calling_convention_meta))
-        ]
-        for k, v in inner_calling_convention_meta.items():
-            post_processed_calling_convention_meta[k] = v
-        # Quick assert: every argument in the inner calling convention should be accounted for.
-        for x in post_processed_calling_convention_meta:
-            assert x != -1
-        return args_to_functionalization, post_processed_calling_convention_meta
-
-
-def format_guard_bug_msg(aot_config, expected):
-    return (
-        f"At compilation time, graph {aot_config.aot_id} was compiled under the "
-        f"assumption that {expected}, but at runtime this was not the case.  "
-        "This indicates a guard bug in AOTAutograd or Dynamo, please file a bug to PyTorch."
-    )
-
-
-def remove_dupe_metadata(
-    m: ViewAndMutationMeta,
-    keep_arg_mask: List[bool],
-    add_dupe_map: List[int],
-) -> ViewAndMutationMeta:
-    assert len(m.input_info) == len(keep_arg_mask)
-    # Easy invariant: the first argument should never be a dupe (it will be kept)
-    assert len(keep_arg_mask) > 0 and keep_arg_mask[0]
-
-    # Filter dupe'd mutated inputs out of traced_tangents
-    num_data_mutations = len([x for x in m.input_info if x.mutates_data])
-    other_traced_tangents = m.traced_tangents[num_data_mutations:]
-    inp_traced_tangents = m.traced_tangents[:num_data_mutations]
-    filtered_inp_traced_tangents = [x for i, x in enumerate(inp_traced_tangents) if keep_arg_mask[m.mutated_inp_runtime_indices[i]]]
-    traced_tangents = filtered_inp_traced_tangents + other_traced_tangents
-
-    return ViewAndMutationMeta(
-        input_info=[x for i, x in enumerate(m.input_info) if keep_arg_mask[i]],
-        # For outputs that are views of inputs, we store the index of the input that the output
-        # was generated from. Need to update that index to account for removed dupes.
-        output_info=[
-            OutputAliasInfo(
-                output_type=o.output_type,
-                raw_type=o.raw_type,
-                dynamic_dims=o.dynamic_dims,
-                base_idx=None if o.base_idx is None else add_dupe_map[o.base_idx],
-                requires_grad=o.requires_grad
-            )
-            for o in m.output_info
-        ],
-        num_intermediate_bases=m.num_intermediate_bases,
-        keep_input_mutations=m.keep_input_mutations,
-        traced_tangents=traced_tangents,
-        # We are guaranteed not to get here, since dupes are not supported today with subclass inputs.
-        subclass_inp_meta=None,
-        subclass_fw_graph_out_meta=None,
-        subclass_tangent_meta=None,
-        is_train=m.is_train
-    )
-
-# Given our ViewAndMutation metadata, this fn constructs a new set of metadata,
-# after adding synthetic base arguments to the function.
-# Most of the work in this fn is slogging through all of the metadata corresponding to inputs,
-# and updating it with our synthetic base calling convention.
-#
-# When config.debug_assert is set, we automatically regenerate the metadata
-# and compare it to this output for sanity.
-#
-# In addition to the updated metadata, also return the list of input indices
-# that will need to be updated in the synthetic base epilogue
-def create_synthetic_base_metadata(
-    m: ViewAndMutationMeta,
-    # Maps each outer argument idx to its inner idx (or, if this outer arg is generated from a
-    # synthetic base, you get a tuple of (i, TensorMeta), telling you the base tensor idx, and view metadata)
-    synthetic_base_info: List[Union[int, Tuple[int, torch.Tensor]]],
-    outer_args: List[Any],
-    inner_args: List[Any],
-) -> Tuple[ViewAndMutationMeta, List[int]]:
-
-    S_Outer = NewType('S_Outer', int)
-    S_Inner = NewType('S_Inner', int)
-    synthetic_base_to_indices: Dict[S_Inner, List[S_Outer]] = {}
-    for inner_idx in range(len(inner_args)):
-        outer_aliased_indices_of_current_base_arg = [
-            outer_idx for outer_idx, inner_idx_or_tuple in enumerate(synthetic_base_info)
-            if (isinstance(inner_idx_or_tuple, int) and inner_idx_or_tuple == inner_idx)
-            or (isinstance(inner_idx_or_tuple, tuple) and inner_idx_or_tuple[0] == inner_idx)
-        ]
-        synthetic_base_to_indices[inner_idx] = outer_aliased_indices_of_current_base_arg
-
-    # given the requires_grad info on mutated inputs,
-    # generate the requires_grad info on those same mutated inputs, but after constructing synthetic bases.
-    input_infos = []
-    for outer_indices in synthetic_base_to_indices.values():
-        # leaf-ness should be all-or-nothing for aliased tensor.
-        # (aka if "a" and "b" are views, then a.is_leaf == b.is_leaf)
-        any_leaf = any(m.input_info[x].is_leaf for x in outer_indices)
-        all_leaf = all(m.input_info[x].is_leaf for x in outer_indices)
-        assert any_leaf == all_leaf
-
-        mutates_data = True if len(outer_indices) > 1 else m.input_info[outer_indices[0]].mutates_data
-        mutates_metadata = False if len(outer_indices) > 1 else m.input_info[outer_indices[0]].mutates_metadata
-        requires_grad = any(m.input_info[x].requires_grad for x in outer_indices)
-        mutations_hidden_from_autograd = all(m.input_info[x].mutations_hidden_from_autograd for x in outer_indices)
-        mutations_under_no_grad_or_inference_mode = all(
-            m.input_info[x].mutations_under_no_grad_or_inference_mode for x in outer_indices)
-        mutation_type = _get_mutation_type(
-            m.keep_input_mutations,
-            mutates_data,
-            mutates_metadata,
-            mutations_hidden_from_autograd,
-            mutations_under_no_grad_or_inference_mode,
-            requires_grad
-        )
-
-        inpt_info = InputAliasInfo(
-            # If len(outer_indices) > 1, then this input is a synthetic base.
-            # The invariant is that to the rest of aot autograd, synthetic bases only show up if
-            # one of their aliases gets a data mutation. And if any of their aliases get metadata
-            # mutations, they will be hidden from the rest of aot autograd.
-            mutates_data=mutates_data,
-            mutates_metadata=mutates_metadata,
-            mutations_hidden_from_autograd=all(m.input_info[x].mutations_hidden_from_autograd for x in outer_indices),
-            mutates_storage_metadata=False if len(outer_indices) > 1 else m.input_info[outer_indices[0]].mutates_storage_metadata,
-            mutations_under_no_grad_or_inference_mode=mutations_under_no_grad_or_inference_mode,
-            is_leaf=any_leaf,
-            requires_grad=requires_grad,
-            mutation_type=mutation_type,
-        )
-        input_infos.append(inpt_info)
-
-
-    # Find any inputs that fulfill the following criteria:
-    # (1) They are part of a synthetic base (because they alias another input,
-    #      and at least one input experiences a data mutation)
-    # (2) They experience a metadata mutation
-    outer_aliased_arg_idx_with_metadata_mutations = [
-        outer_idx for outer_idx, inpt_info in enumerate(m.input_info)
-        if inpt_info.mutates_metadata and not isinstance(synthetic_base_info[outer_idx], int)
-    ]
-
-    # grab the original requires grad info on the outputs, except the ones from the mutated inputs
-    input_metadata_output_info = [
-        OutputAliasInfo(
-            output_type=OutputType.alias_of_input,
-            raw_type=FunctionalTensor,
-            dynamic_dims={i for i, s in enumerate(outer_args[outer_idx].shape) if not is_concrete_int(s)},
-            base_idx=synthetic_base_info[outer_idx][0],
-            requires_grad=outer_args[outer_idx].requires_grad
-        ) for outer_idx in outer_aliased_arg_idx_with_metadata_mutations]
-    existing_output_infos = [
-        OutputAliasInfo(
-            output_type=o.output_type,
-            raw_type=o.raw_type,
-            dynamic_dims=o.dynamic_dims,
-            # Map the input idx pre-synthetic-bases to the new idx post-synthetic-bases
-            base_idx=None if o.base_idx is None
-            else synthetic_base_info[o.base_idx]
-            if isinstance(synthetic_base_info[o.base_idx], int)
-            else synthetic_base_info[o.base_idx][0],
-            requires_grad=o.requires_grad
-        )
-
-        for o in m.output_info]
-
-    inner_mutated_tangents = [
-        x
-        for inner_idx, x in enumerate(inner_args)
-        if input_infos[inner_idx].mutates_data and input_infos[inner_idx].requires_grad
-    ]
-
-    output_info = existing_output_infos + input_metadata_output_info
-    # Regenerate traced tangents to include mutated inputs including synthetic bases
-    traced_tangents = inner_mutated_tangents + m.traced_tangents[len(inner_mutated_tangents):]
-
-    return ViewAndMutationMeta(
-        input_info=input_infos,
-        output_info=output_info,
-        num_intermediate_bases=m.num_intermediate_bases,
-        keep_input_mutations=m.keep_input_mutations,
-        traced_tangents=traced_tangents,
-        # We are guaranteed not to get here, since synthetic_base codepaths are not supported today with subclass inputs.
-        subclass_inp_meta=None,
-        subclass_fw_graph_out_meta=None,
-        subclass_tangent_meta=None,
-        is_train=m.is_train
-    ), outer_aliased_arg_idx_with_metadata_mutations
-
->>>>>>> 4a4c9fb0
 # MOTIVATION:
 #
 # When tracing functions for future execution, one must be careful not to pass
@@ -3081,561 +914,6 @@
     return wrapped_compiled_fn
 
 
-<<<<<<< HEAD
-=======
-def describe_input(i, aot_config):
-    if i < aot_config.num_params_buffers:
-        return f"parameter/buffer {i}"
-    else:
-        return f"input {i - aot_config.num_params_buffers}"
-
-# The wrapper created by this function handles all of the runtime aliasing and mutation "epilogue" logic
-# that needs to run after the compiled function.
-#
-# This function accepts a trace_joint flag, indicating whether or not we're generating the runtime
-# epilogue for a forward-only inference graph, or for an autograd.Function.apply function.
-# This is because there are some minor differences in how we treat these cases at runtime:
-# - resize_() is currently handled in the inference case, but not fully handled in the autograd case.
-# - the autograd cases inserts TensorAlias wrapper objects for outputs that alias inputs
-def create_runtime_wrapper(
-    compiled_fn,
-    *,
-    runtime_metadata: ViewAndMutationMeta,
-    indices_of_inps_to_detach: List[int],
-    trace_joint: bool,
-    keep_input_mutations: bool,
-    disable_amp: bool
-):
-    if not hasattr(compiled_fn, "_boxed_call"):
-        compiled_fn = make_boxed_func(compiled_fn)
-
-    def runtime_wrapper(*args):
-        if trace_joint:
-            args_ = list(args)
-            # See Note [Detaching inputs that never need gradients]
-            for idx in indices_of_inps_to_detach:
-                if isinstance(args_[idx], torch.Tensor):
-                    args_[idx] = args_[idx].detach()
-            with torch.autograd._force_original_view_tracking(True):
-                all_outs = call_func_with_args(
-                    compiled_fn,
-                    args_,
-                    disable_amp=disable_amp,
-                )
-        else:
-            # When we have an inference graph, we run with torch.no_grad.
-            # It's possible to get an inference graph with inputs that require grad,
-            # in which case we want to make sure autograd is disabled
-            # (since e.g., inductor will generate aten.addmm.out calls which autograd will complain on)
-            with torch.no_grad():
-                all_outs = call_func_with_args(
-                    compiled_fn,
-                    args,
-                    disable_amp=disable_amp,
-                )
-
-        num_mutated_runtime_inps = runtime_metadata.num_mutated_inp_runtime_indices
-        num_intermediate_bases = runtime_metadata.num_intermediate_bases
-
-        if keep_input_mutations and trace_joint:
-            num_graph_handled = runtime_metadata.num_mutated_graph_handled_indices
-            # autograd.Function requires us to return the mutated inputs as extra outputs to the autograd.Function.forward
-            if num_graph_handled > 0:
-                all_outs = all_outs[:-num_graph_handled]
-
-        assert (
-            len(all_outs)
-            == num_mutated_runtime_inps + runtime_metadata.num_outputs + num_intermediate_bases
-        )
-
-        # Step 3: After running the compiled fw, apply updates to mutated inputs
-        num_mutations_to_apply = runtime_metadata.num_mutated_inp_runtime_indices
-        if num_mutations_to_apply > 0:
-            updated_inputs = all_outs[: num_mutations_to_apply]
-            fw_outs = all_outs[num_mutations_to_apply :]
-
-            for i, inpt_idx in enumerate(
-                runtime_metadata.mutated_inp_runtime_indices
-            ):
-                meta = runtime_metadata.input_info[inpt_idx]
-                if not meta.mutates_data and not meta.mutates_metadata:
-                    continue
-                original_inpt = args[inpt_idx]
-                updated_inpt = updated_inputs[i]
-                if meta.mutates_storage_metadata:
-                    # mutates_storage_metadata means our input saw a x.set_(y) call.
-                    # What if x **also** saw a data and/or a metadata mutation?
-                    # (1) If the [meta]data mutation occurred after the set_(),
-                    #     then there is no need to copy_() the data.
-                    #     When we perform x.set_(x_updated), we are guaranteed that
-                    #     x_updated already has the final version of the data/metadata
-                    # (2) If a data mutation occurred before the set_().
-                    #     This case seems very difficult to support.
-                    #     TODO: discuss on the PR and decide if we want to tr to
-                    #     either support it, or detect and ban it.
-                    if trace_joint:
-                        assert isinstance(updated_inpt, TensorAlias)
-                        updated_inpt = updated_inpt.alias
-                    original_inpt.set_(updated_inpt)
-                    continue
-                if meta.mutates_metadata and not meta.mutates_data:
-                    if trace_joint:
-                        assert isinstance(updated_inpt, TensorAlias)
-                        updated_inpt = updated_inpt.alias
-                    # We need to grab the size/stride/storage_offset from the compiled forward,
-                    # and use that to mutate the metadata of the input
-                    original_inpt.as_strided_(
-                        updated_inpt.size(),
-                        updated_inpt.stride(),
-                        updated_inpt.storage_offset(),
-                    )
-                else:
-                    if meta.mutates_data and meta.mutates_metadata:
-                        original_inpt.as_strided_(
-                            updated_inpt.size(),
-                            updated_inpt.stride(),
-                            updated_inpt.storage_offset(),
-                        )
-                    else:
-                        assert meta.mutates_data
-                    if meta.is_leaf and original_inpt.requires_grad:
-                        # We can hit this situation in this case:
-                        #   def f(x):
-                        #       x.detach().mul_(2)
-                        #       return x + 1
-                        # AOTAutograd will see a mutation in the above case, and try to
-                        # apply a copy_() here, in the epilogue.
-                        # But if x required gradients, and is a leaf, then autograd
-                        # will yell at us for trying to mutate it.
-                        # However, it's only possible to end up in this scenario (like the above)
-                        # if all of the mutations to the leaf input were non-autograd-tracking mutations
-                        # (aka mutations under no_grad(), or on detached views).
-                        # In that case, we fully want to hide the mutation from autograd, so detaching is ok.
-                        original_inpt.detach().copy_(updated_inpt)
-                    else:
-                        original_inpt.copy_(updated_inpt)
-        else:
-            fw_outs = all_outs
-
-        # Step 4: Manually regenerate any outputs that are aliased to inputs, instead of
-        # compiling them.
-        if runtime_metadata.num_outputs_aliased > 0:
-            # The compiled forward also returned intermediate bases. We don't want to return them to the user.
-            if runtime_metadata.num_intermediate_bases > 0:
-                fw_outs_no_intermediate_bases = fw_outs[
-                    : -runtime_metadata.num_intermediate_bases
-                ]
-                intermediate_bases = fw_outs[-runtime_metadata.num_intermediate_bases:]
-            else:
-                fw_outs_no_intermediate_bases = fw_outs
-                intermediate_bases = []
-
-            assert len(fw_outs_no_intermediate_bases) == len(runtime_metadata.output_info)
-            fw_outs_including_aliases = []
-            for i, (o, info) in enumerate(zip(
-                fw_outs_no_intermediate_bases, runtime_metadata.output_info
-            )):
-                if info.output_type in [OutputType.non_alias, OutputType.unsafe_view_alias, OutputType.custom_function_view]:
-                    fw_outs_including_aliases.append(o)
-                    continue
-                if trace_joint:
-                    assert isinstance(o, TensorAlias)
-                    o_ = o.alias
-                else:
-                    o_ = o
-
-                o_grad = runtime_metadata.output_info[i].requires_grad
-                if info.output_type == OutputType.alias_of_input:
-                    aliased_base_tensor = args[info.base_idx]
-                    regenerated_out = gen_alias_from_base(aliased_base_tensor, o_, o_grad)
-                    fw_outs_including_aliases.append(regenerated_out)
-                    continue
-                elif info.output_type == OutputType.is_input:
-                    aliased_base_tensor = args[info.base_idx]
-                    regenerated_out = aliased_base_tensor
-                    fw_outs_including_aliases.append(regenerated_out)
-                    continue
-                elif info.output_type == OutputType.alias_of_intermediate:
-                    base_tensor_list = intermediate_bases
-                elif info.output_type == OutputType.alias_of_intermediate_save_as_output:
-                    base_tensor_list = intermediate_bases
-                else:
-                    assert info.output_type == OutputType.alias_of_intermediate_base_is_user_output
-                    base_tensor_list = fw_outs_no_intermediate_bases
-                aliased_base_tensor = base_tensor_list[info.base_idx]
-                # TODO: handle the custom autograd function case here.
-                # We need a way to check whether a tensor came from a custom autograd fn from python,
-                # AND a way to replay that custom view fn.
-                regenerated_out = gen_alias_from_base(aliased_base_tensor, o_, o_grad)
-                fw_outs_including_aliases.append(regenerated_out)
-            ret_outs = fw_outs_including_aliases
-        else:
-            ret_outs = fw_outs
-
-        if runtime_metadata.dynamic_outputs:
-            for t, o in zip(ret_outs, runtime_metadata.output_info):
-                if o.dynamic_dims is None:
-                    continue
-                if hasattr(t, '_dynamo_weak_dynamic_indices'):
-                    t._dynamo_weak_dynamic_indices |= o.dynamic_dims
-                else:
-                    t._dynamo_weak_dynamic_indices = o.dynamic_dims.copy()
-        if runtime_metadata.grad_enabled_mutation is not None:
-            torch.set_grad_enabled(runtime_metadata.grad_enabled_mutation)
-        return ret_outs
-    return runtime_wrapper
-
-# Calling convention: If we are running functionalized RNG, then outs consists
-# of (user_outs, rng_offset)
-def functionalized_rng_runtime_epilogue(metadata, outs, return_new_outs=True):
-    if metadata.is_rng_op_functionalized:
-        assert metadata.num_outputs_rng_offset == 1
-        new_rng_offset = outs[-1]
-        CUDARngStateHelper.set_new_offset(new_rng_offset)
-        if return_new_outs:
-            user_outs = outs[:-1]
-            return user_outs
-        else:
-            return None
-    return outs
-
-
-def create_functionalized_rng_ops_wrapper(func, args, trace_joint=True):
-    # Functionalization of rng ops changes the calling convention of the joint graph.
-    # It goes from (primals, tangents) to (seed, offset, primals, tangents)
-    # At runtime, we pass on the current seed and offset. This is hidden from
-    # the user.
-    fake_mode = detect_fake_mode()
-    if fake_mode is None:
-        fake_mode = nullcontext()
-
-    def override_get_rng_state(device: Union[int, str, torch.device] = 'cuda'):
-        out = PhiloxStateTracker.get_state_as_tensor()
-        return out
-
-    def override_set_rng_state(x, device: Union[int, str, torch.device] = 'cuda'):
-        PhiloxStateTracker.set_state_from_tensor(x)
-
-    def append_rng_offsets(args):
-        if trace_joint:
-            # args signature before: Tuple(fwd_outputs), Tuple(bwd_outputs)
-            # args signature after: Tuple(fwd_outputs, new_fwd_rng_offset), Tuple(bwd_offset, new_bwd_rng_offset)
-            return ((*args[0], PhiloxStateTracker.get_updated_fwd_offset()),
-                    (*args[1], PhiloxStateTracker.get_updated_bwd_offset()))
-        else:
-            # args signature before: Tuple(fwd_outputs)
-            # args signature after: Tuple(fwd_outputs, new_fwd_rng_offset)
-            return (*args, PhiloxStateTracker.get_updated_fwd_offset())
-
-
-    def traced_joint(primals, tangents, fwd_seed, fwd_base_offset, bwd_seed, bwd_base_offset):
-        with patch("torch.cuda.get_rng_state", override_get_rng_state), patch("torch.cuda.set_rng_state", override_set_rng_state):
-            return append_rng_offsets(func(primals, tangents))
-
-    def traced_forward(*primals_fwd_seed_fwd_base_offset):
-        # The signature is (*primals, seed, offset)
-        with patch("torch.cuda.get_rng_state", override_get_rng_state), patch("torch.cuda.set_rng_state", override_set_rng_state):
-            return append_rng_offsets(func(*primals_fwd_seed_fwd_base_offset[:-2]))
-
-    if trace_joint:
-        # Get the current seed and offset to setup tracing.
-        fwd_seed, fwd_base_offset = CUDARngStateHelper.get_torch_state_as_tuple(fake_mode)
-        bwd_seed, bwd_base_offset = CUDARngStateHelper.get_torch_state_as_tuple(fake_mode)
-        PhiloxStateTracker.record_state(fwd_seed, fwd_base_offset, "forward")
-        PhiloxStateTracker.record_state(bwd_seed, bwd_base_offset, "backward")
-        return traced_joint, (*args, fwd_seed, fwd_base_offset, bwd_seed, bwd_base_offset)
-    else:
-        # Get the current seed and offset to setup tracing.
-        fwd_seed, fwd_base_offset = CUDARngStateHelper.get_torch_state_as_tuple(fake_mode)
-        PhiloxStateTracker.record_state(fwd_seed, fwd_base_offset, "forward")
-        return traced_forward, (*args, fwd_seed, fwd_base_offset)
-
-
-# Output structure:
-# - List[Tensor] if tracing an inference graph
-# - Tuple[List[Tensor], List[Tensor]] if tracing a joint graph.
-# This function effectively concats each inner list of subclass tensors
-# into a (potentially longer) list of inner tensors.
-#
-# This function takes in a pytree of arguments and unwraps any tensor subclasses.
-# Annoyingly, we can't use pytrees to perform the unwrapping, because unwrapping returns
-# a list of tensors that we would then need to concat together.
-# Instead, we specialize the logic for the inference vs. joint graph case.
-# NOTE: this function is hot, since we unwrap tensor subclass inputs at runtime
-def unwrap_tensor_subclasses(wrapped_args, *, is_joint_structure: bool):
-    def concat_inner_tensors_from_subclasses(xs):
-        xs_inner = []
-        for x in xs:
-            if isinstance(x, torch.Tensor) and is_traceable_wrapper_subclass(x):
-                attrs, _ = x.__tensor_flatten__()
-                xs_inner += [getattr(x, attr) for attr in attrs]
-            else:
-                xs_inner += [x]
-        return xs_inner
-
-    if is_joint_structure:
-        assert isinstance(wrapped_args, tuple) and len(wrapped_args) == 2
-        assert isinstance(wrapped_args[0], (tuple, list)) and isinstance(wrapped_args[1], (tuple, list))
-        unwrapped_args_fw = concat_inner_tensors_from_subclasses(wrapped_args[0])
-        unwrapped_args_tangents = concat_inner_tensors_from_subclasses(wrapped_args[1])
-        unwrapped_args = (unwrapped_args_fw, unwrapped_args_tangents)
-    else:
-        assert isinstance(wrapped_args, (list, tuple))
-        unwrapped_args_fw = concat_inner_tensors_from_subclasses(wrapped_args)
-        unwrapped_args = unwrapped_args_fw
-    return unwrapped_args
-
-# Turns a flattened list of tensor arguments into (maybe) subclass tensors.
-# This function is used both at trace time and runtime, so we have an is_runtime flag telling us which context we're in.
-def wrap_tensor_subclasses(
-    unwrapped_args: List[Any],
-    *,
-    subclass_metas: List[Union[int, SubclassCreationMeta]],
-    num_fw_outs_saved_for_bw: Optional[int] = None,
-    is_runtime: bool = False,
-) -> List[Any]:
-    wrapped_args = []
-    num_args_tallied = 0
-    for subclass_meta in subclass_metas:
-        if isinstance(subclass_meta, int):
-            wrapped_args.append(unwrapped_args[subclass_meta])
-            num_args_tallied += 1
-        else:
-            assert isinstance(subclass_meta, SubclassCreationMeta)
-            wrapped_args.append(subclass_meta.creation_fn(unwrapped_args, is_runtime=is_runtime))
-            num_args_tallied += subclass_meta.arg_count
-
-    # Note: [Partitioner handling for Subclasses, Part 2]
-    # At the beginning of AOTAutograd, we collect metadata on the inputs and outputs of the user fw,
-    # to figure out which inputs/outputs are subclasses, and how to reconstruct the subclasses after flattening them.
-    #
-    # When this function is called at runtime in the forward,
-    # we have been passed a list of (flattened) dense-tensor fw-outs, and need to reconstruct any subclass fw outs.
-    #
-    # One reasonable question that you should ask: when should the dense_tensor -> subclass_tensor wrapping happen?
-    # Answer: we do it **inside of our compiled autograd.Function**.
-    # This seems like morally the right place: autograd happens above subclass desugaring,
-    # so autograd should see actual tensor subclasses at runtime, and not flattened dense tensors.
-    #
-    # This causes a tricky interaction though: when we run the min-cut partitioner to divvy up the joint graph
-    # into a forward and backward graph, we end up with some activations that show up as extra outputs
-    # in the compiled forward graph, that are **not** user outputs.
-    # These activations are not visible to the user, and so there's no need for us to wrap them back into subclasses.
-    #
-    # On top of that, when we first computed subclass metadata (in `run_functionalized_fw_and_collect_metadata`),
-    # we computed subclass metadata on every forward output, but this did **not** include activations
-    # created by the partitioner.
-    # as a result, `unwrapped_args` here will correspond to (*unwrapped_user_fw_outs, *activations),
-    # but `subclass_metas` will only correspond to subclass metatadata on `user_fw_outs`.
-    # We then need to make sure that we return (*wrapped_user_fw_outs, *activations).
-    if num_fw_outs_saved_for_bw is not None:
-        assert len(unwrapped_args) == num_args_tallied + num_fw_outs_saved_for_bw
-        activations = unwrapped_args[num_args_tallied:]
-        if isinstance(wrapped_args, tuple) and isinstance(activations, tuple):
-            return wrapped_args + activations
-        return tuple(list(wrapped_args) + list(activations))
-    else:
-        assert len(unwrapped_args) == num_args_tallied
-        return tuple(wrapped_args)
-
-# Given a bunch of "dense" tensor arguments, this function (potentially) wraps them into tensor subclasses.
-# This function carefully handles the inference vs. joint cases:
-# - when is_joint_structure is True, args is (primals, tangents)
-# - when is_joint_structure is False, args is [*primals]
-def wrap_tensor_subclasses_maybe_joint(unwrapped_args, *, is_joint_structure: bool, meta: ViewAndMutationMeta) -> List[Any]:
-    # Since this function is re-used for both inference and joint graphs,
-    if is_joint_structure:
-        assert isinstance(unwrapped_args, tuple) and len(unwrapped_args) == 2
-        assert isinstance(unwrapped_args[0], (tuple, list)) and isinstance(unwrapped_args[1], (tuple, list))
-        primals, tangents = unwrapped_args[0], unwrapped_args[1]
-        wrapped_primals = wrap_tensor_subclasses(primals, subclass_metas=meta.subclass_inp_meta)
-        wrapped_tangents = wrap_tensor_subclasses(tangents, subclass_metas=meta.subclass_tangent_meta)
-        return (wrapped_primals, wrapped_tangents)
-    else:
-        wrapped_args = wrap_tensor_subclasses(unwrapped_args, subclass_metas=meta.subclass_inp_meta)
-        return wrapped_args
-
-# This wrapper handles the AOTDispatch runtime logic for tensor subclasses.
-# At runtime, we have a compiled function that knows how to operate on the domain of DenseTensor -> DenseTensor,
-# But the user might have passed us some tensor subclass inputs (or expect some subclass tensor outputs).
-# This function handles the wrapping and unwrapping of tensor subclasses at runtime.
-def aot_dispatch_subclass_wrapper(
-    runtime_fn: Callable,
-    *,
-    subclass_metas: List[Union[int, SubclassCreationMeta]],
-    num_fw_outs_saved_for_bw: Optional[int],
-) -> Callable:
-    def inner_fn(args):
-        unwrapped_args = unwrap_tensor_subclasses(args, is_joint_structure=False)
-        # expectation: runtime_fn is a boxed fn
-        unwrapped_outs = runtime_fn(unwrapped_args)
-        wrapped_outs = wrap_tensor_subclasses(
-            unwrapped_outs, subclass_metas=subclass_metas, num_fw_outs_saved_for_bw=num_fw_outs_saved_for_bw, is_runtime=True)
-        return wrapped_outs
-    # box it
-    inner_fn._boxed_call = True
-    return inner_fn
-
-def create_metadata_for_subclass(meta: ViewAndMutationMeta) -> ViewAndMutationMeta:
-    # input infos
-    input_info = []
-    for inp, subclass_meta in zip(meta.input_info, meta.subclass_inp_meta):
-        num_inps = 1 if isinstance(subclass_meta, int) else subclass_meta.arg_count
-        for _ in range(num_inps):
-            input_info.append(inp)
-
-    # output infos
-    output_info = []
-    subclass_out_meta_user_outs_only = meta.subclass_fw_graph_out_meta[meta.num_mutated_inp_runtime_indices:]
-    if meta.num_intermediate_bases > 0:
-        subclass_out_meta_user_outs_only = subclass_out_meta_user_outs_only[:-meta.num_intermediate_bases]
-    # sanity assert
-    assert len(meta.output_info) == len(subclass_out_meta_user_outs_only)
-    # Assume that the information on the output is shared by all of its inner tensors.
-    for out, subclass_meta in zip(meta.output_info, subclass_out_meta_user_outs_only):
-        num_outs = 1 if isinstance(subclass_meta, int) else subclass_meta.arg_count
-        for _ in range(num_outs):
-            output_info.append(out)
-
-    # A bit hacky, but we don't actually care about all of the metadata here.
-    # This metadata is used **underneath** both autograd and subclass de-sugaring,
-    # So all we really care about is stuff like:
-    # - num inputs/outputs (needed by the partitioner)
-    # - input mutations (**not** used today, since we don't handle input mutations inside the subclass,
-    #   although we should handle this eventually)
-    #   TODO: add a test case to assert we error when this happens, instead of getting silent correctness
-    num_intermediate_bases = None
-    keep_input_mutations = meta.keep_input_mutations
-    traced_tangents = None
-    subclass_inp_meta = None
-    subclass_fw_graph_out_meta = None
-    subclass_tangent_meta = None
-
-    metadata = ViewAndMutationMeta(
-        input_info=input_info,
-        output_info=output_info,
-        num_intermediate_bases=num_intermediate_bases,
-        keep_input_mutations=keep_input_mutations,
-        traced_tangents=traced_tangents,
-        subclass_inp_meta=subclass_inp_meta,
-        subclass_fw_graph_out_meta=subclass_fw_graph_out_meta,
-        subclass_tangent_meta=subclass_tangent_meta,
-    )
-    return metadata
-
-
-SubclassTracingInfo = collections.namedtuple("SubclassTracingInfo", [
-    "plain_tensor_trace_fn", "plain_tensor_args", "maybe_subclass_meta"
-])
-
-# Given a function operating on Subclass -> Subclass, returns an function that operates on Tensor -> Tensor
-# Also returns:
-# - the new set of arguments to pass into this function (now that tensor subclasses have been eliminated)
-# - the updated ViewAndMutationMeta for this dense -> dense function.
-# The other important arguments are:
-# - flat_fn_maybe_joint: when is_joint_structure=True, this is the joint fw-bw function.
-#                        when is_joint_structure=False, this is just the forward function.
-# - fw_only: this is *always* the forward-only function.
-#   Why do we need this? We need to collect updated ViewAndMutationMeta on our new dense -> dense functions.
-#   In particular, we need this to tell the partitioner how many dense forward outputs there are.
-def aot_dispatch_subclass(
-    flat_fn_maybe_joint,
-    args: List[Any],
-    *,
-    is_joint_structure: bool,
-    meta: ViewAndMutationMeta,
-    fw_only: Callable,
-) -> "SubclassTracingInfo":
-    # Skip logic if we don't need to trace through any subclasses
-    req_subclass_dispatch = requires_subclass_dispatch(args, meta)
-    if not req_subclass_dispatch:
-        return SubclassTracingInfo(
-            plain_tensor_trace_fn=flat_fn_maybe_joint,
-            plain_tensor_args=args,
-            maybe_subclass_meta=None,
-        )
-
-    # TODO: add subclass guards (later PR).
-
-    # What's going on here? We need to compute subclass metadata about the outputs of the joint (grad_inputs).
-    # Annoying: we don't know the grad input metas until we're in the middle of tracing the joint,
-    # so we set it later, while we're tracing the joint (see inner_fn() below).
-    # Another option would be to run our run_functionalized_fw_and_collect_metadata() function
-    # directly on the joint, but this would hurt compile time (adding yet another pass through the joint).
-    subclass_meta = SubclassMeta()
-
-    def inner_fn(fn, args, *, use_trace_joint: bool):
-        # Step 1: wrap tensor inputs into subclasses if necessary
-        all_args = wrap_tensor_subclasses_maybe_joint(args, is_joint_structure=use_trace_joint, meta=meta)
-
-        # Step 2: call the inner function, with our (maybe subclass) inputs
-        wrapped_outs = fn(*all_args)
-
-        if use_trace_joint:
-            # See Note: [Computing Subclass Metadata about grad_inputs]
-            # We also stash subclass info on our grad_inputs, if we're tracing the joint.
-            nonlocal subclass_meta
-            assert isinstance(wrapped_outs, tuple) and len(wrapped_outs) == 2
-            # Don't need fw outs since we already have subclass metadata on them
-            grad_inputs = wrapped_outs[1]
-            subclass_meta.grad_input_metas = create_subclass_meta(grad_inputs)
-
-        # Step 3: Unwrap any subclass outputs back into dense tensors
-        unwrapped_outs = unwrap_tensor_subclasses(wrapped_outs, is_joint_structure=use_trace_joint)
-        return unwrapped_outs
-
-    def joint_fn(primals, tangents):
-        return inner_fn(flat_fn_maybe_joint, (primals, tangents), use_trace_joint=True)
-
-    def fw_fn(*primals):
-        return inner_fn(flat_fn_maybe_joint, primals, use_trace_joint=False)
-
-    def metadata_fn(*primals):
-        return inner_fn(fw_only, primals, use_trace_joint=False)
-
-    args_unwrapped = unwrap_tensor_subclasses(args, is_joint_structure=is_joint_structure)
-
-    if is_joint_structure:
-        primals_unwrapped = args_unwrapped[0]
-        fn_to_trace = joint_fn
-    else:
-        primals_unwrapped = args_unwrapped
-        fn_to_trace = fw_fn
-
-    # Note: [Partitioner handling for Subclasses, Part 1]
-    # The way the partitioner works is that:
-    # (1) we pass is a single graph containing the joint fw/bw,
-    #     where the # of graph outputs corresponds to # fw_outputs + # grad_inputs
-    # (2) The partitioner accepts an arguments, num_fwd_outputs,
-    #     and assumes that the first "num_fwd_outputs" graph outputs correspond
-    #     to outputs of the forward graph.
-    # How do tensor subclasses enter the picture?
-    # the num_fwd_outputs in the final graph is actually non-trivial to compute,
-    # because it can be influenced by input mutations and intermediate bases.
-    # So we compute it by inspecting the current ViewAndMutationMeta object.
-    # However, the original ViewAndMutationMeta that we computed was created
-    # on the subclass -> subclass graph,
-    # which can have a different number of outputs than the dense -> dense graph.
-    # That's why we createa a fresh metadata object on the dense -> dense function here,
-    # and plumb it back up to the partitioner.
-    # See Note: [Partitioner handling for Subclasses, Part 2] for more info.
-    meta_updated = run_functionalized_fw_and_collect_metadata(
-        metadata_fn,
-        keep_input_mutations=meta.keep_input_mutations,
-        is_train=meta.is_train,
-        requires_subclass_dispatch=True,
-    )(*primals_unwrapped)
-
-    subclass_meta.fw_metadata = meta_updated
-
-    return SubclassTracingInfo(
-        plain_tensor_trace_fn=fn_to_trace,
-        plain_tensor_args=args_unwrapped,
-        maybe_subclass_meta=subclass_meta,
-    )
-
-
->>>>>>> 4a4c9fb0
 # Has the precondition that there
 # are no duplicate arguments in flat_args (e.g., the same Tensor
 # object never shows up twice.  However, two tensor inputs MAY alias
