import itertools
import collections.abc
import contextlib
import functools
import io
import logging
import os
import pickle
import time
import warnings
from collections import namedtuple
from datetime import timedelta
from typing import Any, Dict, Optional, Tuple, Union

import torch
from torch._C._distributed_c10d import (
    AllreduceCoalescedOptions,
    AllreduceOptions,
    AllToAllOptions,
    _DistributedBackendOptions,
    BarrierOptions,
    BroadcastOptions,
    GatherOptions,
    PrefixStore,
    ProcessGroup,
    ReduceOp,
    ReduceOptions,
    ReduceScatterOptions,
    ScatterOptions,
    Store,
    DebugLevel,
    get_debug_level,
    Work
)
from torch._six import string_classes
from torch.autograd.profiler import record_function
from .constants import default_pg_timeout
from .c10d_error_logger import _get_or_create_logger
from .rendezvous import register_rendezvous_handler, rendezvous  # noqa: F401

__all__ = [
    'Backend', 'GroupMember', 'P2POp', 'all_gather', 'all_gather_coalesced',
    'all_gather_multigpu', 'all_gather_object', 'all_reduce',
    'all_reduce_coalesced', 'all_reduce_multigpu', 'all_to_all',
    'all_to_all_single', 'barrier', 'batch_isend_irecv', 'broadcast',
    'broadcast_multigpu', 'broadcast_object_list', 'destroy_process_group',
    'dist_backend', 'gather', 'gather_object', 'get_backend', 'get_rank',
    'get_world_size', 'group', 'init_process_group', 'irecv',
    'is_gloo_available', 'is_initialized', 'is_mpi_available',
    'is_nccl_available', 'is_torchelastic_launched', 'is_ucc_available',
    'isend', 'monitored_barrier', 'new_group', 'new_subgroups',
    'new_subgroups_by_enumeration', 'recv', 'reduce', 'reduce_multigpu',
    'reduce_scatter', 'reduce_scatter_multigpu', 'scatter',
    'scatter_object_list', 'send', 'supports_complex',
    'AllreduceCoalescedOptions', 'AllreduceOptions', 'AllToAllOptions',
    'BarrierOptions', 'BroadcastOptions', 'GatherOptions', 'PrefixStore',
    'ProcessGroup', 'ReduceOp', 'ReduceOptions', 'ReduceScatterOptions',
    'ScatterOptions', 'Store', 'DebugLevel', 'get_debug_level', 'Work',
    'default_pg_timeout', 'get_group_rank', 'get_global_rank', 'get_process_group_ranks',
    'reduce_op', 'all_gather_into_tensor', 'reduce_scatter_tensor', 'exception_handler'
]

_MPI_AVAILABLE = True
_NCCL_AVAILABLE = True
_GLOO_AVAILABLE = True
_UCC_AVAILABLE = True

_pickler = pickle.Pickler
_unpickler = pickle.Unpickler

# Change __module__ of all imported types from torch._C._distributed_c10d that are public
def _export_c_types():
    _public_types_to_change_module = [
        AllreduceCoalescedOptions,
        AllreduceOptions,
        AllToAllOptions,
        BarrierOptions,
        BroadcastOptions,
        GatherOptions,
        PrefixStore,
        ProcessGroup,
        ReduceOp,
        ReduceOptions,
        ReduceScatterOptions,
        ScatterOptions,
        Store,
        DebugLevel,
        get_debug_level,
        Work
    ]
    for type in _public_types_to_change_module:
        type.__module__ = "torch.distributed.distributed_c10d"
_export_c_types()

try:
    from torch._C._distributed_c10d import ProcessGroupMPI
    ProcessGroupMPI.__module__ = "torch.distributed.distributed_c10d"
    __all__ += ["ProcessGroupMPI"]
except ImportError:
    _MPI_AVAILABLE = False

try:
    from torch._C._distributed_c10d import ProcessGroupNCCL
    ProcessGroupNCCL.__module__ = "torch.distributed.distributed_c10d"
    __all__ += ["ProcessGroupNCCL"]
except ImportError:
    _NCCL_AVAILABLE = False

try:
    from torch._C._distributed_c10d import ProcessGroupGloo
    from torch._C._distributed_c10d import _ProcessGroupWrapper
    ProcessGroupGloo.__module__ = "torch.distributed.distributed_c10d"
    __all__ += ["ProcessGroupGloo"]
except ImportError:
    _GLOO_AVAILABLE = False

try:
    from torch._C._distributed_c10d import ProcessGroupUCC
    ProcessGroupUCC.__module__ = "torch.distributed.distributed_c10d"
    __all__ += ["ProcessGroupUCC"]
except ImportError:
    _UCC_AVAILABLE = False

logger = logging.getLogger(__name__)
global _c10d_error_logger
_c10d_error_logger = _get_or_create_logger()

PG_WRAPPER_STORE_PREFIX = "pg_wrapper"


# Some reduce ops are not supported by complex numbers and will result in an error.
# We currently provide complex support to the distributed API by viewing
# complex tensors as real (torch.view_as_real), meaning that calling
# these unsupported ops will return garbage values rather than error out.
# (e.g. max(2+3i, 3+2i) = 3+3i)
# We'd like calls to unsupported ops to error out accordingly,
# rather than returning garbage values.
def supports_complex(reduceOp: ReduceOp) -> bool:
    denyList = [
        ReduceOp.MAX,
        ReduceOp.MIN,
        ReduceOp.PRODUCT,
        ReduceOp.BAND,
        ReduceOp.BOR,
        ReduceOp.BXOR,
    ]
    return reduceOp not in denyList


class Backend(object):
    """
    An enum-like class of available backends: GLOO, NCCL, UCC, MPI, and other registered
    backends.

    The values of this class are lowercase strings, e.g., ``"gloo"``. They can
    be accessed as attributes, e.g., ``Backend.NCCL``.

    This class can be directly called to parse the string, e.g.,
    ``Backend(backend_str)`` will check if ``backend_str`` is valid, and
    return the parsed lowercase string if so. It also accepts uppercase strings,
    e.g., ``Backend("GLOO")`` returns ``"gloo"``.

    .. note:: The entry ``Backend.UNDEFINED`` is present but only used as
              initial value of some fields. Users should neither use it directly
              nor assume its existence.
    """

    UNDEFINED = "undefined"
    GLOO = "gloo"
    NCCL = "nccl"
    UCC = "ucc"
    MPI = "mpi"
    TCP = "tcp"

    _BackendPlugin = namedtuple("_BackendPlugin", ["creator_fn", "extended_api"])

    _plugins: Dict[str, _BackendPlugin] = {}

    def __new__(cls, name: str):
        if not isinstance(name, string_classes):
            raise ValueError("Backend name must be a string, but got: {}".format(name))
        value = getattr(Backend, name.upper(), Backend.UNDEFINED)

        if value == Backend.TCP:
            raise ValueError(
                "TCP backend has been deprecated. Please use "
                "Gloo or MPI backend for collective operations "
                "on CPU tensors."
            )
        elif value != Backend.GLOO and value != Backend.NCCL and value != Backend.UCC and value != Backend.MPI:
            value = name.lower()
        return value

    @classmethod
    def register_backend(cls, name, func, extended_api=False):
        """
        Registers a new backend with the given name and instantiating function.

        This class method is used by 3rd party ``ProcessGroup`` extension to
        register new backends.

        Args:
            name (str): Backend name of the ``ProcessGroup`` extension. It
                        should match the one in ``init_process_group()``.
            func (function): Function handler that instantiates the backend.
                             The function should be implemented in the backend
                             extension and takes four arguments, including
                             ``store``, ``rank``, ``world_size``, and ``timeout``.
            extended_api (bool, optional): Whether the backend supports extended argument structure.
                                           Default: ``False``. If set to ``True``, the backend
                                           will get an instance of ``c10d::DistributedBackendOptions``, and
                                           a process group options object as defined by the backend implementation.

        .. note:: This support of 3rd party backend is experimental and subject to change.

        """
        # Allow UCC plugin if Pytorch is not built with native support.
        # TODO: remove this exception once UCC plugin is fully deprecated.
        if (name != Backend.UCC or (name == Backend.UCC and is_ucc_available())):
            assert not hasattr(Backend, name.upper()), (
                f"{name.upper()} c10d backend already exist"
            )
        assert name.upper() not in Backend._plugins, (
            f"{name.upper()} c10d backend creator function already exist"
        )

        setattr(Backend, name.upper(), name.upper())
        Backend._plugins[name.upper()] = Backend._BackendPlugin(func, extended_api)

class BackendConfig(object):
    def __new__(cls, backend_list: str):
        return backend_list

# `_backend`, `dist_backend`, and `reduce_op` are here to maintain backward
# compatibility with pre-c10d distributed package.
# TODO: remove them when users are ready to take a hard dependency on PyTorch 1.
_backend: str = Backend.UNDEFINED
dist_backend = Backend


# NOTE(crcrpar): [ReduceOp static class attributes to support `isinstance`]
#   A ReduceOp instance of `PREMUL_SUM` is supposed to be created via `_make_nccl_premul_sum`
#   while the other `op`s (meaning RedOpType members) can be directly passed to c10d reduce collectives.
#   I changed `ReduceOp` to struct from enum class and introduced RedOpType enum class for PREMUL_SUM,
#   which broke an implicit contract of ReduceOp being enum-like with which users apply isinstance to
#   `op`, for example, `isinstance(ReduceOp.SUM, ReduceOp)`: https://github.com/pytorch/pytorch/issues/87191
DENY_LIST = ("PREMUL_SUM", )
for _red_op_name, _red_op_value in ReduceOp.RedOpType.__members__.items():
    setattr(ReduceOp, _red_op_name, _red_op_value if _red_op_name in DENY_LIST else ReduceOp(_red_op_value))


class _reduce_op(object):
    r"""
    Deprecated enum-like class for reduction operations: ``SUM``, ``PRODUCT``,
    ``MIN``, and ``MAX``.

    :class:`~torch.distributed.ReduceOp` is recommended to use instead.
    """

    def __init__(self):
        # __members__ is a dict storing key-value pairs for enum classes
        for k, v in ReduceOp.RedOpType.__members__.items():
            setattr(self, k, v)
        self.__members__ = ReduceOp.RedOpType.__members__

    def __getattribute__(self, key):
        warnings.warn(
            "torch.distributed.reduce_op is deprecated, please use "
            "torch.distributed.ReduceOp instead"
        )
        return object.__getattribute__(self, key)


reduce_op = _reduce_op()


class group(object):
    # Points to the default PG once initialized.
    WORLD: Optional[ProcessGroup] = None


class GroupMember(object):
    # Alias to group.WORLD for backward compatibility
    WORLD = group.WORLD
    NON_GROUP_MEMBER = object()


# Cached process groups
# For NCCL and GLOO pg, it is a map from ProcessGroup to (Backend, Store)
# For MPI pg, it is a map from ProcessGroup to (Backend, None)
_pg_map: Dict[ProcessGroup, Tuple[str, Optional[Store]]] = {}
# Process group's names, map from ProcessGroup to str
_pg_names: Dict[ProcessGroup, str] = {}
# Process group's global rank to local rank mapping
_pg_group_ranks: Dict[ProcessGroup, Dict[int, int]] = {}

# Default process group state
_default_pg_init_method = None

# Process group count for default naming
_group_count = 0

STORE_BASED_BARRIER_PREFIX = "store_based_barrier_key"


def _get_pg_device(group: ProcessGroup):
    """
    Returns the device to use with ``group``.
    This is cuda for NCCL and CPU for everything else
    """
    if _check_for_nccl_backend(group):
        return torch.device("cuda", torch.cuda.current_device())
    return torch.device("cpu")


def _store_based_barrier(rank, store, timeout):
    """
    Barrier based on store which is used for synchronizing processes after
    ``init_process_group`` or ``new_group``. Intended to be used only with
    those two methods and is not a generic alternative to ``barrier()``.
    """
    store_key = "{}:{}".format(STORE_BASED_BARRIER_PREFIX, _group_count)
    store.add(store_key, 1)
    logger.info("Added key: {} to store for rank: {}".format(store_key, rank))

    # Now wait for all workers to check in with the store.
    world_size = get_world_size()
    # Use 'add' instead of 'get' since for some store implementations 'add'
    # doesn't work well with 'get'. Ideally the store implementations should
    # be fixed, but for backward compatiblity reasons it is risky to change
    # the store implementations. Once, we completely migrate away from these
    # legacy stores, we can use 'get' here instead.
    worker_count = store.add(store_key, 0)
    start = time.time()
    log_time = time.time()
    while worker_count != world_size:
        time.sleep(0.01)
        worker_count = store.add(store_key, 0)

        # Print status periodically to keep track.
        if timedelta(seconds=(time.time() - log_time)) > timedelta(seconds=10):
            logger.info(
                "Waiting in store based barrier to initialize process group for "
                "rank: {}, key: {} (world_size={}, worker_count={}, timeout={})".format(
                    rank, store_key, world_size, worker_count, timeout
                )
            )
            log_time = time.time()

        if timedelta(seconds=(time.time() - start)) > timeout:
            raise RuntimeError(
                "Timed out initializing process group in store based barrier on "
                "rank: {}, for key: {} (world_size={}, worker_count={}, timeout={})".format(
                    rank, store_key, world_size, worker_count, timeout
                )
            )

    logger.info(
        f"Rank {rank}: Completed store-based barrier for key:{store_key} with {world_size} nodes."
    )


def _rank_not_in_group(group: ProcessGroup):
    """
    Helper that checks if the current process's rank is not in a given group.
    """
    if group is None:
        return False
    return group == GroupMember.NON_GROUP_MEMBER


def _warn_not_in_group(op_name):
    global_rank = -1 if GroupMember.WORLD is None else GroupMember.WORLD.rank()
    warnings.warn(
        f"Running {op_name} on global rank {global_rank} which does not "
        "belong to the given group."
    )


def get_group_rank(group: ProcessGroup, global_rank: int) -> int:
    """
    Translate a global rank into a group rank.

    ``global_rank`` must be part of ``group`` otherwise this raises RuntimeError.

    Args:
        group (ProcessGroup): ProcessGroup to find the relative rank.
        global_rank (int): Global rank to query.

    Returns:
        Group rank of ``global_rank`` relative to ``group``

    N.B. calling this function on the default process group returns identity
    """
    if group is GroupMember.WORLD:
        return global_rank
    if group not in _pg_group_ranks:
        raise RuntimeError(f"Group {group} is not registered, please create group with torch.distributed.new_group API")
    group_ranks = _pg_group_ranks[group]
    if global_rank not in group_ranks:
        raise RuntimeError(f"Global rank {global_rank} is not part of group {group}")

    return group_ranks[global_rank]

def get_global_rank(group: ProcessGroup, group_rank: int) -> int:
    """
    Translate a group rank into a global rank.

    ``group_rank`` must be part of `group` otherwise this raises RuntimeError.

    Args:
        group (ProcessGroup): ProcessGroup to find the global rank from.
        group_rank (int): Group rank to query.

    Returns:
        Global rank of ``group_rank`` relative to ``group``

    N.B. calling this function on the default process group returns identity
    """
    if group is GroupMember.WORLD:
        return group_rank
    if group not in _pg_group_ranks:
        raise RuntimeError(f"Group {group} is not registered, please create group with torch.distributed.new_group API")
    for rank, grp_rank in _pg_group_ranks[group].items():
        if grp_rank == group_rank:
            return rank
    raise RuntimeError(f"Group rank {group_rank} is not part of group {group}")

# TODO: remove this once the ecosystem moves away from it.
def _get_global_rank(group, rank):
    """
    This method is deprecated, please use get_global_rank.
    """
    warnings.warn(
        "torch.distributed.distributed_c10d._get_global_rank is deprecated "
        "please use torch.distributed.distributed_c10d.get_global_rank instead"
    )
    return get_global_rank(group, rank)


def get_process_group_ranks(group: ProcessGroup):
    """
    Get all ranks associated with ``group``.

    Args:
        group (ProcessGroup): ProcessGroup to get all ranks from.

    Returns:
        List of global ranks ordered by group rank.
    """
    return list(_pg_group_ranks[group].keys())

def _get_group_size(group):
    """
    Helper that gets a given group's world size.
    """
    if group is GroupMember.WORLD or group is None:
        default_pg = _get_default_group()
        return default_pg.size()
    return group.size()


def _check_single_tensor(param, param_name):
    """
    Helper to check that the parameter ``param_name`` is a single tensor.
    """
    if not isinstance(param, torch.Tensor):
        raise RuntimeError(
            "Invalid function argument. Expected parameter `{}` "
            "to be of type torch.Tensor.".format(param_name)
        )


def _check_tensor_list(param, param_name):
    """
    Helper to check that the parameter ``param_name`` is a list of tensors.
    """
    if not isinstance(param, list) or not all(
        isinstance(p, torch.Tensor) for p in param
    ):
        raise RuntimeError(
            "Invalid function argument. Expected parameter `{}` "
            "to be of type List[torch.Tensor].".format(param_name)
        )

def _as_iterable(obj) -> collections.abc.Iterable:
    return obj if isinstance(obj, list) else (obj,)

def _ensure_all_tensors_same_dtype(*tensors) -> None:
    last_dtype = None
    for tensor in itertools.chain(*map(_as_iterable, tensors)):
        tensor_dtype = tensor.dtype
        # Mixing complex and its element type is allowed
        if tensor_dtype.is_complex:
            tensor_dtype = torch.float32 if tensor_dtype == torch.complex64 else torch.complex128

        if last_dtype is None:
            last_dtype = tensor_dtype
        else:
            if last_dtype != tensor_dtype:
                raise RuntimeError(
                    "Invalid usage of tensors with different dtypes"
                    f"Found {last_dtype} and  {tensor.dtype}"
                )


def _check_op(op):
    """
    Helper to check that the ``op`` is either isend or irecv.
    """
    if op not in [isend, irecv]:
        raise RuntimeError(
            "Invalid ``op``. Expected ``op`` "
            "to be of type ``torch.distributed.isend`` or "
            "``torch.distributed.irecv``."
        )


def _check_p2p_op_list(p2p_op_list):
    """
    Helper to check that the ``p2p_op_list`` is a list of P2POp instances and
    all ops use the same group.
    """
    if not isinstance(p2p_op_list, list) or not all(
        isinstance(p2p_op, P2POp) for p2p_op in p2p_op_list
    ):
        raise RuntimeError(
            "Invalid ``p2p_op_list``. Each op is expected to "
            "to be of type ``torch.distributed.P2POp``."
        )

    group = p2p_op_list[0].group
    if not all(group == p2p_op.group for p2p_op in p2p_op_list):
        raise RuntimeError("All ops need to use the same group.")


def is_mpi_available() -> bool:
    """
    Checks if the MPI backend is available.
    """
    return _MPI_AVAILABLE


def is_nccl_available() -> bool:
    """
    Checks if the NCCL backend is available.
    """
    return _NCCL_AVAILABLE


def is_gloo_available() -> bool:
    """
    Checks if the Gloo backend is available.
    """
    return _GLOO_AVAILABLE


def is_ucc_available() -> bool:
    """
    Checks if the UCC backend is available.
    """
    return _UCC_AVAILABLE


def is_initialized() -> bool:
    """
    Checking if the default process group has been initialized
    """
    return GroupMember.WORLD is not None


def is_torchelastic_launched() -> bool:
    """
    Checks whether this process was launched with ``torch.distributed.elastic``
    (aka torchelastic). The existence of ``TORCHELASTIC_RUN_ID`` environment
    variable is used as a proxy to determine whether the current process
    was launched with torchelastic. This is a reasonable proxy since
    ``TORCHELASTIC_RUN_ID`` maps to the rendezvous id which is always a
    non-null value indicating the job id for peer discovery purposes..
    """
    return os.getenv("TORCHELASTIC_RUN_ID") is not None


def _get_default_group():
    """
    Getting the default process group created by init_process_group
    """
    if not is_initialized():
        raise RuntimeError(
            "Default process group has not been initialized, "
            "please make sure to call init_process_group."
        )
    return GroupMember.WORLD


def _get_default_store():
    """
    Getting the default store created by init_process_group
    """
    if not is_initialized():
        raise RuntimeError(
            "Default process group has not been initialized, "
            "please make sure to call init_process_group."
        )
    default_pg = _get_default_group()
    _, default_store = _pg_map[default_pg]
    return default_store


def _update_default_pg(pg):
    GroupMember.WORLD = group.WORLD = pg


def get_backend(group: Optional[ProcessGroup] = None) -> str:
    """
    Returns the backend of the given process group.

    Args:
        group (ProcessGroup, optional): The process group to work on. The
            default is the general main process group. If another specific group
            is specified, the calling process must be part of :attr:`group`.

    Returns:
        The backend of the given process group as a lower case string.

    """
    if group is None:
        pg = _get_default_group()
    else:
        pg = group
    if _rank_not_in_group(pg):
        raise RuntimeError("Invalid process group specified")
    pg_store = _pg_map.get(pg, None)
    assert pg_store is not None
    return pg_store[0]


def init_process_group(
    backend: Union[str, Backend],
    init_method: Optional[str] = None,
    timeout: timedelta = default_pg_timeout,
    world_size: int = -1,
    rank: int = -1,
    store: Optional[Store] = None,
    group_name: str = "",
    pg_options: Optional[Any] = None,
):
    """
    Initializes the default distributed process group, and this will also
    initialize the distributed package.

    There are 2 main ways to initialize a process group:
        1. Specify ``store``, ``rank``, and ``world_size`` explicitly.
        2. Specify ``init_method`` (a URL string) which indicates where/how
           to discover peers. Optionally specify ``rank`` and ``world_size``,
           or encode all required parameters in the URL and omit them.

    If neither is specified, ``init_method`` is assumed to be "env://".


    Args:
        backend (str or Backend): The backend to use. Depending on
            build-time configurations, valid values include ``mpi``, ``gloo``,
            ``nccl``, and ``ucc``. This field should be given as a lowercase
            string (e.g., ``"gloo"``), which can also be accessed via
            :class:`Backend` attributes (e.g., ``Backend.GLOO``). If using
            multiple processes per machine with ``nccl`` backend, each process
            must have exclusive access to every GPU it uses, as sharing GPUs
            between processes can result in deadlocks. ``ucc`` backend is
            experimental.
        init_method (str, optional): URL specifying how to initialize the
                                     process group. Default is "env://" if no
                                     ``init_method`` or ``store`` is specified.
                                     Mutually exclusive with ``store``.
        world_size (int, optional): Number of processes participating in
                                    the job. Required if ``store`` is specified.
        rank (int, optional): Rank of the current process (it should be a
                              number between 0 and ``world_size``-1).
                              Required if ``store`` is specified.
        store(Store, optional): Key/value store accessible to all workers, used
                                to exchange connection/address information.
                                Mutually exclusive with ``init_method``.
        timeout (timedelta, optional): Timeout for operations executed against
            the process group. Default value equals 30 minutes.
            This is applicable for the ``gloo`` backend. For ``nccl``, this is
            applicable only if the environment variable ``NCCL_BLOCKING_WAIT``
            or ``NCCL_ASYNC_ERROR_HANDLING`` is set to 1. When
            ``NCCL_BLOCKING_WAIT`` is set, this is the duration for which the
            process will block and wait for collectives to complete before
            throwing an exception. When ``NCCL_ASYNC_ERROR_HANDLING`` is set,
            this is the duration after which collectives will be aborted
            asynchronously and the process will crash. ``NCCL_BLOCKING_WAIT``
            will provide errors to the user which can be caught and handled,
            but due to its blocking nature, it has a performance overhead. On
            the other hand, ``NCCL_ASYNC_ERROR_HANDLING`` has very little
            performance overhead, but crashes the process on errors. This is
            done since CUDA execution is async and it is no longer safe to
            continue executing user code since failed async NCCL operations
            might result in subsequent CUDA operations running on corrupted
            data. Only one of these two environment variables should be set.
            For ``ucc``, blocking wait is supported similar to NCCL. However,
            async error handling is done differently since with UCC we have
            progress thread and not watch-dog thread.
        group_name (str, optional, deprecated): Group name.
        pg_options (ProcessGroupOptions, optional): process group options
            specifying what additional options need to be passed in during
            the construction of specific process groups. As of now, the only
            options we support is ``ProcessGroupNCCL.Options`` for the ``nccl``
            backend, ``is_high_priority_stream`` can be specified so that
            the nccl backend can pick up high priority cuda streams when
            there're compute kernels waiting.

    .. note:: To enable ``backend == Backend.MPI``, PyTorch needs to be built from source
        on a system that supports MPI.

    """
    global _pg_group_ranks
    global _backend
    global _default_pg_init_method

    if not isinstance(timeout, timedelta):
        raise RuntimeError(
            "Expected timeout argument to be of type" "datetime.timedelta"
        )

    if GroupMember.WORLD is not None:
        raise RuntimeError("trying to initialize the default process group " "twice!")

    assert (store is None) or (
        init_method is None
    ), "Cannot specify both init_method and store."

    if store is not None:
        assert world_size > 0, "world_size must be positive if using store"
        assert rank >= 0, "rank must be non-negative if using store"
    elif init_method is None:
        init_method = "env://"

    if backend:
        backend = Backend(backend)
    else:
        backend = Backend("undefined")
    print(backend)
    # print(backend)
    # backendConfig = BackendConfig()

    if backend == Backend.MPI:
        if world_size != -1 or rank != -1:
            warnings.warn(
                "For MPI backend, world_size ({}) and rank ({}) "
                "are ignored since they are assigned by the "
                "MPI runtime.".format(world_size, rank)
            )

        default_pg = _new_process_group_helper(
            -1, -1, [], Backend.MPI, None, group_name=group_name, timeout=timeout
        )
        _update_default_pg(default_pg)
    else:
        # backward compatible API
        if store is None:
            rendezvous_iterator = rendezvous(
                init_method, rank, world_size, timeout=timeout
            )
            store, rank, world_size = next(rendezvous_iterator)
            store.set_timeout(timeout)

            # Use a PrefixStore to avoid accidental overrides of keys used by
            # different systems (e.g. RPC) in case the store is multi-tenant.
            store = PrefixStore("default_pg", store)

        default_pg = _new_process_group_helper(
            world_size,
            rank,
            [],
            backend,
            store,
            pg_options=pg_options,
            group_name=group_name,
            timeout=timeout,
        )
        _update_default_pg(default_pg)

    _pg_group_ranks[GroupMember.WORLD] = {i: i for i in range(GroupMember.WORLD.size())}  # type: ignore[attr-defined, index]
    _backend = _pg_map[GroupMember.WORLD][0]  # type: ignore[index]
    _default_pg_init_method = init_method

    # barrier at the end to ensure that once we return from this method, all
    # process groups including global variables are updated correctly on all
    # ranks.
    if backend == Backend.MPI:
        # MPI backend doesn't use store.
        barrier()
    else:
        # Use store based barrier here since barrier() used a bunch of
        # default devices and messes up NCCL internal state.
        _store_based_barrier(rank, store, timeout)
        # Set sequence numbers for gloo and nccl process groups.
        if get_backend(default_pg) in [Backend.GLOO, Backend.NCCL]:
            default_pg._set_sequence_number_for_group()


def _new_process_group_helper(
    group_size,
    group_rank,
    global_ranks_in_group,
    backend,
    store,
    pg_options=None,
    group_name=None,
    timeout=default_pg_timeout,
):
    """
    Create a new distributed process group.

    This function must be called by ALL processes in the global group, even if
    the calling process is not part of the newly created group. In that case,
    this function returns GroupMember.NON_GROUP_MEMBER.

    This function is called with ``group_ranks == []`` for the default group.
    """
    global _pg_map
    global _group_count
    global _pg_names

    if not group_name:
        group_name = str(_group_count)
        _group_count += 1

    if group_name in _pg_names.values():
        raise RuntimeError(
            "The specified group name has already been "
            "created, please use a different group name"
        )

    if not isinstance(timeout, timedelta):
        raise RuntimeError(
            "Expected timeout argument to be of type" "datetime.timedelta"
        )

    # update the global state
    _pg_map[pg] = (backend, store)
    _pg_names[pg] = group_name

    # The list of group ranks is empty if we're creating the default group.
    is_default_group = len(global_ranks_in_group) == 0

    backend = Backend(backend)
    pg: Union[ProcessGroupGloo, ProcessGroupMPI, ProcessGroupNCCL, ProcessGroupUCC]
    if backend == Backend.MPI:
        if not is_mpi_available():
            raise RuntimeError(
                "Distributed package doesn't have MPI built in."
                " MPI is only included if you build PyTorch from"
                " source on a host that has MPI installed."
            )
        pg = ProcessGroupMPI.create(global_ranks_in_group)
        if not pg:
            return GroupMember.NON_GROUP_MEMBER
    else:
        # If this is a subgroup (which means group_ranks is specified),
        # we check if the current process is a member of the new group.
        if not is_default_group:
            global_rank = _get_default_group().rank()
            if global_rank not in global_ranks_in_group:
                return GroupMember.NON_GROUP_MEMBER

        # Use the group name as prefix in the default store, such that
        # a single store can be reused by multiple groups.
        prefix_store = PrefixStore(group_name, store)

        if backend == Backend.GLOO:
            if pg_options is not None:
                raise RuntimeError("GLOO options not supported")
            pg = ProcessGroupGloo(prefix_store, group_rank, group_size, timeout=timeout)
        elif backend == Backend.NCCL:
            if not is_nccl_available():
                raise RuntimeError("Distributed package doesn't have NCCL " "built in")
            if pg_options is not None:
                assert isinstance(
                    pg_options, ProcessGroupNCCL.Options
                ), "Expected pg_options argument to be of type ProcessGroupNCCL.Options"
            else:
                # default pg_options for NCCL
                pg_options = ProcessGroupNCCL.Options()
                pg_options.is_high_priority_stream = False
                pg_options._timeout = timeout

            pg = ProcessGroupNCCL(prefix_store, group_rank, group_size, pg_options)
        elif backend == Backend.UCC and is_ucc_available():
            # TODO: once UCC plugin is fully deprecated, remove
            # is_ucc_available() from above elif-condition and raise
            # RuntimeError if is_ucc_available() returns false.

            pg = ProcessGroupUCC(prefix_store, group_rank, group_size, timeout=timeout)
<<<<<<< HEAD
            # In debug mode and if GLOO is available, wrap in a wrapper PG that
            # enables enhanced collective checking for debugability.
            if get_debug_level() == DebugLevel.DETAIL:
                if not _GLOO_AVAILABLE:
                    logger.info(
                        """TORCH_DISTRIBUTED_DEBUG was set to DETAIL, but
                                GLOO is not available. Build with Gloo to
                                create a wrapper process group in debug mode
                                to aid collective desynchronization debugging."""
                    )
                else:
                    pg = _create_process_group_wrapper(
                        wrapped_pg=pg,
                        store_prefix=group_name,
                        store=store,
                        rank=group_rank,
                        world_size=group_size,
                        timeout=timeout,
                    )
            _pg_map[pg] = (Backend.UCC, store)
            _pg_names[pg] = group_name
        elif backend == Backend.UNDEFINED:
            pg = ProcessGroup(prefix_store, group_rank, group_size, timeout=timeout)
            # TODO: default backends, we won't instantiate here
            gloo_prefix_store = PrefixStore("gloo", prefix_store)
            gloo_pg = ProcessGroupGloo(gloo_prefix_store, group_rank, group_size, timeout=timeout)
            print("finished creating gloo")
            nccl_pg_options = ProcessGroupNCCL.Options()
            nccl_pg_options.is_high_priority_stream = False
            nccl_pg_options._timeout = timeout
            nccl_prefix_store = PrefixStore("nccl", prefix_store)
            nccl_pg = ProcessGroupNCCL(nccl_prefix_store, group_rank, group_size, nccl_pg_options)
            print("finished creating nccl")
            pg._set_backend(torch.device("cpu"), gloo_pg)
            pg._set_backend(torch.device("cuda"), nccl_pg)
            _pg_map[pg] = (Backend.UNDEFINED, store)
            _pg_names[pg] = group_name
=======
>>>>>>> aeb99c7c
        else:
            assert backend.upper() in Backend._plugins, (
                f"Unknown c10d backend type {backend.upper()}"
            )

            backend_plugin = Backend._plugins[backend.upper()]
            creator_fn = backend_plugin.creator_fn
            extended_api = backend_plugin.extended_api

            if not extended_api:
                pg = creator_fn(prefix_store, group_rank, group_size, timeout)
            else:
                dist_backend_opts = _DistributedBackendOptions()
                dist_backend_opts.store = prefix_store
                dist_backend_opts.group_rank = group_rank
                dist_backend_opts.group_size = group_size
                dist_backend_opts.timeout = timeout
                dist_backend_opts.group_id = group_name
                dist_backend_opts.global_ranks_in_group = global_ranks_in_group

                pg = creator_fn(dist_backend_opts, pg_options)

        # Process group wrapper initialization for supported PGs when TORCH_DISTRIBUTED_DEBUG is set
        if backend in [Backend.GLOO, Backend.NCCL, Backend.UCC]:
            # In debug mode and if GLOO is available, wrap in a wrapper PG that
            # enables enhanced collective checking for debugability.
            if get_debug_level() == DebugLevel.DETAIL:
                if not _GLOO_AVAILABLE:
                    logger.info(
                        """TORCH_DISTRIBUTED_DEBUG was set to DETAIL, but
                                GLOO is not available. Build with Gloo to
                                create a wrapper process group in debug mode
                                to aid collective desynchronization debugging."""
                    )
                else:
                    pg = _create_process_group_wrapper(
                        wrapped_pg=pg,
                        store_prefix=group_name,
                        store=store,
                        rank=group_rank,
                        world_size=group_size,
                        timeout=timeout,
                    )
    return pg


def destroy_process_group(group: Optional[ProcessGroup] = None):
    """
    Destroy a given process group, and deinitialize the distributed package

    Args:
        group (ProcessGroup, optional): The process group to be destroyed, if
                                        group.WORLD is given, all process
                                        groups including the default one will
                                        be destroyed.
    """
    global _pg_map
    global _pg_names
    global _pg_group_ranks
    global _default_pg_init_method
    global _group_count

    if group == GroupMember.NON_GROUP_MEMBER:
        return

    if group is None:
        pg = GroupMember.WORLD
    else:
        pg = group

    assert pg is not None
    if _pg_map.get(pg, None) is None:
        raise RuntimeError("Invalid process group specified")

    if group is None or group == GroupMember.WORLD:
        _update_default_pg(None)
        _default_pg_init_method = None
        _pg_map.clear()
        _pg_names.clear()
        _pg_group_ranks.clear()

        # when process group doesn't have an explicit name (only WORLD (default)
        # process group can have an explicit name), we use global _group_counter
        # to generate the name. We need to reset the counter on destruction to
        # allow consistent value to be generated when we re-create process
        # groups after some trainers recover from failure
        #
        # We only reset this when WORLD is being destroyed because if this
        # process group is in good state, we aren't dealing with failures.
        _group_count = 0
    else:
        del _pg_map[pg]
        del _pg_names[pg]
        del _pg_group_ranks[pg]


def get_rank(group: Optional[ProcessGroup] = None) -> int:
    """
    Returns the rank of the current process in the provided ``group`` or the
    default group if none was provided.

    Rank is a unique identifier assigned to each process within a distributed
    process group. They are always consecutive integers ranging from 0 to
    ``world_size``.

    Args:
        group (ProcessGroup, optional): The process group to work on. If None,
            the default process group will be used.

    Returns:
        The rank of the process group
        -1, if not part of the group

    """
    if _rank_not_in_group(group):
        return -1

    default_pg = _get_default_group()
    if group is None or group is GroupMember.WORLD:
        return default_pg.rank()

    return get_group_rank(group, default_pg.rank())


def get_world_size(group: Optional[ProcessGroup] = None) -> int:
    """
    Returns the number of processes in the current process group

    Args:
        group (ProcessGroup, optional): The process group to work on. If None,
            the default process group will be used.

    Returns:
        The world size of the process group
        -1, if not part of the group

    """
    if _rank_not_in_group(group):
        return -1

    return _get_group_size(group)


def isend(tensor: torch.Tensor, dst: int, group: Optional[ProcessGroup] = None, tag: int = 0) -> Work:
    """
    Sends a tensor asynchronously.

    .. warning::
        Modifying ``tensor`` before the request completes causes undefined
        behavior.

    Args:
        tensor (Tensor): Tensor to send.
        dst (int): Destination rank.
        group (ProcessGroup, optional): The process group to work on. If None,
            the default process group will be used.
        tag (int, optional): Tag to match send with remote recv

    Returns:
        A distributed request object.
        None, if not part of the group

    """
    _check_single_tensor(tensor, "tensor")
    if _rank_not_in_group(group):
        _warn_not_in_group("isend")
        return

    if group is None or group is GroupMember.WORLD:
        default_pg = _get_default_group()
        return default_pg.send([tensor], dst, tag)
    else:
        group_dst_rank = get_group_rank(group, dst)
        return group.send([tensor], group_dst_rank, tag)


def irecv(tensor: torch.Tensor, src: Optional[int] = None, group: Optional[ProcessGroup] = None, tag: int = 0) -> Work:
    """
    Receives a tensor asynchronously.

    Args:
        tensor (Tensor): Tensor to fill with received data.
        src (int, optional): Source rank. Will receive from any
            process if unspecified.
        group (ProcessGroup, optional): The process group to work on. If None,
            the default process group will be used.
        tag (int, optional): Tag to match recv with remote send

    Returns:
        A distributed request object.
        None, if not part of the group

    """
    _check_single_tensor(tensor, "tensor")
    if _rank_not_in_group(group):
        _warn_not_in_group("irecv")
        return

    if group is None or group is GroupMember.WORLD:
        pg = _get_default_group()
    else:
        pg = group

    if src is None:
        return pg.recv_anysource([tensor], tag)
    else:
        if pg is GroupMember.WORLD:
            return pg.recv([tensor], src, tag)
        else:
            group_src_rank = get_group_rank(pg, src)
            return pg.recv([tensor], group_src_rank, tag)


def send(tensor: torch.Tensor, dst: int, group: Optional[ProcessGroup] = None, tag: int = 0) -> Work:
    """
    Sends a tensor synchronously.

    Args:
        tensor (Tensor): Tensor to send.
        dst (int): Destination rank.
        group (ProcessGroup, optional): The process group to work on. If None,
            the default process group will be used.
        tag (int, optional): Tag to match send with remote recv

    """
    _check_single_tensor(tensor, "tensor")
    if _rank_not_in_group(group):
        _warn_not_in_group("send")
        return

    if group is None or group is GroupMember.WORLD:
        default_pg = _get_default_group()
        default_pg.send([tensor], dst, tag).wait()
    else:
        group_dst_rank = get_group_rank(group, dst)
        group.send([tensor], group_dst_rank, tag).wait()


def recv(tensor: torch.Tensor, src: Optional[int] = None, group: Optional[ProcessGroup] = None, tag: int = 0) -> Work:
    """
    Receives a tensor synchronously.

    Args:
        tensor (Tensor): Tensor to fill with received data.
        src (int, optional): Source rank. Will receive from any
            process if unspecified.
        group (ProcessGroup, optional): The process group to work on. If None,
            the default process group will be used.
        tag (int, optional): Tag to match recv with remote send

    Returns:
        Sender rank
        -1, if not part of the group

    """
    _check_single_tensor(tensor, "tensor")
    if _rank_not_in_group(group):
        _warn_not_in_group("recv")
        return -1

    if group is None:
        pg = _get_default_group()
    else:
        pg = group

    if src is None:
        work = pg.recv_anysource([tensor], tag)
        work.wait()
        src_rank = work._source_rank()
        if group is None or group is GroupMember.WORLD:
            return src_rank
        else:
            return get_global_rank(pg, src_rank)
    else:
        if group is None or group is GroupMember.WORLD:
            pg.recv([tensor], src, tag).wait()
        else:
            group_src_rank = get_group_rank(pg, src)
            pg.recv([tensor], group_src_rank, tag).wait()
        return src


class P2POp(object):
    """
    A class to build point-to-point operations for ``batch_isend_irecv``.

    This class builds the type of P2P operation, communication buffer, peer rank,
    Process Group group, and tag. Instances of this class will be passed to
    ``batch_isend_irecv`` for point-to-point communications.

    Args:
        op (Callable): A function to send data to or receive data from a peer process.
            The type of ``op`` is either ``torch.distributed.isend`` or
            ``torch.distributed.irecv``.
        tensor (Tensor): Tensor to send or receive.
        peer (int): Destination or source rank.
        group (ProcessGroup, optional): The process group to work on. If None,
            the default process group will be used.
        tag (int, optional): Tag to match send with recv.
    """

    def __init__(self, op, tensor, peer, group=None, tag=0):
        self.op = op
        self.tensor = tensor
        self.peer = peer
        self.group = group
        self.tag = tag

    def __new__(cls, op, tensor, peer, group=None, tag=0):
        _check_op(op)
        _check_single_tensor(tensor, "tensor")
        return object.__new__(cls)


@contextlib.contextmanager
def _coalescing_manager(group, reqs):
    if group is None:
        group = _get_default_group()
    group._start_coalescing()
    try:
        yield
    finally:
        group._end_coalescing(reqs)


def batch_isend_irecv(p2p_op_list):
    """
    Send or Receive a batch of tensors asynchronously and return a list of requests.

    Process each of the operations in ``p2p_op_list`` and return the corresponding
    requests. NCCL, Gloo, and UCC backend are currently supported.

    Args:
        p2p_op_list: A list of point-to-point operations(type of each operator is
            ``torch.distributed.P2POp``). The order of the isend/irecv in the list
            matters and it needs to match with corresponding isend/irecv on the
            remote end.

    Returns:
        A list of distributed request objects returned by calling the corresponding
        op in the op_list.

    Examples:
        >>> # xdoctest: +SKIP("no rank")
        >>> send_tensor = torch.arange(2) + 2 * rank
        >>> recv_tensor = torch.randn(2)
        >>> send_op = dist.P2POp(dist.isend, send_tensor, (rank + 1)%world_size)
        >>> recv_op = dist.P2POp(dist.irecv, recv_tensor, (rank - 1 + world_size)%world_size)
        >>> reqs = batch_isend_irecv([send_op, recv_op])
        >>> for req in reqs:
        >>>     req.wait()
        >>> recv_tensor
        tensor([2, 3])     # Rank 0
        tensor([0, 1])     # Rank 1

    .. note:: Note that when this API is used with the NCCL PG backend, users must set
        the current GPU device with `torch.cuda.set_device`, otherwise it will
        lead to unexpected hang issues.

        In addition, if this API is the first collective call in the ``group``
        passed to ``dist.P2POp``, all ranks of the ``group`` must participate in
        this API call; otherwise, the behavior is undefined. If this API call is
        not the first collective call in the ``group``, batched P2P operations
        involving only a subset of ranks of the ``group`` are allowed.
    """
    _check_p2p_op_list(p2p_op_list)
    group = p2p_op_list[0].group
    reqs = []
    with _coalescing_manager(group, reqs):
        for p2p_op in p2p_op_list:
            op = p2p_op.op
            tensor = p2p_op.tensor
            peer = p2p_op.peer
            curr_group = p2p_op.group
            tag = p2p_op.tag

            ret = op(tensor, peer, curr_group, tag)

            if ret is not None:
                reqs.append(ret)
    return reqs


def exception_handler(func):
    @functools.wraps(func)
    def wrapper(*args, **kwargs):
        try:
            return func(*args, **kwargs)
        except Exception as error:
            if is_initialized():
                error_msg_dict = {
                    "func_name": f"{func.__name__}",
                    "args": f"{args}, {kwargs}",
                    "backend": f"{get_backend()}",
                    "world_size": f"{get_world_size()}",
                    "global_rank": f"{get_rank()}",
                    "local_rank": f"{get_rank(kwargs.get('group'))}",
                    "error": f"{error}",
                }
            else:
                error_msg_dict = {
                    "func_name": f"{func.__name__}",
                    "args": f"{args}, {kwargs}",
                    "error": f"{error}",
                }
            _c10d_error_logger.debug(error_msg_dict)
            raise
    return wrapper


@exception_handler
def broadcast_multigpu(tensor_list, src, group=None, async_op=False, src_tensor=0):
    """
    Broadcasts the tensor to the whole group with multiple GPU tensors
    per node.

    ``tensor`` must have the same number of elements in all the GPUs from
    all processes participating in the collective. each tensor in the list must
    be on a different GPU

    Only nccl and gloo backend are currently supported
    tensors should only be GPU tensors

    Args:
        tensor_list (List[Tensor]): Tensors that participate in the collective
            operation. If ``src`` is the rank, then the specified ``src_tensor``
            element of ``tensor_list`` (``tensor_list[src_tensor]``) will be
            broadcast to all other tensors (on different GPUs) in the src process
            and all tensors in ``tensor_list`` of other non-src processes.
            You also need to make sure that ``len(tensor_list)`` is the same
            for all the distributed processes calling this function.

        src (int): Source rank.
        group (ProcessGroup, optional): The process group to work on. If None,
            the default process group will be used.
        async_op (bool, optional): Whether this op should be an async op
        src_tensor (int, optional): Source tensor rank within ``tensor_list``

    Returns:
        Async work handle, if async_op is set to True.
        None, if not async_op or if not part of the group

    """
    warnings.warn(
        "torch.distributed.broadcast_multigpu will be deprecated. If you must "
        "use it, please revisit our documentation later at "
        "https://pytorch.org/docs/master/distributed.html#multi-gpu-collective-functions"
    )

    if _rank_not_in_group(group):
        _warn_not_in_group("broadcast_multigpu")
        return

    opts = BroadcastOptions()
    opts.rootRank = src
    opts.rootTensor = src_tensor

    if group is None or group is GroupMember.WORLD:
        default_pg = _get_default_group()
        work = default_pg.broadcast(tensor_list, opts)
    else:
        group_src_rank = get_group_rank(group, src)
        opts.rootRank = group_src_rank
        work = group.broadcast(tensor_list, opts)
    if async_op:
        return work
    else:
        work.wait()


@exception_handler
def broadcast(tensor, src, group=None, async_op=False):
    """
    Broadcasts the tensor to the whole group.

    ``tensor`` must have the same number of elements in all processes
    participating in the collective.

    Args:
        tensor (Tensor): Data to be sent if ``src`` is the rank of current
            process, and tensor to be used to save received data otherwise.
        src (int): Source rank.
        group (ProcessGroup, optional): The process group to work on. If None,
            the default process group will be used.
        async_op (bool, optional): Whether this op should be an async op

    Returns:
        Async work handle, if async_op is set to True.
        None, if not async_op or if not part of the group

    """
    _check_single_tensor(tensor, "tensor")
    if _rank_not_in_group(group):
        _warn_not_in_group("broadcast")
        return

    opts = BroadcastOptions()
    opts.rootRank = src
    opts.rootTensor = 0

    if group is None or group is GroupMember.WORLD:
        default_pg = _get_default_group()
        work = default_pg.broadcast([tensor], opts)
    else:
        group_src_rank = get_group_rank(group, src)
        opts.rootRank = group_src_rank
        work = group.broadcast([tensor], opts)
    if async_op:
        return work
    else:
        work.wait()

@exception_handler
def all_reduce_multigpu(tensor_list, op=ReduceOp.SUM, group=None, async_op=False):
    r"""
    Reduces the tensor data across all machines in such a way that all get
    the final result. This function reduces a number of tensors on every node,
    while each tensor resides on different GPUs.
    Therefore, the input tensor in the tensor list needs to be GPU tensors.
    Also, each tensor in the tensor list needs to reside on a different GPU.

    After the call, all ``tensor`` in ``tensor_list`` is going to be bitwise
    identical in all processes.

    Complex tensors are supported.

    Only nccl and gloo backend is currently supported
    tensors should only be GPU tensors

    Args:
        tensor_list (List[Tensor]): List of input and output tensors of
            the collective. The function operates in-place and requires that
            each tensor to be a GPU tensor on different GPUs.
            You also need to make sure that ``len(tensor_list)`` is the same for
            all the distributed processes calling this function.
        op (optional): One of the values from
            ``torch.distributed.ReduceOp``
            enum.  Specifies an operation used for element-wise reductions.
        group (ProcessGroup, optional): The process group to work on. If
            ``None``, the default process group will be used.
        async_op (bool, optional): Whether this op should be an async op

    Returns:
        Async work handle, if async_op is set to True.
        None, if not async_op or if not part of the group

    """
    warnings.warn(
        "torch.distributed.all_reduce_multigpu will be deprecated. If you must "
        "use it, please revisit our documentation later at "
        "https://pytorch.org/docs/master/distributed.html#multi-gpu-collective-functions"
    )

    if _rank_not_in_group(group):
        return

    tensor_list = [
        t if not t.is_complex() else torch.view_as_real(t) for t in tensor_list
    ]

    opts = AllreduceOptions()
    opts.reduceOp = op
    if group is None:
        default_pg = _get_default_group()
        work = default_pg.allreduce(tensor_list, opts)
    else:
        work = group.allreduce(tensor_list, opts)

    if async_op:
        return work
    else:
        work.wait()

@exception_handler
def all_reduce(tensor, op=ReduceOp.SUM, group=None, async_op=False):
    """
    Reduces the tensor data across all machines in such a way that all get
    the final result.

    After the call ``tensor`` is going to be bitwise identical in all processes.

    Complex tensors are supported.

    Args:
        tensor (Tensor): Input and output of the collective. The function
            operates in-place.
        op (optional): One of the values from
            ``torch.distributed.ReduceOp``
            enum.  Specifies an operation used for element-wise reductions.
        group (ProcessGroup, optional): The process group to work on. If None,
            the default process group will be used.
        async_op (bool, optional): Whether this op should be an async op

    Returns:
        Async work handle, if async_op is set to True.
        None, if not async_op or if not part of the group

    Examples:
        >>> # xdoctest: +SKIP("no rank")
        >>> # All tensors below are of torch.int64 type.
        >>> # We have 2 process groups, 2 ranks.
        >>> tensor = torch.arange(2, dtype=torch.int64) + 1 + 2 * rank
        >>> tensor
        tensor([1, 2]) # Rank 0
        tensor([3, 4]) # Rank 1
        >>> dist.all_reduce(tensor, op=ReduceOp.SUM)
        >>> tensor
        tensor([4, 6]) # Rank 0
        tensor([4, 6]) # Rank 1

        >>> # All tensors below are of torch.cfloat type.
        >>> # We have 2 process groups, 2 ranks.
        >>> tensor = torch.tensor([1+1j, 2+2j], dtype=torch.cfloat) + 2 * rank * (1+1j)
        >>> tensor
        tensor([1.+1.j, 2.+2.j]) # Rank 0
        tensor([3.+3.j, 4.+4.j]) # Rank 1
        >>> dist.all_reduce(tensor, op=ReduceOp.SUM)
        >>> tensor
        tensor([4.+4.j, 6.+6.j]) # Rank 0
        tensor([4.+4.j, 6.+6.j]) # Rank 1

    """
    _check_single_tensor(tensor, "tensor")
    if _rank_not_in_group(group):
        _warn_not_in_group("all_reduce")
        return

    if tensor.is_complex():
        if not supports_complex(op):
            raise RuntimeError(f"all_reduce does not support {op} on complex tensors")
        tensor = torch.view_as_real(tensor)

    opts = AllreduceOptions()
    opts.reduceOp = op
    if group is None:
        default_pg = _get_default_group()
        work = default_pg.allreduce([tensor], opts)
    else:
        work = group.allreduce([tensor], opts)

    if async_op:
        return work
    else:
        work.wait()

@exception_handler
def all_reduce_coalesced(tensors, op=ReduceOp.SUM, group=None, async_op=False):
    """
    WARNING: at this time individual shape checking is not implemented across nodes.
    For example, if the rank 0 node passes [torch.rand(4), torch.rand(2)] and the
    rank 1 node passes [torch.rand(2), torch.rand(2), torch.rand(2)], the allreduce
    operation will proceed without complaint and return erroneous outputs. This lack
    of shape checking results in significant performance improvements but users of this
    function should take extra care to ensure that each node passes in tensors whose
    shapes match across nodes.

    Reduces each tensor in tensors (residing on the same device) across all machines
    in such a way that all get the final result.

    After the call each tensor in tensors is going to bitwise identical
    in all processes.

    Complex tensors are supported.

    Args:
        tensors (List[Tensor]): Input and output of the collective. The function
            operates in-place.
        op (Optional[ReduceOp]): One of the values from
            ``torch.distributed.ReduceOp`` enum. Specifies an operation used for
            element-wise reductions.
        group (ProcessGroup, optional): The process group to work on. If None,
            the default process group will be used.
        async_op (Optional[bool]): Whether this op should be an async op.

    Returns:
        Async work handle, if async_op is set to True.
        None, if not async_op or if not part of the group.

    """
    warnings.warn(
        "torch.distributed.all_reduce_coalesced will be deprecated. If you must "
        "use it, please revisit our documentation later at "
        "https://pytorch.org/docs/master/distributed.html#collective-functions"
    )
    _check_tensor_list(tensors, "tensor")
    _ensure_all_tensors_same_dtype(tensors)
    if _rank_not_in_group(group):
        _warn_not_in_group("all_reduce_coalesced")
        return

    if any([t.is_complex() for t in tensors]) and not supports_complex(op):
        raise RuntimeError(f"all_reduce does not support {op} on complex tensors")

    tensors = [t if not t.is_complex() else torch.view_as_real(t) for t in tensors]

    opts = AllreduceCoalescedOptions()
    opts.reduceOp = op
    if group is None:
        default_pg = _get_default_group()
        work = default_pg.allreduce_coalesced(tensors, opts)
    else:
        work = group.allreduce_coalesced(tensors, opts)

    if async_op:
        return work.get_future()
    else:
        work.wait()

@exception_handler
def reduce_multigpu(
    tensor_list, dst, op=ReduceOp.SUM, group=None, async_op=False, dst_tensor=0
):
    """
    Reduces the tensor data on multiple GPUs across all machines. Each tensor
    in ``tensor_list`` should reside on a separate GPU

    Only the GPU of ``tensor_list[dst_tensor]`` on the process with rank ``dst``
    is going to receive the final result.

    Only nccl backend is currently supported
    tensors should only be GPU tensors

    Args:
        tensor_list (List[Tensor]): Input and output GPU tensors of the
            collective. The function operates in-place.
            You also need to make sure that ``len(tensor_list)`` is the same for
            all the distributed processes calling this function.
        dst (int): Destination rank
        op (optional): One of the values from
            ``torch.distributed.ReduceOp``
            enum.  Specifies an operation used for element-wise reductions.
        group (ProcessGroup, optional): The process group to work on. If None,
            the default process group will be used.
        async_op (bool, optional): Whether this op should be an async op
        dst_tensor (int, optional): Destination tensor rank within
                                    ``tensor_list``

    Returns:
        Async work handle, if async_op is set to True.
        None, otherwise

    """
    warnings.warn(
        "torch.distributed.reduce_multigpu will be deprecated. If you must "
        "use it, please revisit our documentation later at "
        "https://pytorch.org/docs/master/distributed.html#multi-gpu-collective-functions"
    )

    if _rank_not_in_group(group):
        _warn_not_in_group("reduce_multigpu")
        return

    opts = ReduceOptions()
    opts.reduceOp = op
    opts.rootRank = dst
    opts.rootTensor = dst_tensor

    if group is None or group is GroupMember.WORLD:
        default_pg = _get_default_group()
        work = default_pg.reduce(tensor_list, opts)
    else:
        group_dst_rank = get_group_rank(group, dst)
        opts.rootRank = group_dst_rank
        work = group.reduce(tensor_list, opts)

    if async_op:
        return work
    else:
        work.wait()

@exception_handler
def reduce(tensor, dst, op=ReduceOp.SUM, group=None, async_op=False):
    """
    Reduces the tensor data across all machines.

    Only the process with rank ``dst`` is going to receive the final result.

    Args:
        tensor (Tensor): Input and output of the collective. The function
            operates in-place.
        dst (int): Destination rank
        op (optional): One of the values from
            ``torch.distributed.ReduceOp``
            enum.  Specifies an operation used for element-wise reductions.
        group (ProcessGroup, optional): The process group to work on. If None,
            the default process group will be used.
        async_op (bool, optional): Whether this op should be an async op

    Returns:
        Async work handle, if async_op is set to True.
        None, if not async_op or if not part of the group

    """
    _check_single_tensor(tensor, "tensor")
    if _rank_not_in_group(group):
        _warn_not_in_group("reduce")
        return

    opts = ReduceOptions()
    opts.reduceOp = op
    opts.rootRank = dst

    if group is None or group is GroupMember.WORLD:
        default_pg = _get_default_group()
        work = default_pg.reduce([tensor], opts)
    else:
        group_dst_rank = get_group_rank(group, dst)
        opts.rootRank = group_dst_rank
        work = group.reduce([tensor], opts)

    if async_op:
        return work
    else:
        work.wait()

@exception_handler
def all_gather_multigpu(
    output_tensor_lists, input_tensor_list, group=None, async_op=False
):
    """
    Gathers tensors from the whole group in a list.
    Each tensor in ``tensor_list`` should reside on a separate GPU

    Only nccl backend is currently supported
    tensors should only be GPU tensors

    Complex tensors are supported.

    Args:
        output_tensor_lists (List[List[Tensor]]): Output lists. It should
            contain correctly-sized tensors on each GPU to be used for output
            of the collective, e.g. ``output_tensor_lists[i]`` contains the
            all_gather result that resides on the GPU of
            ``input_tensor_list[i]``.

            Note that each element of ``output_tensor_lists`` has the size of
            ``world_size * len(input_tensor_list)``, since the function all
            gathers the result from every single GPU in the group. To interpret
            each element of ``output_tensor_lists[i]``, note that
            ``input_tensor_list[j]`` of rank k will be appear in
            ``output_tensor_lists[i][k * world_size + j]``

            Also note that ``len(output_tensor_lists)``, and the size of each
            element in ``output_tensor_lists`` (each element is a list,
            therefore ``len(output_tensor_lists[i])``) need to be the same
            for all the distributed processes calling this function.

        input_tensor_list (List[Tensor]): List of tensors(on different GPUs) to
            be broadcast from current process.
            Note that ``len(input_tensor_list)`` needs to be the same for
            all the distributed processes calling this function.

        group (ProcessGroup, optional): The process group to work on. If None,
            the default process group will be used.
        async_op (bool, optional): Whether this op should be an async op

    Returns:
        Async work handle, if async_op is set to True.
        None, if not async_op or if not part of the group

    """
    warnings.warn(
        "torch.distributed.all_gather_multigpu will be deprecated. If you must "
        "use it, please revisit our documentation later at "
        "https://pytorch.org/docs/master/distributed.html#multi-gpu-collective-functions"
    )

    if _rank_not_in_group(group):
        _warn_not_in_group("all_gather_multigpu")
        return

    output_tensor_lists = [
        [t if not t.is_complex() else torch.view_as_real(t) for t in l]
        for l in output_tensor_lists
    ]
    input_tensor_list = [
        t if not t.is_complex() else torch.view_as_real(t) for t in input_tensor_list
    ]

    if group is None:
        default_pg = _get_default_group()
        work = default_pg.allgather(output_tensor_lists, input_tensor_list)
    else:
        work = group.allgather(output_tensor_lists, input_tensor_list)

    if async_op:
        return work
    else:
        work.wait()


def _object_to_tensor(obj, device):
    f = io.BytesIO()
    _pickler(f).dump(obj)
    byte_storage = torch.ByteStorage.from_buffer(f.getvalue())  # type: ignore[attr-defined]
    # Do not replace `torch.ByteTensor` or `torch.LongTensor` with torch.tensor and specifying dtype.
    # Otherwise, it will casue 100X slowdown.
    # See: https://github.com/pytorch/pytorch/issues/65696
    byte_tensor = torch.ByteTensor(byte_storage).to(device)
    local_size = torch.LongTensor([byte_tensor.numel()]).to(device)
    return byte_tensor, local_size


def _tensor_to_object(tensor, tensor_size):
    tensor = tensor.cpu()
    buf = tensor.numpy().tobytes()[:tensor_size]
    return _unpickler(io.BytesIO(buf)).load()

def _check_for_nccl_backend(group):
    pg = group or _get_default_group()
    # Gate PG wrapper check on Gloo availability.
    if _GLOO_AVAILABLE:
        # It is not expected for PG to be wrapped many times, but support it just
        # in case
        while isinstance(pg, _ProcessGroupWrapper):
            pg = pg.wrapped_pg

    return (
        is_nccl_available() and
        isinstance(pg, ProcessGroupNCCL)
    )

@exception_handler
def all_gather_object(object_list, obj, group=None):
    """
    Gathers picklable objects from the whole group into a list. Similar to
    :func:`all_gather`, but Python objects can be passed in. Note that the object
    must be picklable in order to be gathered.

    Args:
        object_list (list[Any]): Output list. It should be correctly sized as the
            size of the group for this collective and will contain the output.
        object (Any): Pickable Python object to be broadcast from current process.
        group (ProcessGroup, optional): The process group to work on. If None,
            the default process group will be used. Default is ``None``.

    Returns:
        None. If the calling rank is part of this group, the output of the
        collective will be populated into the input ``object_list``. If the
        calling rank is not part of the group, the passed in ``object_list`` will
        be unmodified.

    .. note:: Note that this API differs slightly from the :func:`all_gather`
        collective since it does not provide an ``async_op`` handle and thus
        will be a blocking call.

    .. note:: For NCCL-based processed groups, internal tensor representations
        of objects must be moved to the GPU device before communication takes
        place. In this case, the device used is given by
        ``torch.cuda.current_device()`` and it is the user's responsiblity to
        ensure that this is set so that each rank has an individual GPU, via
        ``torch.cuda.set_device()``.

    .. warning::
        :func:`all_gather_object` uses ``pickle`` module implicitly, which is
        known to be insecure. It is possible to construct malicious pickle data
        which will execute arbitrary code during unpickling. Only call this
        function with data you trust.

    Example::
        >>> # xdoctest: +SKIP("need process group init")
        >>> # Note: Process group initialization omitted on each rank.
        >>> import torch.distributed as dist
        >>> # Assumes world_size of 3.
        >>> gather_objects = ["foo", 12, {1: 2}] # any picklable object
        >>> output = [None for _ in gather_objects]
        >>> dist.all_gather_object(output, gather_objects[dist.get_rank()])
        >>> output
        ['foo', 12, {1: 2}]
    """
    if _rank_not_in_group(group):
        _warn_not_in_group("all_gather_object")
        return

    current_device = _get_pg_device(group)
    input_tensor, local_size = _object_to_tensor(obj, current_device)

    # Gather all local sizes. This is so that we can find the max size, and index
    # until the correct size when deserializing the tensors.
    group_size = get_world_size(group=group)
    object_sizes_tensor = torch.zeros(
        group_size, dtype=torch.long, device=current_device
    )
    object_size_list = [
        object_sizes_tensor[i].unsqueeze(dim=0) for i in range(group_size)
    ]
    # Allgather tensor sizes
    all_gather(object_size_list, local_size, group=group)
    max_object_size = int(max(object_size_list).item())  # type: ignore[type-var]
    # Resize tensor to max size across all ranks.
    input_tensor.resize_(max_object_size)
    coalesced_output_tensor = torch.empty(
        max_object_size * group_size, dtype=torch.uint8, device=current_device
    )
    # Output tensors are nonoverlapping views of coalesced_output_tensor
    output_tensors = [
        coalesced_output_tensor[max_object_size * i : max_object_size * (i + 1)]
        for i in range(group_size)
    ]
    all_gather(output_tensors, input_tensor, group=group)
    # Deserialize outputs back to object.
    for i, tensor in enumerate(output_tensors):
        tensor = tensor.type(torch.uint8)
        if tensor.device != torch.device("cpu"):
            tensor = tensor.cpu()
        tensor_size = object_size_list[i]
        object_list[i] = _tensor_to_object(tensor, tensor_size)


@exception_handler
def gather_object(obj, object_gather_list=None, dst=0, group=None):
    """
    Gathers picklable objects from the whole group in a single process.
    Similar to :func:`gather`, but Python objects can be passed in. Note that the
    object must be picklable in order to be gathered.

    Args:
        obj (Any): Input object. Must be picklable.
        object_gather_list (list[Any]): Output list. On the ``dst`` rank, it
            should be correctly sized as the size of the group for this
            collective and will contain the output. Must be ``None`` on non-dst
            ranks. (default is ``None``)
        dst (int, optional): Destination rank. (default is 0)
        group: (ProcessGroup, optional): The process group to work on. If None,
            the default process group will be used. Default is ``None``.

    Returns:
        None. On the ``dst`` rank, ``object_gather_list`` will contain the
        output of the collective.

    .. note:: Note that this API differs slightly from the gather collective
        since it does not provide an async_op handle and thus will be a blocking
        call.

    .. note:: For NCCL-based processed groups, internal tensor representations
        of objects must be moved to the GPU device before communication takes
        place. In this case, the device used is given by
        ``torch.cuda.current_device()`` and it is the user's responsiblity to
        ensure that this is set so that each rank has an individual GPU, via
        ``torch.cuda.set_device()``.

    .. warning::
        :func:`gather_object` uses ``pickle`` module implicitly, which is
        known to be insecure. It is possible to construct malicious pickle data
        which will execute arbitrary code during unpickling. Only call this
        function with data you trust.

    Example::
        >>> # xdoctest: +SKIP("need process group init")
        >>> # Note: Process group initialization omitted on each rank.
        >>> import torch.distributed as dist
        >>> # Assumes world_size of 3.
        >>> gather_objects = ["foo", 12, {1: 2}] # any picklable object
        >>> output = [None for _ in gather_objects]
        >>> dist.gather_object(
        ...     gather_objects[dist.get_rank()],
        ...     output if dist.get_rank() == 0 else None,
        ...     dst=0
        ... )
        >>> # On rank 0
        >>> output
        ['foo', 12, {1: 2}]
    """
    if _rank_not_in_group(group):
        _warn_not_in_group("gather_object")
        return

    # Ensure object_gather_list is specified appopriately.
    my_rank = get_rank()
    _validate_output_list_for_rank(my_rank, dst, object_gather_list)
    current_device = _get_pg_device(group)
    input_tensor, local_size = _object_to_tensor(obj, current_device)

    # Gather all local sizes. This is so that we can find the max size, and index
    # until the correct size when deserializing the tensors.
    group_size = get_world_size(group=group)
    object_sizes_tensor = torch.zeros(
        group_size, dtype=torch.long, device=current_device
    )
    object_size_list = [
        object_sizes_tensor[i].unsqueeze(dim=0) for i in range(group_size)
    ]
    # Allgather tensor sizes. An all-gather is needed here despite this being a
    # gather, since each rank needs to broadcast a tensor of the same (maximal)
    # size.
    all_gather(object_size_list, local_size, group=group)
    max_object_size = int(max(object_size_list).item())  # type: ignore[type-var]
    # Resize tensor to max size across all ranks.
    input_tensor.resize_(max_object_size)
    # Avoid populating output tensors if the result won't be gathered on this rank.
    if my_rank == dst:
        coalesced_output_tensor = torch.empty(
            max_object_size * group_size, dtype=torch.uint8, device=current_device
        )
        # Output tensors are nonoverlapping views of coalesced_output_tensor
        output_tensors = [
            coalesced_output_tensor[max_object_size * i : max_object_size * (i + 1)]
            for i in range(group_size)
        ]
    # All ranks call gather with equal-sized tensors.
    gather(
        input_tensor,
        gather_list=output_tensors if my_rank == dst else None,
        dst=dst,
        group=group,
    )
    if my_rank != dst:
        return
    for i, tensor in enumerate(output_tensors):
        tensor = tensor.type(torch.uint8)
        tensor_size = object_size_list[i]
        object_gather_list[i] = _tensor_to_object(tensor, tensor_size)


@exception_handler
def broadcast_object_list(object_list, src=0, group=None, device=None):
    """
    Broadcasts picklable objects in ``object_list`` to the whole group. Similar
    to :func:`broadcast`, but Python objects can be passed in.
    Note that all objects in ``object_list`` must be picklable in order to be
    broadcasted.

    Args:
        object_list (List[Any]): List of input objects to broadcast.
            Each object must be picklable. Only objects on the ``src`` rank will
            be broadcast, but each rank must provide lists of equal sizes.
        src (int): Source rank from which to broadcast ``object_list``.
        group: (ProcessGroup, optional): The process group to work on. If None,
            the default process group will be used. Default is ``None``.
        device (``torch.device``, optional): If not None, the objects are
            serialized and converted to tensors which are moved to the
            ``device`` before broadcasting. Default is ``None``.

    Returns:
        ``None``. If rank is part of the group, ``object_list`` will contain the
        broadcasted objects from ``src`` rank.

    .. note:: For NCCL-based processed groups, internal tensor representations
        of objects must be moved to the GPU device before communication takes
        place. In this case, the device used is given by
        ``torch.cuda.current_device()`` and it is the user's responsiblity to
        ensure that this is set so that each rank has an individual GPU, via
        ``torch.cuda.set_device()``.

    .. note:: Note that this API differs slightly from the :func:`all_gather`
        collective since it does not provide an ``async_op`` handle and thus
        will be a blocking call.

    .. warning::
        :func:`broadcast_object_list` uses ``pickle`` module implicitly, which
        is known to be insecure. It is possible to construct malicious pickle
        data which will execute arbitrary code during unpickling. Only call this
        function with data you trust.

    Example::
        >>> # xdoctest: +SKIP("need process group init")
        >>> # Note: Process group initialization omitted on each rank.
        >>> import torch.distributed as dist
        >>> if dist.get_rank() == 0:
        >>>     # Assumes world_size of 3.
        >>>     objects = ["foo", 12, {1: 2}] # any picklable object
        >>> else:
        >>>     objects = [None, None, None]
        >>> # Assumes backend is not NCCL
        >>> device = torch.device("cpu")
        >>> dist.broadcast_object_list(objects, src=0, device=device)
        >>> objects
        ['foo', 12, {1: 2}]
    """
    if _rank_not_in_group(group):
        _warn_not_in_group("broadcast_object_list")
        return

    # Current device selection.
    # To preserve backwards compatibility, ``device`` is default to ``None``
    # in which case we run current logic of device selection, i.e.
    # ``current_device`` is CUDA if backend is NCCL otherwise CPU device. In the
    # case it is not ``None`` we move the size and object tensors to be
    # broadcasted to this device.
    current_device = device or _get_pg_device(group)
    my_rank = get_rank()
    # Serialize object_list elements to tensors on src rank.
    if my_rank == src:
        tensor_list, size_list = zip(*[_object_to_tensor(obj, current_device) for obj in object_list])
        object_sizes_tensor = torch.cat(size_list)
    else:
        object_sizes_tensor = torch.empty(len(object_list), dtype=torch.long, device=current_device)

    # Broadcast object sizes
    broadcast(object_sizes_tensor, src=src, group=group)

    # Concatenate and broadcast serialized object tensors
    if my_rank == src:
        object_tensor = torch.cat(tensor_list)
    else:
        object_tensor = torch.empty(  # type: ignore[call-overload]
            torch.sum(object_sizes_tensor).item(),  # type: ignore[arg-type]
            dtype=torch.uint8,
            device=current_device
        )

    broadcast(object_tensor, src=src, group=group)
    # Deserialize objects using their stored sizes.
    offset = 0
    if my_rank != src:
        for i, obj_size in enumerate(object_sizes_tensor):
            obj_view = object_tensor[offset : offset + obj_size]
            obj_view = obj_view.type(torch.uint8)
            if obj_view.device != torch.device("cpu"):
                obj_view = obj_view.cpu()
            offset += obj_size
            object_list[i] = _tensor_to_object(obj_view, obj_size)


@exception_handler
def scatter_object_list(
    scatter_object_output_list, scatter_object_input_list, src=0, group=None
):
    """
    Scatters picklable objects in ``scatter_object_input_list`` to the whole
    group. Similar to :func:`scatter`, but Python objects can be passed in. On
    each rank, the scattered object will be stored as the first element of
    ``scatter_object_output_list``. Note that all objects in
    ``scatter_object_input_list`` must be picklable in order to be scattered.

    Args:
        scatter_object_output_list (List[Any]): Non-empty list whose first
            element will store the object scattered to this rank.
        scatter_object_input_list (List[Any]): List of input objects to scatter.
            Each object must be picklable. Only objects on the ``src`` rank will
            be scattered, and the argument can be ``None`` for non-src ranks.
        src (int): Source rank from which to scatter
            ``scatter_object_input_list``.
        group: (ProcessGroup, optional): The process group to work on. If None,
            the default process group will be used. Default is ``None``.

    Returns:
        ``None``. If rank is part of the group, ``scatter_object_output_list``
        will have its first element set to the scattered object for this rank.

    .. note:: Note that this API differs slightly from the scatter collective
        since it does not provide an ``async_op`` handle and thus will be a
        blocking call.

    .. warning::
        :func:`scatter_object_list` uses ``pickle`` module implicitly, which
        is known to be insecure. It is possible to construct malicious pickle
        data which will execute arbitrary code during unpickling. Only call this
        function with data you trust.

    Example::
        >>> # xdoctest: +SKIP("need process group init")
        >>> # Note: Process group initialization omitted on each rank.
        >>> import torch.distributed as dist
        >>> if dist.get_rank() == 0:
        >>>     # Assumes world_size of 3.
        >>>     objects = ["foo", 12, {1: 2}] # any picklable object
        >>> else:
        >>>     # Can be any list on non-src ranks, elements are not used.
        >>>     objects = [None, None, None]
        >>> output_list = [None]
        >>> dist.scatter_object_list(output_list, objects, src=0)
        >>> # Rank i gets objects[i]. For example, on rank 2:
        >>> output_list
        [{1: 2}]
    """
    if _rank_not_in_group(group):
        _warn_not_in_group("scatter_object_list")
        return

    if (
        not isinstance(scatter_object_output_list, list)
        or len(scatter_object_output_list) < 1
    ):
        raise RuntimeError(
            "Expected argument scatter_object_output_list to be a list of size at least 1."
        )

    my_rank = get_rank(group)
    pg_device = _get_pg_device(group)
    if my_rank == src:
        tensor_list, tensor_sizes = zip(
            *[_object_to_tensor(obj, pg_device) for obj in scatter_object_input_list]
        )
        tensor_list, tensor_sizes = list(tensor_list), list(tensor_sizes)

    # Src rank broadcasts the maximum tensor size. This is because all ranks are
    # expected to call into scatter() with equal-sized tensors.
    if my_rank == src:
        max_tensor_size = max(tensor_sizes)
        for tensor in tensor_list:
            tensor.resize_(max_tensor_size)
    else:
        max_tensor_size = torch.tensor([0], dtype=torch.long, device=pg_device)
    broadcast(max_tensor_size, src=src, group=group)

    # Scatter actual serialized objects
    output_tensor = torch.empty(max_tensor_size.item(), dtype=torch.uint8, device=pg_device)
    scatter(
        output_tensor,
        scatter_list=None if my_rank != src else tensor_list,
        src=src,
        group=group,
    )

    # Scatter per-object sizes to trim tensors when deserializing back to object
    obj_tensor_size = torch.tensor([0], dtype=torch.long, device=pg_device)
    scatter(
        obj_tensor_size,
        scatter_list=None if my_rank != src else tensor_sizes,
        src=src,
        group=group,
    )

    # Deserialize back to object
    scatter_object_output_list[0] = _tensor_to_object(output_tensor, obj_tensor_size)


@exception_handler
def all_gather(tensor_list, tensor, group=None, async_op=False):
    """
    Gathers tensors from the whole group in a list.

    Complex tensors are supported.

    Args:
        tensor_list (list[Tensor]): Output list. It should contain
            correctly-sized tensors to be used for output of the collective.
        tensor (Tensor): Tensor to be broadcast from current process.
        group (ProcessGroup, optional): The process group to work on. If None,
            the default process group will be used.
        async_op (bool, optional): Whether this op should be an async op

    Returns:
        Async work handle, if async_op is set to True.
        None, if not async_op or if not part of the group

    Examples:
        >>> # xdoctest: +SKIP("need process group init")
        >>> # All tensors below are of torch.int64 dtype.
        >>> # We have 2 process groups, 2 ranks.
        >>> tensor_list = [torch.zeros(2, dtype=torch.int64) for _ in range(2)]
        >>> tensor_list
        [tensor([0, 0]), tensor([0, 0])] # Rank 0 and 1
        >>> tensor = torch.arange(2, dtype=torch.int64) + 1 + 2 * rank
        >>> tensor
        tensor([1, 2]) # Rank 0
        tensor([3, 4]) # Rank 1
        >>> dist.all_gather(tensor_list, tensor)
        >>> tensor_list
        [tensor([1, 2]), tensor([3, 4])] # Rank 0
        [tensor([1, 2]), tensor([3, 4])] # Rank 1

        >>> # All tensors below are of torch.cfloat dtype.
        >>> # We have 2 process groups, 2 ranks.
        >>> tensor_list = [torch.zeros(2, dtype=torch.cfloat) for _ in range(2)]
        >>> tensor_list
        [tensor([0.+0.j, 0.+0.j]), tensor([0.+0.j, 0.+0.j])] # Rank 0 and 1
        >>> tensor = torch.tensor([1+1j, 2+2j], dtype=torch.cfloat) + 2 * rank * (1+1j)
        >>> tensor
        tensor([1.+1.j, 2.+2.j]) # Rank 0
        tensor([3.+3.j, 4.+4.j]) # Rank 1
        >>> dist.all_gather(tensor_list, tensor)
        >>> tensor_list
        [tensor([1.+1.j, 2.+2.j]), tensor([3.+3.j, 4.+4.j])] # Rank 0
        [tensor([1.+1.j, 2.+2.j]), tensor([3.+3.j, 4.+4.j])] # Rank 1

    """
    _check_tensor_list(tensor_list, "tensor_list")
    _check_single_tensor(tensor, "tensor")
    _ensure_all_tensors_same_dtype(tensor_list, tensor)
    if _rank_not_in_group(group):
        _warn_not_in_group("all_gather")
        return

    tensor_list = [
        t if not t.is_complex() else torch.view_as_real(t) for t in tensor_list
    ]
    tensor = tensor if not tensor.is_complex() else torch.view_as_real(tensor)

    if group is None:
        default_pg = _get_default_group()
        work = default_pg.allgather([tensor_list], [tensor])
    else:
        work = group.allgather([tensor_list], [tensor])

    if async_op:
        return work
    else:
        work.wait()


@exception_handler
def all_gather_into_tensor(output_tensor, input_tensor, group=None, async_op=False):
    """
    Gather tensors from all ranks and put them in a single output tensor.

    Args:
        output_tensor (Tensor): Output tensor to accommodate tensor elements
            from all ranks. It must be correctly sized to have one of the
            following forms:
            (i) a concatenation of all the input tensors along the primary
            dimension; for definition of "concatenation", see ``torch.cat()``;
            (ii) a stack of all the input tensors along the primary dimension;
            for definition of "stack", see ``torch.stack()``.
            Examples below may better explain the supported output forms.
        input_tensor (Tensor): Tensor to be gathered from current rank.
            Different from the ``all_gather`` API, the input tensors in this
            API must have the same size across all ranks.
        group (ProcessGroup, optional): The process group to work on. If None,
            the default process group will be used.
        async_op (bool, optional): Whether this op should be an async op

    Returns:
        Async work handle, if async_op is set to True.
        None, if not async_op or if not part of the group

    Examples:
        >>> # xdoctest: +SKIP("need process group init")
        >>> # All tensors below are of torch.int64 dtype and on CUDA devices.
        >>> # We have two ranks.
        >>> device = torch.device(f'cuda:{rank}')
        >>> tensor_in = torch.arange(2, dtype=torch.int64, device=device) + 1 + 2 * rank
        >>> tensor_in
        tensor([1, 2], device='cuda:0') # Rank 0
        tensor([3, 4], device='cuda:1') # Rank 1
        >>> # Output in concatenation form
        >>> tensor_out = torch.zeros(world_size * 2, dtype=torch.int64, device=device)
        >>> dist.all_gather_into_tensor(tensor_out, tensor_in)
        >>> tensor_out
        tensor([1, 2, 3, 4], device='cuda:0') # Rank 0
        tensor([1, 2, 3, 4], device='cuda:1') # Rank 1
        >>> # Output in stack form
        >>> tensor_out2 = torch.zeros(world_size, 2, dtype=torch.int64, device=device)
        >>> dist.all_gather_into_tensor(tensor_out2, tensor_in)
        >>> tensor_out2
        tensor([[1, 2],
                [3, 4]], device='cuda:0') # Rank 0
        tensor([[1, 2],
                [3, 4]], device='cuda:1') # Rank 1

    .. warning::
        The Gloo backend does not support this API.

    """
    _check_single_tensor(input_tensor, "input_tensor")
    _check_single_tensor(output_tensor, "output_tensor")
    if _rank_not_in_group(group):
        _warn_not_in_group("all_gather_into_tensor")
        return

    output_tensor = (
        output_tensor
        if not output_tensor.is_complex()
        else torch.view_as_real(output_tensor)
    )
    input_tensor = (
        input_tensor
        if not input_tensor.is_complex()
        else torch.view_as_real(input_tensor)
    )

    if group is None:
        default_pg = _get_default_group()
        work = default_pg._allgather_base(output_tensor, input_tensor)
    else:
        work = group._allgather_base(output_tensor, input_tensor)

    if async_op:
        return work
    else:
        work.wait()


@exception_handler
def _all_gather_base(output_tensor, input_tensor, group=None, async_op=False):
    """
    Single tensor all gather. Gathers a single tensor from all ranks, and puts them in a single output tensor.

    Args:
        output_tensor (Tensor): Output tensor. It should contain
            correctly-sized tensors to be used for output of the collective.
        input_tensor (Tensor): Tensor to be broadcast from current process.
        group (ProcessGroup, optional): The process group to work on. If None,
            the default process group will be used.
        async_op (bool, optional): Whether this op should be an async op

    Returns:
        Async work handle, if async_op is set to True.
        None, if not async_op or if not part of the group

    .. warning::
        `_all_gather_base` is a private function. Users should use
        `all_gather_into_tensor` instead.

    """
    warnings.warn(
        "torch.distributed._all_gather_base is a private function and will be "
        "deprecated. Please use torch.distributed.all_gather_into_tensor "
        "instead."
    )
    return all_gather_into_tensor(output_tensor, input_tensor, group, async_op)


@exception_handler
def all_gather_coalesced(
    output_tensor_lists, input_tensor_list, group=None, async_op=False
):
    """
    Gathers input tensors from the whole group in a list in a coalesced manner.

    Complex tensors are supported.

    Args:
        output_tensor_lists (list[list[Tensor]]): Output list. It should contain
            correctly-sized tensors to be used for output of the collective.
        input_tensor_list (list[Tensor]): Tensors to be broadcast from
            current process. At least one tensor has to be non empty.
        group (ProcessGroup, optional): The process group to work on. If None,
            the default process group will be used.
        async_op (bool, optional): Whether this op should be an async op.

    Returns:
        Async work handle, if async_op is set to True.
        None, if not async_op or if not part of the group

    Example:
        we have 2 process groups, 2 ranks.
        rank 0 passes:
            input_tensor_list = [[[1, 1], [1, 1]], [2], [3, 3]]
            output_tensor_lists =
               [[[[-1, -1], [-1, -1]], [-1], [-1, -1]],
                [[[-1, -1], [-1, -1]], [-1], [-1, -1]]]
        rank 1 passes:
            input_tensor_list = [[[3, 3], [3, 3]], [5], [1, 1]]
            output_tensor_lists =
               [[[[-1, -1], [-1, -1]], [-1], [-1, -1]],
                [[[-1, -1], [-1, -1]], [-1], [-1, -1]]]
        both rank 0 and 1 get:
            output_tensor_lists =
               [[[1, 1], [1, 1]], [2], [3, 3]],
                [[3, 3], [3, 3]], [5], [1, 1]]].

    WARNING: at this time individual shape checking is not implemented across nodes.
    For example, if the rank 0 node passes [torch.rand(4), torch.rand(2)] and the
    rank 1 node passes [torch.rand(2), torch.rand(2), torch.rand(2)], the
    all_gather_coalesced operation will proceed without complaint and return
    erroneous outputs. This lack of shape checking results in significant
    performance improvements but users of this function should take extra care
    to ensure that each node passes in tensors whose shapes match across nodes.
    """
    warnings.warn(
        "torch.distributed.all_gather_coalesced will be deprecated. If you must "
        "use it, please revisit our documentation later at "
        "https://pytorch.org/docs/master/distributed.html#collective-functions"
    )
    # We only check basic compatibility with C++ params here, C++ code will
    # do shape and type checking.
    if _rank_not_in_group(group):
        _warn_not_in_group("all_gather_coalesced")
        return
    _check_tensor_list(input_tensor_list, "tensor_list")
    _ensure_all_tensors_same_dtype(input_tensor_list)
    if not isinstance(output_tensor_lists, list):
        raise RuntimeError(
            "Invalid function argument: " "output_tensor_lists should be a list"
        )
    for output_tensor_list in output_tensor_lists:
        _check_tensor_list(output_tensor_list, "output_tensor_lists")
        _ensure_all_tensors_same_dtype(output_tensor_list)

    output_tensor_lists = [
        [t if not t.is_complex() else torch.view_as_real(t) for t in l]
        for l in output_tensor_lists
    ]
    input_tensor_list = [
        t if not t.is_complex() else torch.view_as_real(t) for t in input_tensor_list
    ]

    if group is None:
        default_pg = _get_default_group()
        work = default_pg.allgather_coalesced(output_tensor_lists, input_tensor_list)
    else:
        work = group.allgather_coalesced(output_tensor_lists, input_tensor_list)

    if async_op:
        return work.get_future()
    else:
        work.wait()


def _validate_output_list_for_rank(my_rank, dst, gather_list):
    if dst == my_rank:
        if not gather_list:
            raise ValueError(
                "Argument ``gather_list`` must be specified on destination rank."
            )
    elif gather_list:
        raise ValueError(
            "Argument ``gather_list`` must NOT be specified "
            "on non-destination ranks."
        )


@exception_handler
def gather(tensor, gather_list=None, dst=0, group=None, async_op=False):
    """
    Gathers a list of tensors in a single process.

    Args:
        tensor (Tensor): Input tensor.
        gather_list (list[Tensor], optional): List of appropriately-sized
            tensors to use for gathered data (default is None, must be specified
            on the destination rank)
        dst (int, optional): Destination rank (default is 0)
        group (ProcessGroup, optional): The process group to work on. If None,
            the default process group will be used.
        async_op (bool, optional): Whether this op should be an async op

    Returns:
        Async work handle, if async_op is set to True.
        None, if not async_op or if not part of the group

    """
    _check_single_tensor(tensor, "tensor")

    # Parameter ``gather_list`` may be left unspecified on non-dst ranks.
    if gather_list:
        _check_tensor_list(gather_list, "gather_list")
    else:
        gather_list = []
    _ensure_all_tensors_same_dtype(tensor, gather_list)

    if _rank_not_in_group(group):
        _warn_not_in_group("gather")
        return

    my_rank = get_rank()
    _validate_output_list_for_rank(my_rank, dst, gather_list)
    output_tensors = [gather_list] if dst == my_rank else []
    input_tensors = [tensor]

    opts = GatherOptions()
    opts.rootRank = dst

    if group is None or group is GroupMember.WORLD:
        default_pg = _get_default_group()
        work = default_pg.gather(output_tensors, input_tensors, opts)
    else:
        group_dst_rank = get_group_rank(group, dst)
        opts.rootRank = group_dst_rank
        work = group.gather(output_tensors, input_tensors, opts)

    if async_op:
        return work
    else:
        work.wait()


@exception_handler
def scatter(tensor, scatter_list=None, src=0, group=None, async_op=False):
    """
    Scatters a list of tensors to all processes in a group.

    Each process will receive exactly one tensor and store its data in the
    ``tensor`` argument.

    Complex tensors are supported.

    Args:
        tensor (Tensor): Output tensor.
        scatter_list (list[Tensor]): List of tensors to scatter (default is
            None, must be specified on the source rank)
        src (int): Source rank (default is 0)
        group (ProcessGroup, optional): The process group to work on. If None,
            the default process group will be used.
        async_op (bool, optional): Whether this op should be an async op

    Returns:
        Async work handle, if async_op is set to True.
        None, if not async_op or if not part of the group

    .. note:: Note that all Tensors in scatter_list must have the same size.

    Example::
        >>> # xdoctest: +SKIP("need process group init")
        >>> # Note: Process group initialization omitted on each rank.
        >>> import torch.distributed as dist
        >>> tensor_size = 2
        >>> t_ones = torch.ones(tensor_size)
        >>> t_fives = torch.ones(tensor_size) * 5
        >>> output_tensor = torch.zeros(tensor_size)
        >>> if dist.get_rank() == 0:
        >>>     # Assumes world_size of 2.
        >>>     # Only tensors, all of which must be the same size.
        >>>     scatter_list = [t_ones, t_fives]
        >>> else:
        >>>     scatter_list = None
        >>> dist.scatter(output_tensor, scatter_list, src=0)
        >>> # Rank i gets scatter_list[i]. For example, on rank 1:
        >>> output_tensor
        tensor([5., 5.])

    """
    _check_single_tensor(tensor, "tensor")

    # Parameter ``scatter_list`` may be left unspecified on non-src ranks.
    if scatter_list:
        _check_tensor_list(scatter_list, "scatter_list")
    else:
        scatter_list = []
    _ensure_all_tensors_same_dtype(tensor, scatter_list)

    if _rank_not_in_group(group):
        _warn_not_in_group("scatter")
        return
    scatter_list = [
        t if not t.is_complex() else torch.view_as_real(t) for t in scatter_list
    ]
    tensor = tensor if not tensor.is_complex() else torch.view_as_real(tensor)

    my_rank = get_rank()
    if src == my_rank:
        if not scatter_list:
            raise ValueError(
                "Argument ``scatter_list`` must be specified " "on source rank."
            )
        input_tensors = [scatter_list]
        output_tensors = [tensor]
    else:
        if scatter_list:
            raise ValueError(
                "Argument ``scatter_list`` must NOT be specified "
                "on non-source ranks."
            )
        input_tensors = []
        output_tensors = [tensor]

    opts = ScatterOptions()
    opts.rootRank = src

    if group is None or group is GroupMember.WORLD:
        default_pg = _get_default_group()
        work = default_pg.scatter(output_tensors, input_tensors, opts)
    else:
        group_src_rank = get_group_rank(group, src)
        opts.rootRank = group_src_rank
        work = group.scatter(output_tensors, input_tensors, opts)

    if async_op:
        return work
    else:
        work.wait()


@exception_handler
def reduce_scatter_multigpu(
    output_tensor_list, input_tensor_lists, op=ReduceOp.SUM, group=None, async_op=False
):
    """
    Reduce and scatter a list of tensors to the whole group.  Only nccl backend
    is currently supported.

    Each tensor in ``output_tensor_list`` should reside on a separate GPU, as
    should each list of tensors in ``input_tensor_lists``.

    Args:
        output_tensor_list (List[Tensor]): Output tensors (on different GPUs)
            to receive the result of the operation.

            Note that ``len(output_tensor_list)`` needs to be the same for all
            the distributed processes calling this function.

        input_tensor_lists (List[List[Tensor]]): Input lists.  It should
            contain correctly-sized tensors on each GPU to be used for input of
            the collective, e.g. ``input_tensor_lists[i]`` contains the
            reduce_scatter input that resides on the GPU of
            ``output_tensor_list[i]``.

            Note that each element of ``input_tensor_lists`` has the size of
            ``world_size * len(output_tensor_list)``, since the function
            scatters the result from every single GPU in the group.  To
            interpret each element of ``input_tensor_lists[i]``, note that
            ``output_tensor_list[j]`` of rank k receives the reduce-scattered
            result from ``input_tensor_lists[i][k * world_size + j]``

            Also note that ``len(input_tensor_lists)``, and the size of each
            element in ``input_tensor_lists`` (each element is a list,
            therefore ``len(input_tensor_lists[i])``) need to be the same for
            all the distributed processes calling this function.

        group (ProcessGroup, optional): The process group to work on. If None,
            the default process group will be used.
        async_op (bool, optional): Whether this op should be an async op.

    Returns:
        Async work handle, if async_op is set to True.
        None, if not async_op or if not part of the group.

    """
    warnings.warn(
        "torch.distributed.reduce_scatter_multigpu will be deprecated. If you must "
        "use it, please revisit our documentation later at "
        "https://pytorch.org/docs/master/distributed.html#multi-gpu-collective-functions"
    )

    if _rank_not_in_group(group):
        _warn_not_in_group("reduce_scatter_multigpu")
        return

    opts = ReduceScatterOptions()
    opts.reduceOp = op

    if group is None:
        default_pg = _get_default_group()
        work = default_pg.reduce_scatter(output_tensor_list, input_tensor_lists, opts)
    else:
        work = group.reduce_scatter(output_tensor_list, input_tensor_lists, opts)

    if async_op:
        return work
    else:
        work.wait()


@exception_handler
def reduce_scatter(output, input_list, op=ReduceOp.SUM, group=None, async_op=False):
    """
    Reduces, then scatters a list of tensors to all processes in a group.

    Args:
        output (Tensor): Output tensor.
        input_list (list[Tensor]): List of tensors to reduce and scatter.
        op (optional): One of the values from
            ``torch.distributed.ReduceOp``
            enum.  Specifies an operation used for element-wise reductions.
        group (ProcessGroup, optional): The process group to work on. If None,
            the default process group will be used.
        async_op (bool, optional): Whether this op should be an async op.

    Returns:
        Async work handle, if async_op is set to True.
        None, if not async_op or if not part of the group.

    """
    _check_single_tensor(output, "output")
    _check_tensor_list(input_list, "input_list")
    _ensure_all_tensors_same_dtype(output, input_list)
    if _rank_not_in_group(group):
        _warn_not_in_group("reduce_scatter")
        return

    opts = ReduceScatterOptions()
    opts.reduceOp = op

    if group is None:
        default_pg = _get_default_group()
        work = default_pg.reduce_scatter([output], [input_list], opts)
    else:
        work = group.reduce_scatter([output], [input_list], opts)

    if async_op:
        return work
    else:
        work.wait()


@exception_handler
def reduce_scatter_tensor(output, input, op=ReduceOp.SUM, group=None, async_op=False):
    """
    Reduces, then scatters a tensor to all ranks in a group.

    Args:
        output (Tensor): Output tensor. It should have the same size across all
            ranks.
        input (Tensor): Input tensor to be reduced and scattered. Its size
            should be output tensor size times the world size. The input tensor
            can have one of the following shapes:
            (i) a concatentation of the output tensors along the primary
            dimension, or
            (ii) a stack of the output tensors along the primary dimension.
            For definition of "concatenation", see ``torch.cat()``.
            For definition of "stack", see ``torch.stack()``.
        group (ProcessGroup, optional): The process group to work on. If None,
            the default process group will be used.
        async_op (bool, optional): Whether this op should be an async op.

    Returns:
        Async work handle, if async_op is set to True.
        None, if not async_op or if not part of the group.

    Examples:
        >>> # xdoctest: +SKIP("need process group init")
        >>> # All tensors below are of torch.int64 dtype and on CUDA devices.
        >>> # We have two ranks.
        >>> device = torch.device(f'cuda:{rank}')
        >>> tensor_out = torch.zeros(2, dtype=torch.int64, device=device)
        >>> # Input in concatenation form
        >>> tensor_in = torch.arange(world_size * 2, dtype=torch.int64, device=device)
        >>> tensor_in
        tensor([0, 1, 2, 3], device='cuda:0') # Rank 0
        tensor([0, 1, 2, 3], device='cuda:1') # Rank 1
        >>> dist.reduce_scatter_tensor(tensor_out, tensor_in)
        >>> tensor_out
        tensor([0, 2], device='cuda:0') # Rank 0
        tensor([4, 6], device='cuda:1') # Rank 1
        >>> # Input in stack form
        >>> tensor_in = torch.reshape(tensor_in, (world_size, 2))
        >>> tensor_in
        tensor([[0, 1],
                [2, 3]], device='cuda:0') # Rank 0
        tensor([[0, 1],
                [2, 3]], device='cuda:1') # Rank 1
        >>> dist.reduce_scatter_tensor(tensor_out, tensor_in)
        >>> tensor_out
        tensor([0, 2], device='cuda:0') # Rank 0
        tensor([4, 6], device='cuda:1') # Rank 1

    .. warning::
        The Gloo backend does not support this API.

    """
    _check_single_tensor(output, "output")
    _check_single_tensor(input, "input")

    if _rank_not_in_group(group):
        _warn_not_in_group("reduce_scatter_tensor")
        return

    opts = ReduceScatterOptions()
    opts.reduceOp = op

    if group is None:
        default_pg = _get_default_group()
        work = default_pg._reduce_scatter_base(output, input, opts)
    else:
        work = group._reduce_scatter_base(output, input, opts)

    if async_op:
        return work
    else:
        work.wait()


def _reduce_scatter_base(output, input, op=ReduceOp.SUM, group=None, async_op=False):
    """
    Reduces, then scatters a flattened tensor to all processes in a group.

    Args:
        output (Tensor): Output tensor.
        input (Tensor): Input tensor that is of size output tensor size times world size
        group (ProcessGroup, optional): The process group to work on. If None,
            the default process group will be used.
        async_op (bool, optional): Whether this op should be an async op.

    Returns:
        Async work handle, if async_op is set to True.
        None, if not async_op or if not part of the group.

    .. warning::
        `_reduce_scatter_base` is a private function. Users should use
        `reduce_scatter_tensor` instead.

    """
    warnings.warn(
        "torch.distributed._reduce_scatter_base is a private function and will "
        "be deprecated. Please use torch.distributed.reduce_scatter_tensor "
        "instead."
    )
    return reduce_scatter_tensor(output, input, op, group, async_op)


@exception_handler
def all_to_all_single(
    output,
    input,
    output_split_sizes=None,
    input_split_sizes=None,
    group=None,
    async_op=False,
):
    """
    Each process splits input tensor and then scatters the split list
    to all processes in a group. Then concatenate the received tensors from all
    the processes in the group and return single output tensor.

    Complex tensors are supported.

    Args:
        output (Tensor): Gathered cancatenated output tensor.
        input (Tensor): Input tensor to scatter.
        output_split_sizes: (list[Int], optional): Output split sizes for dim 0
            if specified None or empty, dim 0 of ``output`` tensor must divide
            equally by ``world_size``.
        input_split_sizes: (list[Int], optional): Input split sizes for dim 0
            if specified None or empty, dim 0 of ``input`` tensor must divide
            equally by ``world_size``.
        group (ProcessGroup, optional): The process group to work on. If None,
            the default process group will be used.
        async_op (bool, optional): Whether this op should be an async op.

    Returns:
        Async work handle, if async_op is set to True.
        None, if not async_op or if not part of the group.

    .. warning::
        `all_to_all_single` is experimental and subject to change.

    Examples:
        >>> # xdoctest: +SKIP("Undefined rank")
        >>> input = torch.arange(4) + rank * 4
        >>> input
        tensor([0, 1, 2, 3])     # Rank 0
        tensor([4, 5, 6, 7])     # Rank 1
        tensor([8, 9, 10, 11])   # Rank 2
        tensor([12, 13, 14, 15]) # Rank 3
        >>> output = torch.empty([4], dtype=torch.int64)
        >>> dist.all_to_all_single(output, input)
        >>> output
        tensor([0, 4, 8, 12])    # Rank 0
        tensor([1, 5, 9, 13])    # Rank 1
        tensor([2, 6, 10, 14])   # Rank 2
        tensor([3, 7, 11, 15])   # Rank 3

        >>> # Essentially, it is similar to following operation:
        >>> scatter_list = list(input.chunk(world_size))
        >>> gather_list  = list(output.chunk(world_size))
        >>> for i in range(world_size):
        >>>   dist.scatter(gather_list[i], scatter_list if i == rank else [], src = i)

        >>> # Another example with uneven split
        >>> input
        tensor([0, 1, 2, 3, 4, 5])                                       # Rank 0
        tensor([10, 11, 12, 13, 14, 15, 16, 17, 18])                     # Rank 1
        tensor([20, 21, 22, 23, 24])                                     # Rank 2
        tensor([30, 31, 32, 33, 34, 35, 36])                             # Rank 3
        >>> input_splits
        [2, 2, 1, 1]                                                     # Rank 0
        [3, 2, 2, 2]                                                     # Rank 1
        [2, 1, 1, 1]                                                     # Rank 2
        [2, 2, 2, 1]                                                     # Rank 3
        >>> output_splits
        [2, 3, 2, 2]                                                     # Rank 0
        [2, 2, 1, 2]                                                     # Rank 1
        [1, 2, 1, 2]                                                     # Rank 2
        [1, 2, 1, 1]                                                     # Rank 3
        >>> output = ...
        >>> dist.all_to_all_single(output, input, output_splits, input_splits)
        >>> output
        tensor([ 0,  1, 10, 11, 12, 20, 21, 30, 31])                     # Rank 0
        tensor([ 2,  3, 13, 14, 22, 32, 33])                             # Rank 1
        tensor([ 4, 15, 16, 23, 34, 35])                                 # Rank 2
        tensor([ 5, 17, 18, 24, 36])                                     # Rank 3


        >>> # Another example with tensors of torch.cfloat type.
        >>> input = torch.tensor([1+1j, 2+2j, 3+3j, 4+4j], dtype=torch.cfloat) + 4 * rank * (1+1j)
        >>> input
        tensor([1+1j, 2+2j, 3+3j, 4+4j])                                # Rank 0
        tensor([5+5j, 6+6j, 7+7j, 8+8j])                                # Rank 1
        tensor([9+9j, 10+10j, 11+11j, 12+12j])                          # Rank 2
        tensor([13+13j, 14+14j, 15+15j, 16+16j])                        # Rank 3
        >>> output = torch.empty([4], dtype=torch.int64)
        >>> dist.all_to_all_single(output, input)
        >>> output
        tensor([1+1j, 5+5j, 9+9j, 13+13j])                              # Rank 0
        tensor([2+2j, 6+6j, 10+10j, 14+14j])                            # Rank 1
        tensor([3+3j, 7+7j, 11+11j, 15+15j])                            # Rank 2
        tensor([4+4j, 8+8j, 12+12j, 16+16j])                            # Rank 3
    """
    if _rank_not_in_group(group):
        _warn_not_in_group("all_to_all_single")
        return

    opts = AllToAllOptions()
    _check_single_tensor(output, "output")
    _check_single_tensor(input, "input")
    _ensure_all_tensors_same_dtype(output, input)

    if input.is_complex():
        input = torch.view_as_real(input)
    if output.is_complex():
        output = torch.view_as_real(output)

    output_split_sizes = [] if output_split_sizes is None else output_split_sizes
    input_split_sizes = [] if input_split_sizes is None else input_split_sizes

    if group is None:
        default_pg = _get_default_group()
        work = default_pg.alltoall_base(
            output, input, output_split_sizes, input_split_sizes, opts
        )
    else:
        work = group.alltoall_base(
            output, input, output_split_sizes, input_split_sizes, opts
        )

    if async_op:
        return work
    else:
        work.wait()


@exception_handler
def all_to_all(output_tensor_list, input_tensor_list, group=None, async_op=False):
    """
    Each process scatters list of input tensors to all processes in a group and
    return gathered list of tensors in output list.

    Complex tensors are supported.

    Args:
        output_tensor_list (list[Tensor]): List of tensors to be gathered one
            per rank.
        input_tensor_list (list[Tensor]): List of tensors to scatter one per rank.
        group (ProcessGroup, optional): The process group to work on. If None,
            the default process group will be used.
        async_op (bool, optional): Whether this op should be an async op.

    Returns:
        Async work handle, if async_op is set to True.
        None, if not async_op or if not part of the group.

    .. warning::
        `all_to_all` is experimental and subject to change.

    Examples:
        >>> # xdoctest: +SKIP("Undefined rank")
        >>> input = torch.arange(4) + rank * 4
        >>> input = list(input.chunk(4))
        >>> input
        [tensor([0]), tensor([1]), tensor([2]), tensor([3])]     # Rank 0
        [tensor([4]), tensor([5]), tensor([6]), tensor([7])]     # Rank 1
        [tensor([8]), tensor([9]), tensor([10]), tensor([11])]   # Rank 2
        [tensor([12]), tensor([13]), tensor([14]), tensor([15])] # Rank 3
        >>> output = list(torch.empty([4], dtype=torch.int64).chunk(4))
        >>> dist.all_to_all(output, input)
        >>> output
        [tensor([0]), tensor([4]), tensor([8]), tensor([12])]    # Rank 0
        [tensor([1]), tensor([5]), tensor([9]), tensor([13])]    # Rank 1
        [tensor([2]), tensor([6]), tensor([10]), tensor([14])]   # Rank 2
        [tensor([3]), tensor([7]), tensor([11]), tensor([15])]   # Rank 3

        >>> # Essentially, it is similar to following operation:
        >>> scatter_list = input
        >>> gather_list  = output
        >>> for i in range(world_size):
        >>>   dist.scatter(gather_list[i], scatter_list if i == rank else [], src = i)

        >>> input
        tensor([0, 1, 2, 3, 4, 5])                                       # Rank 0
        tensor([10, 11, 12, 13, 14, 15, 16, 17, 18])                     # Rank 1
        tensor([20, 21, 22, 23, 24])                                     # Rank 2
        tensor([30, 31, 32, 33, 34, 35, 36])                             # Rank 3
        >>> input_splits
        [2, 2, 1, 1]                                                     # Rank 0
        [3, 2, 2, 2]                                                     # Rank 1
        [2, 1, 1, 1]                                                     # Rank 2
        [2, 2, 2, 1]                                                     # Rank 3
        >>> output_splits
        [2, 3, 2, 2]                                                     # Rank 0
        [2, 2, 1, 2]                                                     # Rank 1
        [1, 2, 1, 2]                                                     # Rank 2
        [1, 2, 1, 1]                                                     # Rank 3
        >>> input = list(input.split(input_splits))
        >>> input
        [tensor([0, 1]), tensor([2, 3]), tensor([4]), tensor([5])]                   # Rank 0
        [tensor([10, 11, 12]), tensor([13, 14]), tensor([15, 16]), tensor([17, 18])] # Rank 1
        [tensor([20, 21]), tensor([22]), tensor([23]), tensor([24])]                 # Rank 2
        [tensor([30, 31]), tensor([32, 33]), tensor([34, 35]), tensor([36])]         # Rank 3
        >>> output = ...
        >>> dist.all_to_all(output, input)
        >>> output
        [tensor([0, 1]), tensor([10, 11, 12]), tensor([20, 21]), tensor([30, 31])]   # Rank 0
        [tensor([2, 3]), tensor([13, 14]), tensor([22]), tensor([32, 33])]           # Rank 1
        [tensor([4]), tensor([15, 16]), tensor([23]), tensor([34, 35])]              # Rank 2
        [tensor([5]), tensor([17, 18]), tensor([24]), tensor([36])]                  # Rank 3

        >>> # Another example with tensors of torch.cfloat type.
        >>> input = torch.tensor([1+1j, 2+2j, 3+3j, 4+4j], dtype=torch.cfloat) + 4 * rank * (1+1j)
        >>> input = list(input.chunk(4))
        >>> input
        [tensor([1+1j]), tensor([2+2j]), tensor([3+3j]), tensor([4+4j])]            # Rank 0
        [tensor([5+5j]), tensor([6+6j]), tensor([7+7j]), tensor([8+8j])]            # Rank 1
        [tensor([9+9j]), tensor([10+10j]), tensor([11+11j]), tensor([12+12j])]      # Rank 2
        [tensor([13+13j]), tensor([14+14j]), tensor([15+15j]), tensor([16+16j])]    # Rank 3
        >>> output = list(torch.empty([4], dtype=torch.int64).chunk(4))
        >>> dist.all_to_all(output, input)
        >>> output
        [tensor([1+1j]), tensor([5+5j]), tensor([9+9j]), tensor([13+13j])]          # Rank 0
        [tensor([2+2j]), tensor([6+6j]), tensor([10+10j]), tensor([14+14j])]        # Rank 1
        [tensor([3+3j]), tensor([7+7j]), tensor([11+11j]), tensor([15+15j])]        # Rank 2
        [tensor([4+4j]), tensor([8+8j]), tensor([12+12j]), tensor([16+16j])]        # Rank 3

    """
    if _rank_not_in_group(group):
        _warn_not_in_group("all_to_all")
        return

    opts = AllToAllOptions()
    _check_tensor_list(output_tensor_list, "output_tensor_list")
    _check_tensor_list(input_tensor_list, "input_tensor_list")
    _ensure_all_tensors_same_dtype(output_tensor_list, input_tensor_list)

    input_tensor_list = [
        t if not t.is_complex() else torch.view_as_real(t) for t in input_tensor_list
    ]
    output_tensor_list = [
        t if not t.is_complex() else torch.view_as_real(t) for t in output_tensor_list
    ]

    if group is None:
        default_pg = _get_default_group()
        work = default_pg.alltoall(output_tensor_list, input_tensor_list, opts)
    else:
        work = group.alltoall(output_tensor_list, input_tensor_list, opts)

    if async_op:
        return work
    else:
        work.wait()


def barrier(group=GroupMember.WORLD, async_op=False, device_ids=None):

    """
    Synchronizes all processes.

    This collective blocks processes until the whole group enters this function,
    if async_op is False, or if async work handle is called on wait().

    Args:
        group (ProcessGroup, optional): The process group to work on. If None,
            the default process group will be used.
        async_op (bool, optional): Whether this op should be an async op
        device_ids ([int], optional): List of device/GPU ids.
                                      Valid only for NCCL backend.

    Returns:
        Async work handle, if async_op is set to True.
        None, if not async_op or if not part of the group
    """
    if _rank_not_in_group(group):
        _warn_not_in_group("barrier")
        return

    opts = BarrierOptions()
    if device_ids is not None:
        if get_backend(group) != Backend.NCCL:
            raise RuntimeError(
                "Function argument device_ids not supported "
                "for the selected backend {}".format(get_backend(group))
            )
        if isinstance(device_ids, list):
            opts.device_ids = device_ids
        else:
            raise RuntimeError(
                "Invalid function argument: " "device_ids type should be List[int]"
            )

    if group is None:
        default_pg = _get_default_group()
        work = default_pg.barrier(opts=opts)
    else:
        work = group.barrier(opts=opts)

    if async_op:
        return work
    else:
        work.wait()


def monitored_barrier(group=GroupMember.WORLD, timeout=None, wait_all_ranks=False):
    """
    Synchronizes all processes similar to ``torch.distributed.barrier``, but takes
    a configurable timeout and is able to report ranks that did not pass this
    barrier within that timeout. Specifically, for non-zero ranks, will block
    until a send/recv is processed from rank 0. Rank 0 will block until all send
    /recv from other ranks are processed, and will report failures for ranks
    that failed to respond in time. Note that if one rank does not reach the
    monitored_barrier (for example due to a hang), all other ranks would fail
    in monitored_barrier.

    This collective will block all processes/ranks in the group, until the
    whole group exits the function successfully, making it useful for debugging
    and synchronizing. However, it can have a performance impact and should only
    be used for debugging or scenarios that require full synchronization points
    on the host-side. For debugging purposees, this barrier can be inserted
    before the application's collective calls to check if any ranks are
    desynchronized.

    .. note:: Note that this collective is only supported with the GLOO backend.

    Args:
        group (ProcessGroup, optional): The process group to work on. If
            ``None``, the default process group will be used.
        timeout (datetime.timedelta, optional): Timeout for monitored_barrier.
            If ``None``, the default process group timeout will be used.
        wait_all_ranks (bool, optional): Whether to collect all failed ranks or
            not. By default, this is ``False`` and ``monitored_barrier`` on rank 0
            will throw on the first failed rank it encounters in order to fail
            fast. By setting ``wait_all_ranks=True`` ``monitored_barrier`` will
            collect all failed ranks and throw an error containing information
            about all failed ranks.

    Returns:
        ``None``.

    Example::
        >>> # xdoctest: +SKIP("need process group init")
        >>> # Note: Process group initialization omitted on each rank.
        >>> import torch.distributed as dist
        >>> if dist.get_rank() != 1:
        >>>     dist.monitored_barrier() # Raises exception indicating that
        >>> # rank 1 did not call into monitored_barrier.
        >>> # Example with wait_all_ranks=True
        >>> if dist.get_rank() == 0:
        >>>     dist.monitored_barrier(wait_all_ranks=True) # Raises exception
        >>> # indicating that ranks 1, 2, ... world_size - 1 did not call into
        >>> # monitored_barrier.
    """

    # Need to call rank not in group before using the group, otherwise
    # "Invalid process group" error is raised.
    if _rank_not_in_group(group):
        _warn_not_in_group("monitored_barrier")
        return

    if get_backend(group) != Backend.GLOO:
        raise RuntimeError("monitored_barrier is only implemented for GLOO backend.")

    if timeout is None:
        timeout = default_pg_timeout

    group_to_use = _get_default_group() if group is None else group
    return group_to_use.monitored_barrier(timeout, wait_all_ranks=wait_all_ranks)


def _create_process_group_wrapper(
    wrapped_pg: ProcessGroup,
    store_prefix: str,
    store: Store,
    rank: int,
    world_size: int,
    timeout: timedelta = default_pg_timeout,
):
    # Create a separate prefix store for the helper process group.
    prefix = f"{PG_WRAPPER_STORE_PREFIX}:{store_prefix}"
    store = PrefixStore(prefix, store)
    helper_pg = ProcessGroupGloo(store, rank, world_size, timeout=timeout)
    # Wrap the underlying pg with ProcessGroupWrapper.
    wrapped_pg = _ProcessGroupWrapper(wrapped_pg, helper_pg)
    return wrapped_pg

def new_group(ranks=None, timeout=default_pg_timeout, backend=None, pg_options=None):
    """
    Creates a new distributed group.

    This function requires that all processes in the main group (i.e. all
    processes that are part of the distributed job) enter this function, even
    if they are not going to be members of the group. Additionally, groups
    should be created in the same order in all processes.

    .. warning::
        Using multiple process groups with the ``NCCL`` backend concurrently
        is not safe and the user should perform explicit synchronization in
        their application to ensure only one process group is used at a time.
        This means collectives from one process group should have completed
        execution on the device (not just enqueued since CUDA execution is
        async) before collectives from another process group are enqueued.
        See `Using multiple NCCL communicators concurrently <https://docs.nvid
        ia.com/deeplearning/nccl/user-guide/docs/usage/communicators.html#using
        -multiple-nccl-communicators-concurrently>`_ for more details.

    Args:
        ranks (list[int]): List of ranks of group members. If ``None``, will be
            set to all ranks. Default is ``None``.
        timeout (timedelta, optional): Timeout for operations executed against
            the process group. Default value equals 30 minutes.
            This is applicable for the ``gloo`` backend. For ``nccl``, this is
            applicable only if the environment variable ``NCCL_BLOCKING_WAIT``
            or ``NCCL_ASYNC_ERROR_HANDLING`` is set to 1. When
            ``NCCL_BLOCKING_WAIT`` is set, this is the duration for which the
            process will block and wait for collectives to complete before
            throwing an exception. When ``NCCL_ASYNC_ERROR_HANDLING`` is set,
            this is the duration after which collectives will be aborted
            asynchronously and the process will crash. ``NCCL_BLOCKING_WAIT``
            will provide errors to the user which can be caught and handled,
            but due to its blocking nature, it has a performance overhead. On
            the other hand, ``NCCL_ASYNC_ERROR_HANDLING`` has very little
            performance overhead, but crashes the process on errors. This is
            done since CUDA execution is async and it is no longer safe to
            continue executing user code since failed async NCCL operations
            might result in subsequent CUDA operations running on corrupted
            data. Only one of these two environment variables should be set.
        backend (str or Backend, optional): The backend to use. Depending on
            build-time configurations, valid values are ``gloo`` and ``nccl``.
            By default uses the same backend as the global group. This field
            should be given as a lowercase string (e.g., ``"gloo"``), which can
            also be accessed via :class:`Backend` attributes (e.g.,
            ``Backend.GLOO``). If ``None`` is passed in, the backend
            corresponding to the default process group will be used. Default is
            ``None``.
        pg_options (ProcessGroupOptions, optional): process group options
            specifying what additional options need to be passed in during
            the construction of specific process groups. i.e. for the ``nccl``
            backend, ``is_high_priority_stream`` can be specified so that
            process group can pick up high priority cuda streams.

    Returns:
        A handle of distributed group that can be given to collective calls.
    """

    global _pg_group_ranks

    default_pg = _get_default_group()
    default_backend, default_store = _pg_map[default_pg]
    global_rank = default_pg.rank()
    global_world_size = default_pg.size()

    # Default to the same backend as the global process group
    # if the backend is not specified.
    if not backend:
        backend = default_backend

    # checks the input ranks
    if ranks is not None:
        ranks = sorted(ranks)
        group_world_size = len(ranks)
        if group_world_size > global_world_size:
            raise RuntimeError(
                "the new group's world size should be less or "
                "equal to the world size set by "
                "init_process_group"
            )
        # check ranks' sanity
        for rank in ranks:
            if rank < 0 or rank >= global_world_size:
                raise RuntimeError(
                    "The new group's rank should be within the "
                    "the world_size set by init_process_group"
                )
        if global_rank in ranks:
            group_rank = ranks.index(global_rank)
        else:
            group_rank = None
    else:
        ranks = list(range(global_world_size))
        group_world_size = global_world_size
        group_rank = global_rank

    backend = Backend(backend)

    with record_function(f"## process_group:init with ranks: {ranks}"):
        pg = _new_process_group_helper(
            group_world_size,
            group_rank,
            ranks,
            backend,
            default_store,
            pg_options=pg_options,
            timeout=timeout,
        )

    # Create the global rank to group rank mapping
    _pg_group_ranks[pg] = {
        global_rank: group_rank for group_rank, global_rank in enumerate(ranks)
    }

    # barrier at the end to ensure that once we return from this method, all
    # process groups including global variables are updated correctly on all
    # ranks.
    if backend == Backend.MPI:
        # MPI doesn't have store.
        barrier()
    else:
        # Use store based barrier here since barrier() used a bunch of
        # default devices and messes up NCCL internal state.
        _store_based_barrier(global_rank, default_store, timeout)
        # Set sequence numbers for gloo and nccl process groups.
        if pg != GroupMember.NON_GROUP_MEMBER and get_backend(pg) in [
            Backend.GLOO,
            Backend.NCCL,
        ]:
            pg._set_sequence_number_for_group()

    return pg


def new_subgroups(
    group_size=None,
    group=None,
    timeout=default_pg_timeout,
    backend=None,
    pg_options=None,
):
    """
    Creates GPU subgroups of equal size. By default, it creates intra-machine subgroups,
    where each of which contains all the ranks of a machine, based on the assumption
    that each machine has the same number of CUDA devices.

    This is a convenience API that calls ``new_group`` to generate multiple subgroups.
    It requires that all processes in the main group (i.e. all
    processes that are part of the distributed job) enter this function, even
    if they are not going to be members of the group.

    .. warning::
        This API only works when CUDA is available.

    .. warning::
        If ``group_size`` is passed in, the world size must be divisible by ``group_size``.
        If no ``group_size`` is passed in, and not all the machines have the same number
        of devices, the subgroup division will be different across nodes and can cause
        unexpected behaviors.

    .. warning::
        Using multiple process groups with the ``NCCL`` backend concurrently
        is not safe and the user should perform explicit synchronization in
        their application to ensure only one process group is used at a time.
        This means collectives from one process group should have completed
        execution on the device (not just enqueued since CUDA execution is
        async) before collectives from another process group are enqueued.
        See `Using multiple NCCL communicators concurrently <https://docs.nvid
        ia.com/deeplearning/nccl/user-guide/docs/usage/communicators.html#using
        -multiple-nccl-communicators-concurrently>`_ for more details.

    Args:
        group_size (int, optional): The size of each subgroup. If ``None``,
            the default subgroup size is equal to the number of devices on each machine,
            based on the assumption that each machine has exactly the same
            number of devices. Default is ``None``.
        timeout (timedelta, optional): Timeout for operations executed against
            the process group. Default value equals 30 minutes.
            This is applicable for the ``gloo`` backend. For ``nccl``, this is
            applicable only if the environment variable ``NCCL_BLOCKING_WAIT``
            or ``NCCL_ASYNC_ERROR_HANDLING`` is set to 1. When
            ``NCCL_BLOCKING_WAIT`` is set, this is the duration for which the
            process will block and wait for collectives to complete before
            throwing an exception. When ``NCCL_ASYNC_ERROR_HANDLING`` is set,
            this is the duration after which collectives will be aborted
            asynchronously and the process will crash. ``NCCL_BLOCKING_WAIT``
            will provide errors to the user which can be caught and handled,
            but due to its blocking nature, it has a performance overhead. On
            the other hand, ``NCCL_ASYNC_ERROR_HANDLING`` has very little
            performance overhead, but crashes the process on errors. This is
            done since CUDA execution is async and it is no longer safe to
            continue executing user code since failed async NCCL operations
            might result in subsequent CUDA operations running on corrupted
            data. Only one of these two environment variables should be set.
        backend (str or Backend, optional): The backend to use. Depending on
            build-time configurations, valid values are ``gloo`` and ``nccl``.
            By default uses the same backend as the global group. This field
            should be given as a lowercase string (e.g., ``"gloo"``), which can
            also be accessed via :class:`Backend` attributes (e.g.,
            ``Backend.GLOO``). If ``None`` is passed in, the backend
            corresponding to the default process group will be used. Default is
            ``None``.
        pg_options (ProcessGroupOptions, optional): process group options
            specifying what additional options need to be passed in during
            the construction of specific process groups. i.e. for the ``nccl``
            backend, ``is_high_priority_stream`` can be specified so that
            process group can pick up high priority cuda streams.

    Returns:
        The subgroup containing the current rank, and all the subgroups used for cleanup.

    Examples:
        >>> # Create intra-machine subgroups.
        >>> # xdoctest: +SKIP("need process group init")
        >>> cur_subgroup, subgroups = dist.new_subgroups()
        >>> # Allreduce within the machine.
        >>> rank = dist.get_rank()
        >>> tensor = torch.ones(1, device=rank) * rank
        >>> dist.all_reduce(tensor, group=cur_subgroup)
        >>> tensor
        tensor([8])     # Assume 8 is the number of CUDA devices per machine.
        >>> # Cleanup.
        >>> for subgroup in subgroups:
        >>>     dist.destroy_process_group(subgroup)
    """
    if not torch.cuda.is_available():
        raise ValueError("Subgroups can only be created when CUDA is available")

    if group_size is None:
        group_size = torch.cuda.device_count()
    world_size = get_world_size()
    if world_size < group_size:
        raise ValueError("The arg 'group_size' must not exceed the world size")
    if world_size % group_size != 0:
        raise ValueError("The world size must be divisible by 'group_size'")

    subgroups = []
    cur_subgroup = None

    for subgroup_id in range(world_size // group_size):
        start_rank = subgroup_id * group_size
        end_rank = start_rank + group_size
        ranks_in_subgroup = list(range(start_rank, end_rank))
        subgroup = new_group(
            ranks=ranks_in_subgroup,
            timeout=timeout,
            backend=backend,
            pg_options=pg_options,
        )
        subgroups.append(subgroup)

        rank = get_rank()
        if rank in ranks_in_subgroup:
            cur_subgroup = subgroup
            logger.info(
                "Rank {} is assigned to subgroup {}".format(rank, ranks_in_subgroup)
            )

    return cur_subgroup, subgroups


def new_subgroups_by_enumeration(
    ranks_per_subgroup_list,
    timeout=default_pg_timeout,
    backend=None,
    pg_options=None,
):
    """
    Creates GPU subgroups by dividing the global world, where the division is specified by
    a nested list of ranks. The subgroups cannot have overlap, and some ranks may not have
    to be in any subgroup.

    This is a convenience API that calls ``new_group`` to generate multiple subgroups.
    It requires that all processes in the main group (i.e. all
    processes that are part of the distributed job) enter this function, even
    if they are not going to be members of the group.

    .. warning::
        Using multiple process groups with the ``NCCL`` backend concurrently
        is not safe and the user should perform explicit synchronization in
        their application to ensure only one process group is used at a time.
        This means collectives from one process group should have completed
        execution on the device (not just enqueued since CUDA execution is
        async) before collectives from another process group are enqueued.
        See `Using multiple NCCL communicators concurrently <https://docs.nvid
        ia.com/deeplearning/nccl/user-guide/docs/usage/communicators.html#using
        -multiple-nccl-communicators-concurrently>`_ for more details.

    Args:
        ranks_per_subgroup_list (list[list[int]]): A nested list of ranks of
            group members.
        timeout (timedelta, optional): Timeout for operations executed against
            the process group. Default value equals 30 minutes.
            This is applicable for the ``gloo`` backend. For ``nccl``, this is
            applicable only if the environment variable ``NCCL_BLOCKING_WAIT``
            or ``NCCL_ASYNC_ERROR_HANDLING`` is set to 1. When
            ``NCCL_BLOCKING_WAIT`` is set, this is the duration for which the
            process will block and wait for collectives to complete before
            throwing an exception. When ``NCCL_ASYNC_ERROR_HANDLING`` is set,
            this is the duration after which collectives will be aborted
            asynchronously and the process will crash. ``NCCL_BLOCKING_WAIT``
            will provide errors to the user which can be caught and handled,
            but due to its blocking nature, it has a performance overhead. On
            the other hand, ``NCCL_ASYNC_ERROR_HANDLING`` has very little
            performance overhead, but crashes the process on errors. This is
            done since CUDA execution is async and it is no longer safe to
            continue executing user code since failed async NCCL operations
            might result in subsequent CUDA operations running on corrupted
            data. Only one of these two environment variables should be set.
         backend (str or Backend, optional): The backend to use. Depending on
             build-time configurations, valid values are ``gloo`` and ``nccl``.
             By default uses the same backend as the global group. This field
             should be given as a lowercase string (e.g., ``"gloo"``), which can
             also be accessed via :class:`Backend` attributes (e.g.,
             ``Backend.GLOO``). If ``None`` is passed in, the backend
             corresponding to the default process group will be used. Default is
             ``None``.
        pg_options (ProcessGroupOptions, optional): process group options
            specifying what additional options need to be passed in during
            the construction of specific process groups. i.e. for the ``nccl``
            backend, ``is_high_priority_stream`` can be specified so that
            process group can pick up high priority cuda streams.

    Returns:
        The subgroup containing the current rank, and all the subgroups used for cleanup.

    Examples:
        >>> # Create two subgroups, where each has 2 processes.
        >>> # xdoctest: +SKIP("need process group init")
        >>> cur_subgroup, subgroups = dist.new_subgroups(ranks=[[0, 2], [1, 3]])
        >>> rank = dist.get_rank()
        >>> tensor = torch.ones(1, device=rank) * rank
        >>> dist.all_reduce(tensor, group=cur_subgroup)
        >>> tensor
        tensor([2])     # Subgroup 0: ranks 0 and 2
        tensor([4])     # Subgroup 1: ranks 1 and 3
    """
    if not torch.cuda.is_available():
        raise ValueError("Subgroups can only be created when CUDA is available")
    if ranks_per_subgroup_list is None or len(ranks_per_subgroup_list) == 0:
        raise ValueError("The arg 'ranks_per_subgroup_list' cannot be empty")

    world_size = get_world_size()

    subgroups = []
    cur_subgroup = None
    # Create a mapping from rank to subgroup to check if there is any subgroup overlap.
    rank_to_ranks_dict = {}  # type: ignore[var-annotated]
    for ranks in ranks_per_subgroup_list:
        subgroup = new_group(
            ranks=ranks,
            timeout=timeout,
            backend=backend,
            pg_options=pg_options,
        )
        subgroups.append(subgroup)
        my_rank = get_rank()
        for rank in ranks:
            if rank in rank_to_ranks_dict:
                raise ValueError(
                    "Rank {} has appeared in both subgroup {} and {}".format(
                        rank, rank_to_ranks_dict[rank], ranks
                    )
                )
            rank_to_ranks_dict[rank] = ranks
            if my_rank == rank:
                cur_subgroup = subgroup
                logger.info("Rank {} is assigned to subgroup {}".format(rank, ranks))

    return cur_subgroup, subgroups<|MERGE_RESOLUTION|>--- conflicted
+++ resolved
@@ -893,28 +893,6 @@
             # RuntimeError if is_ucc_available() returns false.
 
             pg = ProcessGroupUCC(prefix_store, group_rank, group_size, timeout=timeout)
-<<<<<<< HEAD
-            # In debug mode and if GLOO is available, wrap in a wrapper PG that
-            # enables enhanced collective checking for debugability.
-            if get_debug_level() == DebugLevel.DETAIL:
-                if not _GLOO_AVAILABLE:
-                    logger.info(
-                        """TORCH_DISTRIBUTED_DEBUG was set to DETAIL, but
-                                GLOO is not available. Build with Gloo to
-                                create a wrapper process group in debug mode
-                                to aid collective desynchronization debugging."""
-                    )
-                else:
-                    pg = _create_process_group_wrapper(
-                        wrapped_pg=pg,
-                        store_prefix=group_name,
-                        store=store,
-                        rank=group_rank,
-                        world_size=group_size,
-                        timeout=timeout,
-                    )
-            _pg_map[pg] = (Backend.UCC, store)
-            _pg_names[pg] = group_name
         elif backend == Backend.UNDEFINED:
             pg = ProcessGroup(prefix_store, group_rank, group_size, timeout=timeout)
             # TODO: default backends, we won't instantiate here
@@ -931,8 +909,6 @@
             pg._set_backend(torch.device("cuda"), nccl_pg)
             _pg_map[pg] = (Backend.UNDEFINED, store)
             _pg_names[pg] = group_name
-=======
->>>>>>> aeb99c7c
         else:
             assert backend.upper() in Backend._plugins, (
                 f"Unknown c10d backend type {backend.upper()}"
