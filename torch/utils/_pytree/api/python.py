--- conflicted
+++ resolved
@@ -213,28 +213,6 @@
     SUPPORTED_SERIALIZED_TYPES[cls] = serialize_node_def
     SERIALIZED_TYPE_TO_PYTHON_TYPE[serialized_type_name] = cls
 
-<<<<<<< HEAD
-    try:
-        from . import cxx
-    except ImportError:
-        pass
-    else:
-        current_frame = inspect.currentframe()
-        previous_frame = current_frame.f_back if current_frame is not None else None
-        if previous_frame is not None and inspect.getmodule(previous_frame) is not cxx:
-            cxx.register_pytree_node(
-                cls,
-                flatten_fn,
-                unflatten_fn,
-                to_dumpable_context=to_dumpable_context,
-                from_dumpable_context=from_dumpable_context,
-            )
-
-
-register_pytree_node = _register_pytree_node
-
-=======
->>>>>>> 1cd14464
 
 def _dict_flatten(d: Dict[Any, Any]) -> Tuple[List[Any], Context]:
     return list(d.values()), list(d.keys())
