from torch._C import _rename_privateuse1_backend

def rename_privateuse1_backend(backend_name: str) -> None:
    r"""
    rename_privateuse1_backend(backend_name) -> None

    This is a registration API for external backends that would like to register their
    own device and C++ kernels out of tree.

    The steps are:
    (1) (In C++) implement kernels for various torch operations, and register them
        to the PrivateUse1 dispatch key.
    (2) (In python) call torch.register_privateuse1_backend("foo")

    You can now use "foo" as an ordinary device string in python.

    Note: this API can only be called once per process. Attempting to change
    the external backend after it's already been set will result in an error.

<<<<<<< HEAD
=======
    Note(AMP): If you want to support AMP on your device, you can register a custom backend module.
    The backend must register a custom backend module with `torch._register_device_module("foo", BackendModule)`.
    BackendModule needs to have the following API's:

    (1) get_amp_supported_dtype() -> List[torch.dtype]
        get the supported dtypes on your `foo` device in AMP, maybe the `foo` device supports one more dtype.

    (2) is_autocast_enabled() -> bool
        check the AMP is enabled or not on your `foo` device.

    (3) get_autocast_dtype() -> torch.dtype
        get the supported dtype on your `foo` device in AMP, which is set by `set_autocast_dtype` or the
        default dtype, and the default dtype is `torch.float16`.

    (4) set_autocast_enabled(bool) -> None
        enable the AMP or not on your `foo` device.

    (5) set_autocast_dtype(dtype) -> None
        set the supported dtype on your `foo` device in AMP, and the dtype be contained in the dtypes got
        from `get_amp_supported_dtype`.

    Note(random): If you want to support to set seed for your device, BackendModule needs to have the following API's:

    (1) _is_in_bad_fork() -> bool
        Return `True` if now it is in bad_fork, else return `False`.

    (2) manual_seed_all(seed: int) -> None
        Sets the seed for generating random numbers for your devices.

    (3) device_count() -> int:
        Returns the number of `foo`s available.

    (4) get_rng_state(device: Union[int, str, torch.device] = 'foo') -> Tensor:
        Returns a list of ByteTensor representing the random number states of all devices.

    (5) set_rng_state(new_state: Tensor, device: Union[int, str, torch.device] = 'foo') -> None:
        Sets the random number generator state of the specified `foo` device.

>>>>>>> 28621208
    For more details, see https://pytorch.org/tutorials/advanced/extend_dispatcher.html#get-a-dispatch-key-for-your-backend
    For an existing example, see https://github.com/bdhirsh/pytorch_open_registration_example

    Example::

        >>> # xdoctest: +SKIP("failing")
        >>> torch.register_privateuse1_backend("foo")
        # This will work, assuming that you've implemented the right C++ kernels
        # to implement torch.ones.
        >>> a = torch.ones(2, device="foo")
        """
    return _rename_privateuse1_backend(backend_name)<|MERGE_RESOLUTION|>--- conflicted
+++ resolved
@@ -4,6 +4,7 @@
     r"""
     rename_privateuse1_backend(backend_name) -> None
 
+    Note: support the custom device with privateuse1
     This is a registration API for external backends that would like to register their
     own device and C++ kernels out of tree.
 
@@ -17,8 +18,6 @@
     Note: this API can only be called once per process. Attempting to change
     the external backend after it's already been set will result in an error.
 
-<<<<<<< HEAD
-=======
     Note(AMP): If you want to support AMP on your device, you can register a custom backend module.
     The backend must register a custom backend module with `torch._register_device_module("foo", BackendModule)`.
     BackendModule needs to have the following API's:
@@ -57,7 +56,6 @@
     (5) set_rng_state(new_state: Tensor, device: Union[int, str, torch.device] = 'foo') -> None:
         Sets the random number generator state of the specified `foo` device.
 
->>>>>>> 28621208
     For more details, see https://pytorch.org/tutorials/advanced/extend_dispatcher.html#get-a-dispatch-key-for-your-backend
     For an existing example, see https://github.com/bdhirsh/pytorch_open_registration_example
 
