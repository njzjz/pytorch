--- conflicted
+++ resolved
@@ -394,34 +394,6 @@
     return self
 
 
-<<<<<<< HEAD
-@register_meta(aten._cslt_sparse_mm)
-def meta__cslt_sparse_mm(
-    compressed_A: torch.Tensor,
-    dense_B: torch.Tensor,
-    bias: Optional[Tensor] = None,
-    out_dtype: Optional[torch.dtype] = None,
-    transpose_result: bool = False,
-):
-    assert dense_B.dtype in {torch.float16, torch.bfloat16, torch.int8}, "_cslt_sparse_mm only supports fp16, bf16, and int8"
-    assert compressed_A.dtype == dense_B.dtype, "inputs must have the same dtype"
-    assert len(dense_B.shape) == 2, "_cslt_sparse_mm only supports 2d inputs"
-
-    is_int8_input_type = compressed_A.dtype == torch.int8
-    compression_factor = 10 if is_int8_input_type else 9
-    k = dense_B.size(0)
-    n = dense_B.size(1)
-    m = (compressed_A.numel() * 16) // (compression_factor * k)
-    if bias is not None:
-        assert m == bias.size(0)
-
-    mixed_dtype = out_dtype is not None and (is_int8_input_type != out_dtype)
-    if mixed_dtype:
-        assert is_int8_input_type and mixed_dtype is torch.float16, "out_dtype is only supported for i8i8->fp16 matmul"
-    output_shape = (n, m) if transpose_result else (m, n)
-    result = dense_B.new_empty(output_shape, dtype=out_dtype if mixed_dtype else None)
-    return result
-=======
 @register_meta(aten._sparse_semi_structured_linear)
 def meta_sparse_structured_linear(
     input: Tensor,
@@ -449,7 +421,40 @@
     ).as_strided(output_sizes, transposed_strides)
 
     return output
->>>>>>> cf157985
+
+
+@register_meta(aten._cslt_sparse_mm)
+def meta__cslt_sparse_mm(
+    compressed_A: torch.Tensor,
+    dense_B: torch.Tensor,
+    bias: Optional[Tensor] = None,
+    out_dtype: Optional[torch.dtype] = None,
+    transpose_result: bool = False,
+):
+    assert dense_B.dtype in {
+        torch.float16,
+        torch.bfloat16,
+        torch.int8,
+    }, "_cslt_sparse_mm only supports fp16, bf16, and int8"
+    assert compressed_A.dtype == dense_B.dtype, "inputs must have the same dtype"
+    assert len(dense_B.shape) == 2, "_cslt_sparse_mm only supports 2d inputs"
+
+    is_int8_input_type = compressed_A.dtype == torch.int8
+    compression_factor = 10 if is_int8_input_type else 9
+    k = dense_B.size(0)
+    n = dense_B.size(1)
+    m = (compressed_A.numel() * 16) // (compression_factor * k)
+    if bias is not None:
+        assert m == bias.size(0)
+
+    mixed_dtype = out_dtype is not None and (is_int8_input_type != out_dtype)
+    if mixed_dtype:
+        assert (
+            is_int8_input_type and mixed_dtype is torch.float16
+        ), "out_dtype is only supported for i8i8->fp16 matmul"
+    output_shape = (n, m) if transpose_result else (m, n)
+    result = dense_B.new_empty(output_shape, dtype=out_dtype if mixed_dtype else None)
+    return result
 
 
 @register_meta(aten.index_reduce.default)
