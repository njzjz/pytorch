--- conflicted
+++ resolved
@@ -2094,7 +2094,6 @@
     return list(generate_samples())
 
 
-<<<<<<< HEAD
 def sample_inputs_lu_unpack(op_info, device, dtype, requires_grad=False, **kwargs):
     # not needed once OpInfo tests support Iterables
     def generate_samples():
@@ -2118,7 +2117,8 @@
                 yield SampleInput(lu_data, args=(pivots,))
 
     return list(generate_samples())
-=======
+
+
 def sample_inputs_roll(op_info, device, dtype, requires_grad=False, **kwargs):
     make_arg = partial(make_tensor, device=device, dtype=dtype, requires_grad=requires_grad)
 
@@ -2144,7 +2144,6 @@
             yield SampleInput(make_arg((S, S, S)), args=arg)
 
     return list(generator())
->>>>>>> 1145e2c6
 
 
 def sample_inputs_std_var(op_info, device, dtype, requires_grad, **kwargs):
