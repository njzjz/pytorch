--- conflicted
+++ resolved
@@ -119,11 +119,7 @@
         if self.df.lt(event_shape[-1]).any():
             warnings.warn(
                 "Low df values detected. Singular samples are highly likely to occur for ndim - 1 < df < ndim.",
-<<<<<<< HEAD
-                stacklevel=2,
-=======
                 stacklevel=TO_BE_DETERMINED,
->>>>>>> fff02e67
             )
 
         super().__init__(batch_shape, event_shape, validate_args=validate_args)
@@ -273,11 +269,7 @@
         else:
             # More optimized version with data-dependent control flow.
             if is_singular.any():
-<<<<<<< HEAD
-                warnings.warn("Singular sample detected.", stacklevel=2)
-=======
                 warnings.warn("Singular sample detected.", stacklevel=TO_BE_DETERMINED)
->>>>>>> fff02e67
 
                 for _ in range(max_try_correction):
                     sample_new = self._bartlett_sampling(is_singular[is_singular].shape)
