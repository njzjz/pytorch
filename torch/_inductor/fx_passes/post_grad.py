import dataclasses
import functools
import itertools
import logging
import operator
<<<<<<< HEAD
from collections import defaultdict
from typing import Any, Dict, List, Optional, Union
=======
from collections import Counter, defaultdict, namedtuple
from typing import Any, Dict, List, Optional, Set, Union
>>>>>>> f1fe0b68

from sympy import Expr

import torch
import torch._inductor as inductor
import torch.utils._pytree as pytree
<<<<<<< HEAD
=======
from torch import fx
>>>>>>> f1fe0b68
from torch._decomp import register_decomposition

from torch._higher_order_ops.triton_kernel_wrap import triton_kernel_wrapper_functional
from torch._prims_common import is_boolean_dtype, is_expandable_to, is_integer_dtype
from torch.fx.experimental.symbolic_shapes import definitely_true, sym_eq
from torch.fx.immutable_collections import immutable_dict

from .. import config, inductor_prims, ir, pattern_matcher
from ..fx_utils import FakeTensorUpdater, get_fake_args_kwargs, get_node_storage

from ..lowering import (
    inplaceable_foreach_ops as inplaceable_foreach_ops_lowerings,
    lowerings as L,
)
from ..pattern_matcher import (
    _return_true,
    Arg,
    CallFunction,
    filter_nodes,
    get_arg_value,
    Ignored,
    init_once_fakemode,
    KeywordArg,
    ListOf,
    Match,
    MULTIPLE,
    PatternMatcherPass,
    register_graph_pattern,
    stable_topological_sort,
)
from ..utils import decode_device, is_pointwise_use
from ..virtualized import V
from .group_batch_fusion import group_batch_fusion_passes


log = logging.getLogger(__name__)
aten = torch.ops.aten
prims = torch.ops.prims

# First pass_patterns[0] are applied, then [1], then [2]
pass_patterns = [
    PatternMatcherPass(),
    PatternMatcherPass(),
    PatternMatcherPass(),
]
# patterns applied only in inference
inference_patterns = PatternMatcherPass()


def post_grad_passes(gm: torch.fx.GraphModule, is_inference: bool):
    """
    Passes that run on after grad.  This is called once on the forwards
    graph and once on the backwards graph.

    The IR here has been normalized and functionalized.
    """
    if config.dce:
        # has some issues with mutation in inference mode
        gm.graph.eliminate_dead_code()

    if is_inference and config.reorder_for_locality:
        reorder_for_locality(gm.graph)

    fake_tensor_updater = FakeTensorUpdater(gm.graph)

    if config.post_grad_custom_pre_pass is not None:
        config.post_grad_custom_pre_pass(gm.graph)

    if config.pattern_matcher:
        lazy_init()

        group_batch_fusion_passes(gm.graph, pre_grad=False)
        remove_noop_ops(gm.graph)

        for patterns in pass_patterns:
            patterns.apply(gm.graph)
        if is_inference:
            inference_patterns.apply(gm.graph)

    if config.post_grad_custom_post_pass is not None:
        config.post_grad_custom_post_pass(gm.graph)

    stable_topological_sort(gm.graph)

    move_constructors_to_cuda(gm.graph)

    fake_tensor_updater.incremental_update()

    # Keep this last, since it introduces mutation. Look at
    # ./fx_passes/README.md for a discussion of mutation invariants.
    reinplace_inplaceable_ops(gm.graph)
    gm.recompile()
    gm.graph.lint()

    if config.is_fbcode():
        from torch._inductor.fb.utils import get_everpaste_url

        log.info(
            "Print graph after recompile in post grad passes: %s",
            get_everpaste_url(str(gm.graph)),
        )


@init_once_fakemode
def lazy_init():
    if torch._C._has_mkldnn:
        from .mkldnn_fusion import _mkldnn_fusion_init

        _mkldnn_fusion_init()


def reorder_for_locality(graph: torch.fx.Graph):
    def visit(other_node):
        if (
            other_node.op == "call_function"
            and other_node.target != operator.getitem
            and all((n in seen_nodes) for n in other_node.users)
        ):
            # move node's producers right before it
            node.prepend(other_node)

    seen_nodes = set()

    # only reorder nodes before the first copy_ in the graph.
    # copy_ will appear at the end of functionalized graphs when there is mutation on inputs,
    # and this reordering doesnt work well with mutation
    first_copy = next(
        (
            node
            for node in graph.nodes
            if node.op == "call_function"
            and node.target == torch.ops.aten.copy_.default
        ),
        None,
    )
    past_mutating_epilogue = True if first_copy is None else False

    for node in reversed(graph.nodes):
        seen_nodes.add(node)
        if not past_mutating_epilogue:
            past_mutating_epilogue = node is first_copy
            continue

        torch.fx.map_arg((node.args, node.kwargs), visit)


def register_lowering_pattern(pattern, extra_check=_return_true, pass_number=1):
    """
    Register an aten to inductor IR replacement pattern
    """
    return pattern_matcher.register_lowering_pattern(
        pattern, extra_check, pass_dict=pass_patterns[pass_number]
    )


################################################################################
# Actual patterns below this point.
# Priority of patterns is:
#   - later output nodes first
#   - order patterns are defined in
################################################################################


@register_lowering_pattern(
    CallFunction(
        aten.add,
        CallFunction(aten.mm, Arg(), Arg()),
        CallFunction(aten.mm, Arg(), Arg()),
    )
)
def mm_plus_mm(match: Match, mat1, mat2, mat3, mat4):
    return inductor.kernel.mm_plus_mm.tuned_mm_plus_mm(mat1, mat2, mat3, mat4)


def cuda_and_enabled_mixed_mm(match):
    return (config.use_mixed_mm or config.force_mixed_mm) and getattr(
        match.kwargs["mat1"].meta.get("val"), "is_cuda", False
    )


def cuda_and_enabled_mixed_mm_and_not_int8(match):
    return (
        cuda_and_enabled_mixed_mm(match)
        and getattr(match.kwargs["mat1"].meta.get("val"), "is_cuda", False)
        and getattr(match.kwargs["mat2"].meta.get("val"), "dtype", torch.int8)
        != torch.int8
    )  # bitshift numerics in triton and pytorch don't match for torch.int8


"""
    this is intended to be used to unpack a [K,N] int4 tensor from a [K/2, N] uint4x2 tensor
    (where the int4 and uint4x2 are represented with int8 and uint8 respectively)
    where every other row of the int4 is packed with the row above it as:
    uint4x2[k,n] = (8+int4[2*k,n])+(8+int4[2*k+1,n])<<4

    unpack formulas:
    int4[2*k,n]=(uint4x2[k,n] & 0xF) - 8
    int4[2*k+1,n]=(uint4x2[k,n] >> 4) - 8

    thus matching on unpack formula:
    torch.mm(mat1, torch.cat((mat2 & 0xF, mat2>>4),1).reshape(mat2_mm_shape).to(mat2_dtype).sub(8))

    note: although the unpack formula in pytorch and the triton kernel is designed for a uint8 mat2, the behavior
    of the kernel matches the pytorch formula for all dtypes except torch.int8
    where the bitwise numerics in triton do not match those in pytorch.
"""


@register_lowering_pattern(
    CallFunction(
        aten.mm.default,
        KeywordArg("mat1"),
        CallFunction(
            aten.sub.Tensor,
            CallFunction(
                prims.convert_element_type.default,
                CallFunction(
                    aten.reshape.default,
                    CallFunction(
                        aten.cat.default,
                        ListOf(
                            CallFunction(
                                aten.bitwise_and.Scalar,
                                KeywordArg("mat2"),
                                0xF,
                            ),
                            CallFunction(
                                aten.__rshift__.Scalar,
                                KeywordArg("mat2"),
                                4,
                            ),
                        ),
                        1,
                    ),
                    KeywordArg("mat2_mm_shape"),
                ),
                KeywordArg("mat2_dtype"),
            ),
            8,
        ),
    ),
    extra_check=cuda_and_enabled_mixed_mm_and_not_int8,
)
def uint4x2_mixed_mm(match: Match, mat1, mat2, mat2_mm_shape, mat2_dtype):
    return inductor.kernel.unpack_mixed_mm.tuned_uint4x2_mixed_mm(
        mat1, mat2, mat2_mm_shape, mat2_dtype
    )


"""
    torch.mm(mat1, mat2.to(mat2_dtype))
"""


@register_lowering_pattern(
    CallFunction(
        aten.mm,
        KeywordArg("mat1"),
        CallFunction(
            prims.convert_element_type.default,
            KeywordArg("mat2"),
            KeywordArg("mat2_dtype"),
        ),
    ),
    extra_check=cuda_and_enabled_mixed_mm,
)
def mixed_mm(match: Match, mat1, mat2, mat2_dtype):
    return inductor.kernel.mm.tuned_mixed_mm(mat1, mat2, mat2_dtype)


@register_graph_pattern(
    CallFunction(
        aten.cumsum.default,
        CallFunction(
            torch.ops.aten.full.default,
            KeywordArg("shape"),
            KeywordArg("fill_value"),
            dtype=KeywordArg("dtype"),
            layout=Ignored(),
            device=KeywordArg("device"),
            pin_memory=False,
            _users=MULTIPLE,
        ),
        KeywordArg("dim"),
        _users=MULTIPLE,
    ),
    pass_dict=pass_patterns[1],
)
def pointless_cumsum_replacement(match: Match, shape, fill_value, device, dtype, dim):
    """Based on a pattern in OPTForCausalLM"""

    if is_integer_dtype(dtype) or is_boolean_dtype(dtype):
        # cumsum promotes all integral types to int64
        dtype = torch.int64

    def repl(*shape):
        dim_size = shape[dim]
        idx = torch.arange(1, dim_size + 1, device=device, dtype=dtype)

        inter_shape = [1] * len(shape)
        inter_shape[dim] = dim_size
        return (idx * fill_value).view(inter_shape).expand(shape)

    # only replace the output node, not all nodes
    match.nodes = [match.output_node()]
    with V.fake_mode:
        match.replace_by_example(repl, list(shape))


def shape_of_mm(a, b):
    m, _ = a.get_size()
    _, n = b.get_size()
    return [m, n]


@register_lowering_pattern(
    CallFunction(aten.cat, ListOf(CallFunction(aten.mm, Arg(), Arg())), Arg()),
)
def cat_mm(match, inputs, dim):
    return cat_tuned_op(match, inputs, dim, op=L[aten.mm], shape_of=shape_of_mm)


@register_lowering_pattern(
    CallFunction(
        aten.cat, ListOf(CallFunction(aten.addmm, Arg(), Arg(), Arg())), Arg()
    ),
)
def cat_addmm(match, inputs, dim):
    def shape_of(bias, a, b):
        m, _ = a.get_size()
        _, n = b.get_size()
        return [m, n]

    return cat_tuned_op(match, inputs, dim, op=L[aten.addmm], shape_of=shape_of)


def cat_tuned_op(match, inputs, dim, *, op, shape_of):
    """
    Memory planning to remove cat. We can't use the stock memory
    planner since autotuning matmuls needs to know the output layout.
    """
    if len(inputs) == 1:
        return op(*inputs[0])

    # TODO(jansel): rewrite this as a bmm?
    if dim < 0:
        dim += len(shape_of(*inputs[0]))
    assert dim in (0, 1)
    notdim = 1 - dim

    new_size: Optional[Union[List[Expr], List[int]]] = None
    offsets_start = []
    offsets_end = []

    # compute output sizes
    for i in range(len(inputs)):
        shape = shape_of(*inputs[i])
        if new_size is None:
            new_size = shape
        else:
            new_size[notdim] = V.graph.sizevars.guard_equals(
                shape[notdim], new_size[notdim]
            )
            new_size[dim] += shape[dim]
        offsets_start.append(new_size[dim] - shape[dim])
        offsets_end.append(new_size[dim])

    assert new_size is not None
    dtype = functools.reduce(
        torch.promote_types, [x.get_dtype() for x in itertools.chain(*inputs)]
    )
    device = inputs[0][0].get_device()
    kernel = ir.ConcatKernel(
        name=None,
        layout=ir.FixedLayout(device, dtype, new_size),
        inputs=[],
    )
    kernel_tensor = ir.TensorBox.create(kernel)

    for i in range(len(inputs)):
        dst = ir.SliceView.create(kernel_tensor, dim, offsets_start[i], offsets_end[i])
        src = op(*inputs[i], layout=dst.get_layout()).data.data
        assert isinstance(src, (ir.ExternKernelOut, ir.TemplateBuffer))
        src.layout = ir.AliasedLayout(dst)
        kernel.inputs.append(src)

    kernel.name = V.graph.register_buffer(kernel)
    kernel.inputs = ir.ConcatKernel.unwrap_storage(kernel.inputs)
    return kernel_tensor


_cat_1 = CallFunction(aten.cat, Arg(), 1, _users=2)


@register_lowering_pattern(
    CallFunction(
        aten.cat,
        [
            _cat_1,
            CallFunction(
                aten.slice,
                _cat_1,
                1,
                0,
                KeywordArg("size"),
            ),
        ],
        1,
    )
)
def cat_slice_cat(match, cat_input, size, dim=1):
    """
    This is an example of a more complex pattern where cat_1 is used
    multiple times inside the pattern.  We fold 2 calls to cat into one.

    Matches:
        cat_1: f32[1024, 4077] = torch.ops.aten.cat.default([add_26, primals_217], 1)
        slice_1: f32[1024, 4077] = torch.ops.aten.slice.Tensor(cat_1, 0, 0, 9223372036854775807)
        slice_2: f32[1024, 19] = torch.ops.aten.slice.Tensor(slice_1, 1, 0, 19)
        cat_2: f32[1024, 4096] = torch.ops.aten.cat.default([cat_1, slice_2], 1)


    Rewrite to:
        slice_2 = torch.ops.aten.slice.Tensor(add_26, 1, 0, 19)
        cat_2 = torch.ops.aten.cat.default([add_26, primals_217, slice2], 1)
    """
    first, *rest = cat_input
    # Optimization is optional, because we can just not fold the cat
    # size should be within first.get_size()[dim] such that the optimization is valid.
    # For negative `end`, we currently fallback to not optimizing.
    if size >= 0 and V.graph.sizevars.statically_known_leq(size, first.get_size()[dim]):
        # fold 2 cats into 1 cat
        return L[aten.cat](
            [
                first,
                *rest,
                L[aten.slice](first, dim, 0, size),
            ],
            dim,
        )
    else:
        # don't expect to hit this case, just fall back
        tmp = L[aten.cat](cat_input, dim)
        return L[aten.cat](
            [
                tmp,
                L[aten.slice](tmp, dim, 0, size),
            ],
            dim,
        )


def is_valid_splitwithsizes_cat(match):
    split_nodes = filter_nodes(match.nodes, aten.split_with_sizes)
    cat_nodes = filter_nodes(match.nodes, aten.cat)
    get_item_nodes = filter_nodes(match.nodes, operator.getitem)
    if len(split_nodes) != 1 or len(cat_nodes) != 1:
        return False
    split_node, cat_node = split_nodes[0], cat_nodes[0]
    # The dim of split and cat should match for passthrough
    if get_arg_value(split_node, 2, "dim") != get_arg_value(cat_node, 1, "dim"):
        return False
    get_item_args = {
        get_arg_value(get_item_node, 1) for get_item_node in get_item_nodes
    }
    assert None not in get_item_args
    split_sizes = get_arg_value(split_node, 1, "split_sizes")
    # All parts of split should be included in the cat
    if get_item_args != set(range(len(split_sizes))):
        return False
    # The order of get_item_args should same with cat_node used.
    # For example, if the split_node like split_with_sizes(input, [2, 2, 3], 1),
    # the cat node should be like cat([get_item(0), get_item(1), get_item(2)], 1).
    cat_items_args_order = [
        get_arg_value(item_node, 1) for item_node in get_arg_value(cat_node, 0)
    ]
    if cat_items_args_order != list(range(len(split_sizes))):
        return False

    return True


def same_meta(node1: torch.fx.Node, node2: torch.fx.Node):
    """True if two nodes have the same metadata"""
    val1 = node1.meta.get("val")
    val2 = node2.meta.get("val")
    return (
        val1 is not None
        and val2 is not None
        and definitely_true(sym_eq(val1.size(), val2.size()))
        and val1.layout == val2.layout
        and val1.dtype == val2.dtype
        and val1.device == val2.device
        and (
            val1.layout != torch.strided
            or definitely_true(sym_eq(val1.stride(), val2.stride()))
        )
    )


noop_registry: Dict[Any, Any] = {}


def register_noop_decomp(targets, nop_arg=0):
    def register_fun(cond):
        register_decomposition(targets, registry=noop_registry, unsafe=True)(
            (cond, nop_arg)
        )
        return cond

    return register_fun


@register_noop_decomp(aten.slice)
def slice_noop(self, dim=0, start=None, end=None, step=1):
    if start is None or end is None:
        return False
    if start == 0 and end >= 2**63 - 1 and step == 1:
        return True
    return False


@register_noop_decomp(aten.slice_scatter, 1)
def slice_scatter_noop(self, src, dim=0, start=None, end=None, step=1):
    if start is None:
        start = 0
    if end is None:
        end = 2**63 - 1
    if start == 0 and end >= 2**63 - 1 and step == 1:
        return True
    return False


@register_noop_decomp(aten.repeat)
def repeat_noop(self, repeats):
    return all(r == 1 for r in repeats)


@register_noop_decomp(aten.constant_pad_nd)
def constant_pad_nd(x, padding, fill_value=0):
    return all(p == 0 for p in padding)


@register_noop_decomp(torch.ops.prims.convert_element_type)
def convert_element_type_noop(x, dtype: torch.dtype):
    return x.dtype == dtype


@register_noop_decomp(torch.ops.prims.device_put)
def device_put_noop(x, device):
    return x.device == decode_device(device)


@register_noop_decomp([aten.ceil, aten.floor, aten.round, aten.trunc])
def int_noop(x):
    return is_integer_dtype(x.dtype)


@register_noop_decomp([aten.pow])
def pow_noop(a, b):
    return isinstance(b, int) and b == 1


@register_noop_decomp([aten.cat], lambda args: args[0][0])
def cat_noop(inputs, dim=0):
    return len(inputs) == 1


@register_noop_decomp(aten.view)
def view_noop(arg, size):
    return arg.shape == size


# Note, we also always have a check for identical metadata, which is why these
# are safe
@register_noop_decomp([aten.copy], nop_arg=1)
@register_noop_decomp([aten.alias, aten.clone])
def true_noop(*args, **kwargs):
    return True


def remove_noop_ops(graph: torch.fx.Graph):
    """
    Removes both operations that are essentially aten.clone and operations that are essentially aten.alias from the graph.
    """
    input_storages = set()
    output_storages = set()

    for node in graph.nodes:
        if node.op == "placeholder":
            input_storages.add(get_node_storage(node))
        else:
            break

    for out in next(iter(reversed(graph.nodes))).args[0]:
        if isinstance(out, torch.fx.Node):
            output_storages.add(get_node_storage(out))

    for node in graph.nodes:
        if node.target in noop_registry:
            cond, src_index = noop_registry[node.target]
            if isinstance(src_index, int):
                src = node.args[src_index]
            else:
                src = src_index(node.args)
            if not isinstance(src, torch.fx.Node):
                continue
            # See fx_passes/README.md for a discussion of why this is
            # necessary.
            if get_node_storage(node) in output_storages and (
                get_node_storage(src) in input_storages
                or get_node_storage(src) in output_storages
            ):
                continue
            is_valid, args, kwargs = get_fake_args_kwargs(node)
            if not is_valid:
                continue
            if same_meta(node, src) and cond(*args, **kwargs):
                node.replace_all_uses_with(src)
                graph.erase_node(node)


@dataclasses.dataclass
class InplaceableOp:
    inplace_op: torch._ops.OpOverload
    mutated_arg_indices: List[int]

    def get_flat_mutated_args(self, node: torch.fx.Node) -> List[torch.fx.Node]:
        """
        Given a node that calls an in-placeable op, return the arg nodes that
        would be mutated if the op were its in-place variant.

        NOTE: we assume the in-placeable op to have the same signature as its
        in-place variant.
        """
        mutated_args = []
        for idx in self.mutated_arg_indices:
            mutated_args.extend(pytree.tree_flatten(node.args[idx])[0])
        return mutated_args

inplaceable_ops = {
    aten.index_put.default: InplaceableOp(aten.index_put_.default, 0),
    aten._unsafe_index_put.default: InplaceableOp(inductor_prims._unsafe_index_put_, 0),
}

try:
    c10d_functional = torch.ops._c10d_functional
    inplaceable_collective_ops = {
        c10d_functional.all_reduce.default: InplaceableOp(
            c10d_functional.all_reduce_.default, 0
        ),
        c10d_functional.all_reduce_coalesced.default: InplaceableOp(
            c10d_functional.all_reduce_coalesced_.default, 0
        ),
    }
    inplaceable_ops.update(inplaceable_collective_ops)
except AttributeError:
    # _c10d_functional ops are only available when torch
    # is built with USE_DISTRIBUTED=1.
    pass

inplaceable_foreach_ops = {}
for outplace_op, inplace_op in inplaceable_foreach_ops_lowerings.items():
    inplaceable_foreach_ops[outplace_op] = InplaceableOp(inplace_op, 0)


inplaceable_triton_ops = {triton_kernel_wrapper_functional}


def reinplace_inplaceable_ops(graph):
    """
    Reinplaces in-placeable operations.
    If there are no uses of a view of the mutated arg after the current node,
    it is possible to inplace the op.
    This above algorithm could be justified by observing side effects. While
    we traverse the graph in forwards direction, only latter nodes could view
    side effects of the current node. If the current node is not used later as
    well as no view of this node is used later in the graph, then it is safe to
    inplace as there would be no way to observe the side effects.
    This condition is slightly different for graph inputs where they can only
    be inplaced if the above condition is true and there's a copy_ in the
    epilogue that signals that the caller wants to observe the mutation.
    """

<<<<<<< HEAD
    # (mutation_node, mutated_arg) => copy_epilogue
    # The value associated to mutation_node may be a collection
    # if the mutation op returns multiple values.
    # The value associated to mutated_arg is always a tensor.
    mutation_to_copy_epilogue = {}

=======
    copy_args_to_copy_nodes = {}
    foreach_node_to_copy_nodes = defaultdict(list)
>>>>>>> f1fe0b68
    mutated_inputs = set()
    storage_to_nodes = defaultdict(list)
    node_order: Dict[Any, int] = {}
    for i, node in enumerate(reversed(graph.nodes)):
        node_order[node] = len(graph.nodes) - i - 1
        storage_to_nodes[get_node_storage(node)].append(node)
        if node.target == aten.copy_.default:
<<<<<<< HEAD
            mutated_arg = node.args[0]
            mutation_node = node.args[1]
            # The mutation op could have returned a collection of tensors.
            # Follow getitem nodes to find the mutation node.
            while mutation_node.target == operator.getitem:
                mutation_node = mutation_node.args[0]
            mutation_to_copy_epilogue[(mutation_node, mutated_arg)] = node
            # According to the invariant, copy_ can only occur for mutations
            # of placeholders.
            assert mutated_arg.op == "placeholder"
            mutated_inputs.add(mutated_arg)
=======
            dst = node.args[0]
            src = node.args[1]
            # If the target is a getitem and it indexes a possible clone,
            # then skip over it
            if src.target == operator.getitem and (
                (
                    src.args[0].target == triton_kernel_wrapper_functional
                    and src.args[0].kwargs["kwargs"][src.args[1]] == node.args[0]
                )
                or (src.args[0].target in inplaceable_foreach_ops)
            ):
                src = src.args[0]

            copy_args_to_copy_nodes[(dst, src)] = node

            assert node.args[0].op == "placeholder"
            mutated_inputs.add(node.args[0])
>>>>>>> f1fe0b68

    def any_use_of_views_after_node(node, shared_view_nodes, *, copy_node):
        node_loc = node_order[node]
        for view in shared_view_nodes:
            for user in view.users:
                # Skip all users before node
                if node_order[user] <= node_loc:
                    continue
                # Skip over the copy_ epilogue node that could get reinplaced
                if copy_node == user:
                    continue
                return True
        return False

    def can_inplace(node, mutated_args):
        for mutated_arg in mutated_args:
            if get_node_storage(mutated_arg) is None:
                return False
            shared_view_nodes = storage_to_nodes[get_node_storage(mutated_arg)]
            if mutated_arg.op == "placeholder":
                if not (
                    copy_node := mutation_to_copy_epilogue.get(
                        (node, mutated_arg), False
                    )
                ):
                    return False

                if any_use_of_views_after_node(
                    node, shared_view_nodes, copy_node=copy_node
                ):
                    return False
            elif any(view.op == "placeholder" for view in shared_view_nodes):
                # If mutated arg is view of any of the inputs of the graph,
                # do not allow for inplacing.
                # This would require more sophisticated algorithm to handle
                return False
            elif any_use_of_views_after_node(node, shared_view_nodes, copy_node=None):
                return False
        return True

<<<<<<< HEAD
    inplaceable_ops = {
        aten.index_put.default: InplaceableOp(aten.index_put_.default, [0]),
        aten._unsafe_index_put.default: InplaceableOp(
            inductor_prims._unsafe_index_put_, [0]
        ),
    }

    try:
        c10d_functional = torch.ops._c10d_functional
        inplaceable_collective_ops = {
            c10d_functional.all_reduce.default: InplaceableOp(
                c10d_functional.all_reduce_.default, [0]
            ),
            c10d_functional.all_reduce_coalesced.default: InplaceableOp(
                c10d_functional.all_reduce_coalesced_.default, [0]
            ),
        }
        inplaceable_ops.update(inplaceable_collective_ops)
    except AttributeError:
        # _c10d_functional ops are only available when torch
        # is built with USE_DISTRIBUTED=1.
        pass

    inplaceable_triton_ops = {triton_kernel_wrapper_functional}

    def erase_copy_epilogue(mutation_op, mutated_arg):
        copy_node = mutation_to_copy_epilogue.get((node, mutated_arg))
        if copy_node is not None:
            graph.erase_node(copy_node)

=======
>>>>>>> f1fe0b68
    for node in graph.nodes:
        if (inplaceable_op := inplaceable_ops.get(node.target, None)) is not None:
            mutated_args = inplaceable_op.get_flat_mutated_args(node)
            if can_inplace(node, mutated_args):
                # Erase all copy epilogues incurred by this node
                for mutated_arg in mutated_args:
                    erase_copy_epilogue(node, mutated_arg)
                node.target = inplaceable_op.inplace_op
        elif node.target in inplaceable_triton_ops:
            # inplaceable_triton_ops take an additional argument called
            # tensors_to_clone which contain a list of tensors to clone
            # This pass iterates over them and sees which ones are safe
            # to eliminate (i.e. no longer need the clones)
            tensors_to_clone = []
            for arg in node.kwargs["tensors_to_clone"]:
                assert arg in node.kwargs["kwargs"]
                mutated_arg = node.kwargs["kwargs"][arg]
                if can_inplace(node, [mutated_arg]):
                    erase_copy_epilogue(node, mutated_arg)
                else:
                    tensors_to_clone.append(arg)
            kwargs = dict(node.kwargs)
            kwargs["tensors_to_clone"] = tensors_to_clone
            node.kwargs = immutable_dict(kwargs)
        elif (
            inplaceable_op := inplaceable_foreach_ops.get(node.target, None)
        ) is not None:
            mutated_args = node.args[inplaceable_op.mutated_arg]

            if not all((arg, node) in copy_args_to_copy_nodes for arg in mutated_args):
                continue

            if can_inplace(node, mutated_args):
                for arg in mutated_args:
                    copy_node = copy_args_to_copy_nodes[(arg, node)]
                    graph.erase_node(copy_node)

                node.target = inplaceable_op.inplace_op


@register_lowering_pattern(
    CallFunction(
        aten.cat,
        ListOf(
            CallFunction(
                operator.getitem,
                CallFunction(
                    aten.split_with_sizes,
                    KeywordArg("input_"),
                    Ignored(),
                    Ignored(),
                    _users=MULTIPLE,
                ),
                Ignored(),
            ),
        ),
        Ignored(),
    ),
    pass_number=2,
    extra_check=is_valid_splitwithsizes_cat,
)
def splitwithsizes_cat_replace(match, input_):
    return input_


def is_valid_cat_splitwithsizes(match):
    cat_nodes = filter_nodes(match.nodes, aten.cat)
    split_nodes = filter_nodes(match.nodes, aten.split_with_sizes)
    if len(split_nodes) != 1 or len(cat_nodes) != 1:
        return False
    split_node, cat_node = split_nodes[0], cat_nodes[0]

    # the cat node has other users: can't eliminate
    if len(cat_node.users) > 1:
        return False

    # the dim of the cat and split should match
    dim = get_arg_value(split_node, 2, "dim")
    if dim != get_arg_value(cat_node, 1, "dim"):
        return False

    cat_inputs = list(get_arg_value(cat_node, 0))
    split_sizes = get_arg_value(split_node, 1, "split_sizes")
    # the number of input tensors in cat and the
    # length of the split sizes should match
    if len(cat_inputs) != len(split_sizes):
        return False

    for cat_input, split_size in zip(cat_inputs, split_sizes):
        # each cat input tensor's size along dim
        # should match the corresponding split size
        if "val" not in cat_input.meta:
            return False
        cat_input_size = cat_input.meta["val"].size(dim)
        if cat_input_size != split_size:
            return False

    return True


@register_lowering_pattern(
    CallFunction(
        aten.split_with_sizes,
        CallFunction(
            aten.cat,
            KeywordArg("input_"),
            Ignored(),
            _users=MULTIPLE,
        ),
        Ignored(),
        Ignored(),
    ),
    pass_number=2,
    extra_check=is_valid_cat_splitwithsizes,
)
def cat_splitwithsizes_replace(match, input_):
    return input_


def view_to_reshape(gm):
    """
    Replace view ops in the GraphModule to reshape ops.
    """
    for nd in gm.graph.nodes:
        if nd.target == torch.ops.aten.view.default:
            nd.target = torch.ops.aten.reshape.default


def should_prefer_unfused_addmm(match):
    inp = match.kwargs["inp"]
    if not inp.meta["val"].is_cuda:
        return False

    output = match.output_node()
    return all(is_pointwise_use(use) for use in output.users)


@register_graph_pattern(
    CallFunction(aten.addmm, KeywordArg("inp"), Arg(), Arg()),
    pass_dict=pass_patterns[2],
    extra_check=should_prefer_unfused_addmm,
)
def unfuse_bias_add_to_pointwise(match: Match, mat1, mat2, *, inp):
    def repl(inp, x1, x2):
        return x1 @ x2 + inp

    with V.fake_mode:
        match.replace_by_example(repl, [inp, mat1, mat2])


def is_valid_addmm_fusion(match):
    mat1, mat2 = match.args
    inp = match.kwargs["inp"]

    if not (
        isinstance(inp, torch.fx.Node) and isinstance(inp.meta["val"], torch.Tensor)
    ):
        return False  # Input is a number

    in_shape = inp.meta["val"].shape
    mm_shape = mat1.meta["val"].shape[0], mat2.meta["val"].shape[1]
    matched = is_expandable_to(in_shape, mm_shape)
    if not matched:
        return False  # Shape mismatch

    return not should_prefer_unfused_addmm(match)


@register_graph_pattern(
    CallFunction(
        aten.add,
        CallFunction(aten.mm, Arg(), Arg()),
        KeywordArg("inp"),
    ),
    pass_dict=pass_patterns[2],
    extra_check=is_valid_addmm_fusion,
)
@register_graph_pattern(
    CallFunction(
        aten.add,
        KeywordArg("inp"),
        CallFunction(aten.mm, Arg(), Arg()),
    ),
    pass_dict=pass_patterns[2],
    extra_check=is_valid_addmm_fusion,
)
def addmm(match, mat1, mat2, *, inp):
    def repl(inp, mat1, mat2):
        return aten.addmm(inp, mat1, mat2)

    with V.fake_mode:
        match.replace_by_example(repl, [inp, mat1, mat2])


def check_shape_cuda_and_fused_int_mm_mul_enabled(match):
    return (
        config.force_fuse_int_mm_with_mul
        and len(getattr(match.args[2].meta.get("val"), "shape", [])) == 2
        and getattr(match.args[2].meta.get("val"), "is_cuda", False)
    )


@register_lowering_pattern(
    CallFunction(
        prims.convert_element_type.default,
        CallFunction(
            aten.mul,
            CallFunction(
                aten._int_mm,
                Arg(),
                Arg(),
            ),
            Arg(),
        ),
        Arg(),
    ),
    check_shape_cuda_and_fused_int_mm_mul_enabled,
)
@register_lowering_pattern(
    CallFunction(
        aten.mul,
        CallFunction(
            aten._int_mm,
            Arg(),
            Arg(),
        ),
        Arg(),
    ),
    check_shape_cuda_and_fused_int_mm_mul_enabled,
)
def fused_int_mm_mul(match: Match, mat1, mat2, mat3, out_dtype=None):
    return inductor.kernel.mm.tuned_fused_int_mm_mul(mat1, mat2, mat3, out_dtype)


def allows_mixed_devices(op):
    return op in (
        aten.index.Tensor,
        aten.index_put.default,
        aten.index_put_.default,
        aten.copy.default,
        aten.copy_.default,
        aten.slice_scatter.default,
    )


def cannot_be_moved_to_cuda(node):
    if node.target == "output":
        return True

    if not isinstance(
        node.target, torch._ops.OpOverload
    ) and node.target.namespace not in ("prims", "aten"):
        return True

    # only move ops to inductor lowerings for now,
    # fallback ops may have weird cpu/cuda incompatibilities
    return (
        node.target not in torch._inductor.lowering.lowerings
        or node.target in torch._inductor.lowering.fallbacks
    )


def get_node_device(node: fx.Node) -> Optional[torch.device]:
    ten = node.meta.get("val")
    return None if not isinstance(ten, torch.Tensor) else ten.device


def get_cpu_indeg_count(graph) -> Dict[fx.Node, int]:
    """
    Get the number of cpu inputs to a node
    """
    cpu_indeg: Dict[fx.Node, int] = Counter()

    for node in graph.nodes:
        cpu_count = 0

        def add_cpu_inp(node):
            nonlocal cpu_count
            device = get_node_device(node)
            cpu_count += device is not None and device.type == "cpu"

        pytree.tree_map_only(torch.fx.Node, add_cpu_inp, (node.args, node.kwargs))

        if cpu_count:
            cpu_indeg[node] = cpu_count

    return cpu_indeg


def move_constructors_to_cuda(graph):
    """
    Moves intermediary tensors which are constructed on the cpu to cuda when safe
    """
    if not torch.backends.cuda.is_built():
        return

    cuda_devices = set()
    constructors = []

    for node in graph.nodes:
        device = get_node_device(node)
        if device and device.type == "cuda":
            cuda_devices.add(device)

        if not isinstance(
            node.target, torch._ops.OpOverload
        ) or node.target.namespace not in ("prims", "aten"):
            continue

        if not torch._subclasses.fake_tensor._is_tensor_constructor(node.target):
            continue

        if not node.kwargs.get("device") == torch.device("cpu"):
            continue

        constructors.append(node)

    # not handling multiple cuda devices initially
    if not constructors or len(cuda_devices) != 1:
        return

    movable_constructors = find_movable_constructors(graph, constructors)

    for node in movable_constructors:
        kwargs = node.kwargs.copy()
        kwargs["device"] = next(iter(cuda_devices))
        node.kwargs = kwargs


def find_movable_constructors(graph, constructors: List[fx.Node]) -> Set[fx.Node]:
    """
    Starting from the cpu constructors, iterate through the graph and test that all of their
    downstream uses can safely be moved to cpu.
    """
    cpu_indeg: Dict[fx.Node, int] = get_cpu_indeg_count(graph)

    # which constructors cannot be moved to cuda
    cannot_move_to_cuda: Set[fx.Node] = set()

    # For any node in the graph, which constructors does it have a dependency on
    constructor_dependencies: Dict[fx.Node, Set[fx.Node]] = defaultdict(set)

    # if a cpu node has a dependency on two different cpu constructors,
    # then if either constructor cannot be moved to cuda, the other cannot as well.
    # In this case any node with a dependency on one will have a dependency on the other
    equal_constructor_sets: Dict[fx.Node, Set[fx.Node]] = {c: {c} for c in constructors}

    def make_dependencies_equivalent(
        set1: Set[fx.Node], set2: Set[fx.Node]
    ) -> Set[fx.Node]:
        # could use union find but not worth complexity here
        set1.update(set2)
        for obj in set1:
            equal_constructor_sets[obj] = set1
        return set1

    queue: List[fx.Node] = list(constructors)

    for c in queue:
        constructor_dependencies[c].add(c)

    while queue:
        node = queue.pop()
        dependencies = constructor_dependencies[node]

        for user in node.users:
            if cannot_be_moved_to_cuda(user):
                cannot_move_to_cuda.update(dependencies)
                break

            # this node was used on a op which takes in multiple devices and output a cuda
            # tensor. we can convert its cpu input to cuda without making further changes
            node_device = get_node_device(user)
            if (
                allows_mixed_devices(user.target)
                and node_device
                and node_device.type == "cuda"
            ):
                del cpu_indeg[user]
            else:
                # otherwise, we should continue look at its downstream uses
                cpu_indeg[user] -= 1
                if cpu_indeg[user] == 0:
                    del cpu_indeg[user]
                    queue.append(user)

            unioned_set = make_dependencies_equivalent(
                dependencies, constructor_dependencies[user]
            )
            constructor_dependencies[user] = unioned_set

    for node in cpu_indeg:
        if constructor_dependencies[node]:
            cannot_move_to_cuda.update(constructor_dependencies[node])

    all_cannot_move_to_cuda = cannot_move_to_cuda.copy()
    for constructor in cannot_move_to_cuda:
        all_cannot_move_to_cuda.update(equal_constructor_sets[constructor])

    return set(constructors) - all_cannot_move_to_cuda<|MERGE_RESOLUTION|>--- conflicted
+++ resolved
@@ -1,25 +1,16 @@
-import dataclasses
 import functools
 import itertools
 import logging
 import operator
-<<<<<<< HEAD
-from collections import defaultdict
-from typing import Any, Dict, List, Optional, Union
-=======
 from collections import Counter, defaultdict, namedtuple
 from typing import Any, Dict, List, Optional, Set, Union
->>>>>>> f1fe0b68
 
 from sympy import Expr
 
 import torch
 import torch._inductor as inductor
 import torch.utils._pytree as pytree
-<<<<<<< HEAD
-=======
 from torch import fx
->>>>>>> f1fe0b68
 from torch._decomp import register_decomposition
 
 from torch._higher_order_ops.triton_kernel_wrap import triton_kernel_wrapper_functional
@@ -642,23 +633,7 @@
                 graph.erase_node(node)
 
 
-@dataclasses.dataclass
-class InplaceableOp:
-    inplace_op: torch._ops.OpOverload
-    mutated_arg_indices: List[int]
-
-    def get_flat_mutated_args(self, node: torch.fx.Node) -> List[torch.fx.Node]:
-        """
-        Given a node that calls an in-placeable op, return the arg nodes that
-        would be mutated if the op were its in-place variant.
-
-        NOTE: we assume the in-placeable op to have the same signature as its
-        in-place variant.
-        """
-        mutated_args = []
-        for idx in self.mutated_arg_indices:
-            mutated_args.extend(pytree.tree_flatten(node.args[idx])[0])
-        return mutated_args
+InplaceableOp = namedtuple("InplaceableOp", ["inplace_op", "mutated_arg"])
 
 inplaceable_ops = {
     aten.index_put.default: InplaceableOp(aten.index_put_.default, 0),
@@ -704,17 +679,8 @@
     epilogue that signals that the caller wants to observe the mutation.
     """
 
-<<<<<<< HEAD
-    # (mutation_node, mutated_arg) => copy_epilogue
-    # The value associated to mutation_node may be a collection
-    # if the mutation op returns multiple values.
-    # The value associated to mutated_arg is always a tensor.
-    mutation_to_copy_epilogue = {}
-
-=======
     copy_args_to_copy_nodes = {}
     foreach_node_to_copy_nodes = defaultdict(list)
->>>>>>> f1fe0b68
     mutated_inputs = set()
     storage_to_nodes = defaultdict(list)
     node_order: Dict[Any, int] = {}
@@ -722,19 +688,6 @@
         node_order[node] = len(graph.nodes) - i - 1
         storage_to_nodes[get_node_storage(node)].append(node)
         if node.target == aten.copy_.default:
-<<<<<<< HEAD
-            mutated_arg = node.args[0]
-            mutation_node = node.args[1]
-            # The mutation op could have returned a collection of tensors.
-            # Follow getitem nodes to find the mutation node.
-            while mutation_node.target == operator.getitem:
-                mutation_node = mutation_node.args[0]
-            mutation_to_copy_epilogue[(mutation_node, mutated_arg)] = node
-            # According to the invariant, copy_ can only occur for mutations
-            # of placeholders.
-            assert mutated_arg.op == "placeholder"
-            mutated_inputs.add(mutated_arg)
-=======
             dst = node.args[0]
             src = node.args[1]
             # If the target is a getitem and it indexes a possible clone,
@@ -752,7 +705,6 @@
 
             assert node.args[0].op == "placeholder"
             mutated_inputs.add(node.args[0])
->>>>>>> f1fe0b68
 
     def any_use_of_views_after_node(node, shared_view_nodes, *, copy_node):
         node_loc = node_order[node]
@@ -767,72 +719,45 @@
                 return True
         return False
 
-    def can_inplace(node, mutated_args):
-        for mutated_arg in mutated_args:
-            if get_node_storage(mutated_arg) is None:
+    def can_inplace(node, mutated_arg):
+        if isinstance(mutated_arg, (list, tuple)):
+            return all(can_inplace(node, arg) for arg in mutated_arg)
+
+        if get_node_storage(mutated_arg) is None:
+            return False
+        shared_view_nodes = storage_to_nodes[get_node_storage(mutated_arg)]
+        if mutated_arg.op == "placeholder":
+            if not (
+                copy_node := copy_args_to_copy_nodes.get((mutated_arg, node), False)
+            ):
                 return False
-            shared_view_nodes = storage_to_nodes[get_node_storage(mutated_arg)]
-            if mutated_arg.op == "placeholder":
-                if not (
-                    copy_node := mutation_to_copy_epilogue.get(
-                        (node, mutated_arg), False
-                    )
-                ):
-                    return False
-
-                if any_use_of_views_after_node(
-                    node, shared_view_nodes, copy_node=copy_node
-                ):
-                    return False
-            elif any(view.op == "placeholder" for view in shared_view_nodes):
-                # If mutated arg is view of any of the inputs of the graph,
-                # do not allow for inplacing.
-                # This would require more sophisticated algorithm to handle
+
+            if any_use_of_views_after_node(
+                node, shared_view_nodes, copy_node=copy_node
+            ):
                 return False
-            elif any_use_of_views_after_node(node, shared_view_nodes, copy_node=None):
-                return False
-        return True
-
-<<<<<<< HEAD
-    inplaceable_ops = {
-        aten.index_put.default: InplaceableOp(aten.index_put_.default, [0]),
-        aten._unsafe_index_put.default: InplaceableOp(
-            inductor_prims._unsafe_index_put_, [0]
-        ),
-    }
-
-    try:
-        c10d_functional = torch.ops._c10d_functional
-        inplaceable_collective_ops = {
-            c10d_functional.all_reduce.default: InplaceableOp(
-                c10d_functional.all_reduce_.default, [0]
-            ),
-            c10d_functional.all_reduce_coalesced.default: InplaceableOp(
-                c10d_functional.all_reduce_coalesced_.default, [0]
-            ),
-        }
-        inplaceable_ops.update(inplaceable_collective_ops)
-    except AttributeError:
-        # _c10d_functional ops are only available when torch
-        # is built with USE_DISTRIBUTED=1.
-        pass
-
-    inplaceable_triton_ops = {triton_kernel_wrapper_functional}
-
-    def erase_copy_epilogue(mutation_op, mutated_arg):
-        copy_node = mutation_to_copy_epilogue.get((node, mutated_arg))
-        if copy_node is not None:
-            graph.erase_node(copy_node)
-
-=======
->>>>>>> f1fe0b68
+
+            return True
+        elif any(view.op == "placeholder" for view in shared_view_nodes):
+            # If mutated arg is view of any of the inputs of the graph,
+            # do not allow for inplacing.
+            # This would require more sophisticated algorithm to handle
+            return False
+        else:
+            return not any_use_of_views_after_node(
+                node, shared_view_nodes, copy_node=None
+            )
+
     for node in graph.nodes:
         if (inplaceable_op := inplaceable_ops.get(node.target, None)) is not None:
-            mutated_args = inplaceable_op.get_flat_mutated_args(node)
-            if can_inplace(node, mutated_args):
-                # Erase all copy epilogues incurred by this node
-                for mutated_arg in mutated_args:
-                    erase_copy_epilogue(node, mutated_arg)
+            mutated_arg = node.args[inplaceable_op.mutated_arg]
+            if can_inplace(node, mutated_arg):
+                # TODO(yifu): this doesn't properly remove copy epilogues for
+                # ops that mutate multiple inputs. Need to revise the copy
+                # node tracking logic to support the case.
+                copy_node = copy_args_to_copy_nodes.get((mutated_arg, node))
+                if copy_node is not None:
+                    graph.erase_node(copy_node)
                 node.target = inplaceable_op.inplace_op
         elif node.target in inplaceable_triton_ops:
             # inplaceable_triton_ops take an additional argument called
@@ -843,8 +768,10 @@
             for arg in node.kwargs["tensors_to_clone"]:
                 assert arg in node.kwargs["kwargs"]
                 mutated_arg = node.kwargs["kwargs"][arg]
-                if can_inplace(node, [mutated_arg]):
-                    erase_copy_epilogue(node, mutated_arg)
+                if can_inplace(node, mutated_arg):
+                    copy_node = copy_args_to_copy_nodes.get((mutated_arg, node))
+                    if copy_node is not None:
+                        graph.erase_node(copy_node)
                 else:
                     tensors_to_clone.append(arg)
             kwargs = dict(node.kwargs)
