--- conflicted
+++ resolved
@@ -254,12 +254,7 @@
     m, n, k, layout, mat1, mat2 = mm_args(mat1, mat2, layout=layout)
 
     # options to tune from
-<<<<<<< HEAD
-    # choices = []
-    choices = [aten_mm.bind((mat1, mat2), layout)]
-=======
     choices = [aten_mm.bind((mat1, mat2), layout)] if use_aten_gemm_kernels() else []
->>>>>>> 60a21c93
     if use_triton_template(layout):
         for config in mm_configs(m, n, k):
             mm_template.maybe_append_choice(
