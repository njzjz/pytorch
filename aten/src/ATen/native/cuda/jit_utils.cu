--- conflicted
+++ resolved
@@ -2,13 +2,14 @@
 
 #include <ATen/cuda/CUDAContext.h>
 #include <ATen/cuda/detail/OffsetCalculator.cuh>
+#include <c10/cuda/CUDACachingAllocator.h>
 #include <ATen/native/cuda/jit_utils.h>
 #include <c10/core/ScalarType.h>
 #include <c10/util/irange.h>
 
 namespace at { namespace cuda { namespace jit {
 
-const std::string jit_code_template = R"ESCAPE(
+const std::string jit_common_types = R"ESCAPE(
   typedef long long int int64_t;
   typedef unsigned int uint32_t;
   typedef signed char int8_t;
@@ -20,6 +21,7 @@
   constexpr int num_threads = 128;
   constexpr int thread_work_size = 4; // TODO: make template substitution once we decide where those vars live
   constexpr int block_work_size = thread_work_size * num_threads;
+  //TODO use _assert_fail, because assert is disabled in non-debug builds
   #define ERROR_UNSUPPORTED_CAST assert(false);
 
 
@@ -35,12 +37,6 @@
   _(at::Half, Half) /* 5 */                                  \
   _(float, Float) /* 6 */                                \
   _(double, Double) /* 7 */                              \
-<<<<<<< HEAD
-  _(void, ComplexFloat) /* 8 */                          \
-  _(void, ComplexDouble) /* 9 */                         \
-  _(bool, Bool) /* 10 */                                 \
-  _(void, BFloat16) /* 11 */                             \
-=======
   _(c10::complex<c10::Half>, ComplexHalf) /* 8 */        \
   _(c10::complex<float>, ComplexFloat) /* 9 */                          \
   _(c10::complex<double>, ComplexDouble) /* 10 */                         \
@@ -49,7 +45,6 @@
   _(void, QUInt8) /* 13 */                        \
   _(void, QInt32) /* 14 */                        \
   _(at::BFloat16, BFloat16) /* 15 */                             \
->>>>>>> d100d98d
 
   #define AT_FORALL_SCALAR_TYPES(_) \
   _(uint8_t, Byte)                \
@@ -58,9 +53,6 @@
   _(int, Int)                     \
   _(int64_t, Long)                \
   _(float, Float)                 \
-<<<<<<< HEAD
-  _(double, Double)
-=======
   _(at::Half, Half)               \
   _(at::BFloat16, BFloat16)       \
   _(double, Double)               \
@@ -68,7 +60,6 @@
   _(c10::complex<float>, ComplexFloat)   \
   _(c10::complex<double>, ComplexDouble)
 
->>>>>>> d100d98d
 
   enum class ScalarType : int8_t {
   #define DEFINE_ENUM(_1, n) n,
@@ -78,8 +69,6 @@
   NumOptions
   };
 
-<<<<<<< HEAD
-=======
   template <typename T, int size>
   struct Array {
   T data[size];
@@ -203,7 +192,6 @@
 
 const std::string jit_code_template = R"ESCAPE(
 
->>>>>>> d100d98d
   // Fetch a value with dynamic type src_type from ptr, and cast it to static type dest_t.
   // For now, simplified version that does not handle complex and special casting to uint8
   #define FETCH_AND_CAST_CASE(type, scalartype) case ScalarType::scalartype: return static_cast<dest_t>(*(const type *)ptr);
@@ -227,21 +215,6 @@
   }
   ERROR_UNSUPPORTED_CAST
   }
-
-  template <typename T, int size>
-  struct Array {
-  T data[size];
-
-  __device__ T operator[](int i) const {
-      return data[i];
-  }
-  __device__ T& operator[](int i) {
-      return data[i];
-  }
-  Array() = default;
-  Array(const Array&) = default;
-  Array& operator=(const Array&) = default;
-  };
 
   struct LoadWithoutCast {
   template <typename scalar_t>
@@ -375,7 +348,8 @@
       ${offset_calculator}<${nInputs}> input_calculator,
       ${offset_calculator}<1> output_calculator,
       ${loader} l,
-      ${storer} s) {
+      ${storer} s,
+      ${compute_type} scalar_val) {
     ${declare_load_arrays}
     ${declare_store_arrays}
 
@@ -400,7 +374,9 @@
 
     #pragma unroll
     for (int j = 0; j < thread_work_size; j++) {
-        out[j] = ${name}<${scalar_type}>(${args});
+      if ((threadIdx.x  + j*num_threads) < remaining) {
+        out[j] = ${name}<${compute_type}>(${args});
+      }
     }
 
     thread_idx = threadIdx.x;
@@ -422,78 +398,7 @@
 )ESCAPE";
 
 const std::string jit_vectorized_code_template = R"ESCAPE(
-  typedef long long int int64_t;
-  typedef unsigned int uint32_t;
-  typedef signed char int8_t;
-  typedef unsigned char uint8_t;
-  typedef short int16_t;
-  static_assert(sizeof(int64_t) == 8, "expected size does not match");
-  static_assert(sizeof(uint32_t) == 4, "expected size does not match");
-  static_assert(sizeof(int8_t) == 1, "expected size does not match");
-  constexpr int num_threads = 128;
-  constexpr int thread_work_size = 4; //TODO make template substitution once we decide where those vars live
-  constexpr int block_work_size = thread_work_size * num_threads;
-  #define ERROR_UNSUPPORTED_CAST assert(false);
-
-
-<<<<<<< HEAD
-  // NB: Order matters for this macro; it is relied upon in
-  // _promoteTypesLookup and the serialization format.
-  // Note, some types have ctype as void because we don't support them in codegen
-  #define AT_FORALL_SCALAR_TYPES_WITH_COMPLEX_AND_QINTS(_) \
-  _(uint8_t, Byte) /* 0 */                               \
-  _(int8_t, Char) /* 1 */                                \
-  _(int16_t, Short) /* 2 */                              \
-  _(int, Int) /* 3 */                                    \
-  _(int64_t, Long) /* 4 */                               \
-  _(void, Half) /* 5 */                              \
-  _(float, Float) /* 6 */                                \
-  _(double, Double) /* 7 */                              \
-  _(void, ComplexHalf) /* 8 */        \
-  _(void, ComplexFloat) /* 9 */           \
-  _(void, ComplexDouble) /* 10 */        \
-  _(bool, Bool) /* 11 */                                 \
-  _(void, QInt8) /* 12 */                          \
-  _(void, QUInt8) /* 13 */                        \
-  _(void, QInt32) /* 14 */                        \
-  _(void, BFloat16) /* 15 */                     \
-  _(void, QUInt4x2) /* 16 */
-
-  #define AT_FORALL_SCALAR_TYPES(_) \
-  _(uint8_t, Byte)                \
-  _(int8_t, Char)                 \
-  _(int16_t, Short)               \
-  _(int, Int)                     \
-  _(int64_t, Long)                \
-  _(float, Float)                 \
-  _(double, Double)
-
-  enum class ScalarType : int8_t {
-  #define DEFINE_ENUM(_1, n) n,
-  AT_FORALL_SCALAR_TYPES_WITH_COMPLEX_AND_QINTS(DEFINE_ENUM)
-  #undef DEFINE_ENUM
-      Undefined,
-  NumOptions
-  };
-
-
-  template <typename T, int size>
-  struct Array {
-  T data[size];
-
-  __device__ T operator[](int i) const {
-      return data[i];
-  }
-  __device__ T& operator[](int i) {
-      return data[i];
-  }
-  Array() = default;
-  Array(const Array&) = default;
-  Array& operator=(const Array&) = default;
-  };
-
-=======
->>>>>>> d100d98d
+
   template <typename scalar_t>
   __device__ __inline__ scalar_t load(char* base_ptr, uint32_t offset) {
       return *(reinterpret_cast<scalar_t*>(base_ptr) + offset);
@@ -517,7 +422,8 @@
   extern "C" __global__
   void ${name}_vectorized${vec_size}_kernel(
       const int N,
-      Array<char*, ${nInputs}+1> data) //[${nInputs}+1],
+      Array<char*, ${nInputs}+1> data,
+      ${compute_type} scalar_val) //[${nInputs}+1],
       {
       constexpr int vec_size = ${vec_size};
       int remaining = N - block_work_size * blockIdx.x;
@@ -538,7 +444,9 @@
         }
         #pragma unroll
         for (int j = 0; j < thread_work_size; j++) {
-          out[j] = ${name}<${scalar_type}>(${args});
+          if ((threadIdx.x  + j*num_threads) < remaining) {
+            out[j] = ${name}<${compute_type}>(${args});
+          }
         }
         thread_idx = threadIdx.x;
         #pragma unroll
@@ -565,7 +473,7 @@
 
         #pragma unroll
         for (int j = 0; j < thread_work_size; j++) {
-          out[j] = ${name}<${scalar_type}>(${args});
+          out[j] = ${name}<${compute_type}>(${args});
         }
         using vec_t_output = aligned_vector<${result_type}, vec_size>;
         vec_t_output * to_ = reinterpret_cast<vec_t_output *>(data[0]) + block_work_size / vec_size * idx;
@@ -593,6 +501,7 @@
 }
 
 // query codegen output arch and target
+// TODO refactor so this function is usable both from jit and from aten
 void codegenOutputQuery(
     const cudaDeviceProp* const prop,
     int& major,
@@ -640,6 +549,19 @@
   }
 }
 
+//TODO another copy paste from jit, refactor so it's usable from both
+void __inline__ initializeCudaContext() {
+  // lazily construct context if non-existing yet;
+  // NOLINTNEXTLINE(cppcoreguidelines-init-variables)
+  CUcontext pctx = nullptr;
+  AT_CUDA_DRIVER_CHECK(at::globalContext().getNVRTC().cuCtxGetCurrent(&pctx));
+  if (!pctx) {
+    std::unique_lock<std::mutex> cudaFreeMutexLock(
+        *(c10::cuda::CUDACachingAllocator::getFreeMutex()));
+    cudaFree(nullptr);
+  }
+}
+
 //FIXME - this are defined in Loops.cuh, but including Loops.cuh here would lead to circular includes Loops.cuh -> CUDALoops.cuh -> jit_utils.h -> Loops.cuh
 #define THREAD_WORK_SIZE 4
 constexpr int thread_work_size = THREAD_WORK_SIZE;
@@ -648,24 +570,27 @@
     int nTensors,
     const std::string& func,
     const std::string& name,
-    const std::string& common_type,
+    const std::string& f_inputs_type,
+    const std::string& compute_type,
     const std::string& result_type,
     bool contiguous,
     bool dynamic_casting,
+    BinaryFuncVariant scalar_pos,
     bool vectorized,
     int vec_size) {
   TemplateEnv env;
   env.s("index_type", "unsigned int");
   const int nInputs = nTensors - 1;
   env.s("nInputs", std::to_string(nInputs));
-  env.s("scalar_type", common_type);
+  env.s("scalar_type", f_inputs_type);
+  env.s("compute_type", compute_type);
   env.s("functor", func);
   env.s("name", name);
   std::stringstream declare_load_arrays;
   for (int i = 0; i < nInputs; i++) {
     // TODO these arrays are potentially of the different types, use function
     // traits to determine the types
-    declare_load_arrays << common_type << " arg" << std::to_string(i)
+    declare_load_arrays << f_inputs_type << " arg" << std::to_string(i)
                         << "[" << std::to_string(thread_work_size) << "];\n";
   }
   env.s("declare_load_arrays", declare_load_arrays.str());
@@ -675,10 +600,18 @@
   env.s("declare_store_arrays", declare_store_arrays.str());
   const int nOutputs = 1; // FIXME
   std::stringstream functor_args;
-  for (int i = 0; i < nInputs - 1; i++) {
-    functor_args << "arg" << std::to_string(i) << "[j], ";
-  }
-  functor_args << "arg" << std::to_string(nInputs - 1) << "[j]";
+  if (scalar_pos == BinaryFuncVariant::NoScalar) {
+    for (int i = 0; i < nInputs - 1; i++) {
+      functor_args << "arg" << std::to_string(i) << "[j], ";
+    }
+    functor_args << "arg" << std::to_string(nInputs - 1) << "[j]";
+  } else if (scalar_pos == BinaryFuncVariant::LhsScalar) {
+    TORCH_INTERNAL_ASSERT_DEBUG_ONLY(nInputs == 1);
+    functor_args << "scalar_val, arg0[j]";
+  } else { //RhsScalar
+    TORCH_INTERNAL_ASSERT_DEBUG_ONLY(nInputs == 1);
+    functor_args << "arg0[j], scalar_val";
+  }
   env.s("args", functor_args.str());
   if (f_inputs_type == "at::Half" || result_type == "at::Half" || dynamic_casting) {
     env.s("half_string", jiterator_half_support_literal);
@@ -713,7 +646,7 @@
     std::stringstream load_inputs;
     for (int i = 0; i < nInputs; i++) {
       auto i_string = std::to_string(i);
-      load_inputs << "arg" << i_string << "[j] = l.load<" << common_type
+      load_inputs << "arg" << i_string << "[j] = l.load<" << f_inputs_type
                   << ">(data[" << std::to_string(i + nOutputs)
                   << "], input_offsets[" << i_string << "], " << i_string
                   << ");\n";
@@ -724,11 +657,7 @@
     store_outputs << "s.store<" << result_type
                   << ">(out[j], data[0], output_offsets[0]);\n";
     env.s("store_outputs", store_outputs.str());
-<<<<<<< HEAD
-      static auto cuda_template = CodeTemplate(jit_code_template);
-=======
     static auto cuda_template = CodeTemplate(jit_common_types + jit_code_template);
->>>>>>> d100d98d
     return cuda_template.format(env);
   }
 
@@ -756,12 +685,12 @@
   std::stringstream load_unrolled_inputs;
   for (const auto i: c10::irange(nInputs)){
     auto i_string = std::to_string(i);
-    load_unrolled_inputs << "arg" << i_string << "[j] = load<" << common_type
+    load_unrolled_inputs << "arg" << i_string << "[j] = load<" << f_inputs_type
       << ">(data[" << std::to_string(i + nOutputs) << "], linear_idx);\n";
   }
   env.s("load_unrolled_inputs", load_unrolled_inputs.str());
 
-  static auto cuda_template = CodeTemplate(jit_vectorized_code_template);
+  static auto cuda_template = CodeTemplate(jit_common_types + jit_vectorized_code_template);
   return cuda_template.format(env);
 }
 
@@ -816,7 +745,7 @@
     AT_CUDA_NVRTC_CHECK(nvrtc.nvrtcGetProgramLog(program, log.data()));
     std::stringstream cu;
     cu << log.data();
-    throw std::runtime_error(cu.str());
+    throw std::runtime_error(cu.str() + code);
   }
   size_t ptx_size = 0;
   std::vector<char> ptx;
@@ -851,10 +780,10 @@
 // TODO: may need/want to initialize CUDA context here (refactor into nvrtc call)
 void launch_jitted_pwise_function(
     NvrtcFunction function,
-    std::array<void*, 6>& args,
+    std::array<void*, 7>& args,
     const int nBlocks,
     const int kBlockSize) {
-
+  initializeCudaContext();
   const auto& nvrtc = at::globalContext().getNVRTC();
   // Launches kernel on current stream
   auto stream = at::cuda::getCurrentCUDAStream();
