--- conflicted
+++ resolved
@@ -22,9 +22,9 @@
 
 namespace at { namespace native {
 
+DEFINE_DISPATCH(cudnn_convolution_backward_stub);
+DEFINE_DISPATCH(cudnn_convolution_transpose_backward_stub);
 DEFINE_DISPATCH(convolution_depthwise3x3_winograd_stub);
-<<<<<<< HEAD
-=======
 DEFINE_DISPATCH(miopen_convolution_backward_stub);
 DEFINE_DISPATCH(miopen_convolution_transpose_backward_stub);
 DEFINE_DISPATCH(miopen_depthwise_convolution_backward_stub);
@@ -34,7 +34,6 @@
 REGISTER_NO_CPU_DISPATCH(miopen_convolution_backward_stub, miopen_convolution_backward_fn);
 REGISTER_NO_CPU_DISPATCH(miopen_convolution_transpose_backward_stub, miopen_convolution_transpose_backward_fn);
 REGISTER_NO_CPU_DISPATCH(miopen_depthwise_convolution_backward_stub, miopen_depthwise_convolution_backward_fn);
->>>>>>> d100d98d
 
 std::ostream& operator<<(std::ostream & out, const ConvParams& params) {
   out << "ConvParams {"
@@ -1568,19 +1567,27 @@
           params.dilation, output_mask);
       break;
     case ConvBackend::Cudnn:
+    {
       check_input_same_type_as_parameters(input, weight);
-      std::tie(backend_grad_input, backend_grad_weight) = at::cudnn_convolution_backward(
+      std::array<bool, 2> input_weight_output_mask = {output_mask[0], output_mask[1]};
+      std::tie(backend_grad_input, backend_grad_weight) = cudnn_convolution_backward_stub(
+          input.device().type(),
           input.contiguous(backend_memory_format), grad_output, weight, params.padding, params.stride,
           params.dilation, params.groups, params.benchmark, params.deterministic, params.allow_tf32,
-          {output_mask[0], output_mask[1]});
-      break;
+          input_weight_output_mask);
+      break;
+    }
     case ConvBackend::CudnnTranspose:
+    {
       check_input_same_type_as_parameters(input, weight);
-      std::tie(backend_grad_input, backend_grad_weight) = at::cudnn_convolution_transpose_backward(
+      std::array<bool, 2> input_weight_output_mask = {output_mask[0], output_mask[1]};
+      std::tie(backend_grad_input, backend_grad_weight) = cudnn_convolution_transpose_backward_stub(
+        input.device().type(),
         input.contiguous(backend_memory_format), grad_output, weight, params.padding, params.output_padding,
         params.stride, params.dilation, params.groups, params.benchmark, params.deterministic, params.allow_tf32,
-        {output_mask[0], output_mask[1]});
-      break;
+        input_weight_output_mask);
+      break;
+    }
     case ConvBackend::Empty:
       if (output_mask[0]) {
         backend_grad_input = at::zeros_like(input);
@@ -1618,20 +1625,23 @@
     case ConvBackend::Miopen:
       check_input_same_type_as_parameters(input, weight);
       std::tie(backend_grad_input, backend_grad_weight, backend_grad_bias) =
-        at::miopen_convolution_backward(
+        miopen_convolution_backward_stub(
+          input.device().type(),
           input.contiguous(backend_memory_format), grad_output, weight, params.padding, params.stride,
           params.dilation, params.groups, params.benchmark, params.deterministic, output_mask);
       break;
     case ConvBackend::MiopenDepthwise:
       std::tie(backend_grad_input, backend_grad_weight, backend_grad_bias) =
-          at::miopen_depthwise_convolution_backward(
+          miopen_depthwise_convolution_backward_stub(
+            input.device().type(),
             input.contiguous(backend_memory_format), grad_output, weight, params.padding, params.stride,
             params.dilation, params.groups, params.benchmark, params.deterministic, output_mask);
       break;
     case ConvBackend::MiopenTranspose:
       check_input_same_type_as_parameters(input, weight);
       std::tie(backend_grad_input, backend_grad_weight, backend_grad_bias) =
-        at::miopen_convolution_transpose_backward(
+        miopen_convolution_transpose_backward_stub(
+          input.device().type(),
           input.contiguous(backend_memory_format), grad_output, weight, params.padding, params.output_padding,
           params.stride, params.dilation, params.groups, params.benchmark, params.deterministic, output_mask);
       break;
