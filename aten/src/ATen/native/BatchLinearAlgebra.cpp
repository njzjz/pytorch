#define TORCH_ASSERT_ONLY_METHOD_OPERATORS
#include <ATen/core/Tensor.h>
#include <ATen/Dispatch.h>
#include <ATen/Parallel.h>
#include <ATen/TensorMeta.h>
#include <ATen/TensorOperators.h>
#include <ATen/TensorSubclassLikeUtils.h>

#include <ATen/native/BatchLinearAlgebra.h>
#include <ATen/native/LinearAlgebraUtils.h>
#include <ATen/native/Resize.h>
#include <ATen/native/cpu/zmath.h>

#include <c10/util/irange.h>

#include <utility>
#include <vector>

#ifndef AT_PER_OPERATOR_HEADERS
#include <ATen/Functions.h>
#include <ATen/NativeFunctions.h>
#else
#include <ATen/ops/_cholesky_solve_helper.h>
#include <ATen/ops/_cholesky_solve_helper_native.h>
#include <ATen/ops/_linalg_check_errors.h>
#include <ATen/ops/_linalg_check_errors_native.h>
#include <ATen/ops/_linalg_eigh.h>
#include <ATen/ops/_linalg_eigh_meta.h>
#include <ATen/ops/_linalg_eigh_native.h>
#include <ATen/ops/_linalg_solve_ex.h>
#include <ATen/ops/_linalg_solve_ex_meta.h>
#include <ATen/ops/_linalg_solve_ex_native.h>
#include <ATen/ops/_linalg_svd.h>
#include <ATen/ops/_linalg_svd_meta.h>
#include <ATen/ops/_linalg_svd_native.h>
#include <ATen/ops/_lu_with_info_native.h>
#include <ATen/ops/all.h>
#include <ATen/ops/arange.h>
#include <ATen/ops/cat.h>
#include <ATen/ops/cholesky.h>
#include <ATen/ops/cholesky_inverse.h>
#include <ATen/ops/cholesky_inverse_native.h>
#include <ATen/ops/cholesky_native.h>
#include <ATen/ops/cholesky_solve.h>
#include <ATen/ops/cholesky_solve_native.h>
#include <ATen/ops/clone.h>
#include <ATen/ops/complex.h>
#include <ATen/ops/cumprod.h>
#include <ATen/ops/empty.h>
#include <ATen/ops/empty_like.h>
#include <ATen/ops/geqrf.h>
#include <ATen/ops/geqrf_native.h>
#include <ATen/ops/inverse_native.h>
#include <ATen/ops/linalg_cholesky_ex.h>
#include <ATen/ops/linalg_cholesky_ex_meta.h>
#include <ATen/ops/linalg_cholesky_ex_native.h>
#include <ATen/ops/linalg_cholesky_native.h>
#include <ATen/ops/linalg_eig.h>
#include <ATen/ops/linalg_eig_native.h>
#include <ATen/ops/linalg_eigh_native.h>
#include <ATen/ops/linalg_eigvals.h>
#include <ATen/ops/linalg_eigvals_native.h>
#include <ATen/ops/linalg_eigvalsh_native.h>
#include <ATen/ops/linalg_householder_product.h>
#include <ATen/ops/linalg_householder_product_native.h>
#include <ATen/ops/linalg_inv.h>
#include <ATen/ops/linalg_inv_ex.h>
#include <ATen/ops/linalg_inv_ex_native.h>
#include <ATen/ops/linalg_inv_native.h>
#include <ATen/ops/linalg_ldl_factor_ex.h>
#include <ATen/ops/linalg_ldl_factor_ex_meta.h>
#include <ATen/ops/linalg_ldl_factor_ex_native.h>
#include <ATen/ops/linalg_ldl_factor_native.h>
#include <ATen/ops/linalg_ldl_solve_meta.h>
#include <ATen/ops/linalg_ldl_solve_native.h>
#include <ATen/ops/linalg_lstsq.h>
#include <ATen/ops/linalg_lstsq_native.h>
#include <ATen/ops/linalg_lu_factor_ex.h>
#include <ATen/ops/linalg_lu_factor_ex_meta.h>
#include <ATen/ops/linalg_lu_factor_ex_native.h>
#include <ATen/ops/linalg_lu_factor_native.h>
#include <ATen/ops/linalg_lu_meta.h>
#include <ATen/ops/linalg_lu_native.h>
#include <ATen/ops/linalg_lu_solve.h>
#include <ATen/ops/linalg_lu_solve_meta.h>
#include <ATen/ops/linalg_lu_solve_native.h>
#include <ATen/ops/linalg_qr.h>
#include <ATen/ops/linalg_qr_meta.h>
#include <ATen/ops/linalg_qr_native.h>
#include <ATen/ops/linalg_solve_ex.h>
#include <ATen/ops/linalg_solve_ex_native.h>
#include <ATen/ops/linalg_solve_native.h>
#include <ATen/ops/linalg_solve_triangular_native.h>
#include <ATen/ops/linalg_svd.h>
#include <ATen/ops/linalg_svd_native.h>
#include <ATen/ops/linalg_svdvals.h>
#include <ATen/ops/linalg_svdvals_native.h>
#include <ATen/ops/linalg_vander_native.h>
#include <ATen/ops/linalg_vecdot_native.h>
#include <ATen/ops/lu_solve_native.h>
#include <ATen/ops/lu_unpack.h>
#include <ATen/ops/lu_unpack_meta.h>
#include <ATen/ops/lu_unpack_native.h>
#include <ATen/ops/orgqr_native.h>
#include <ATen/ops/ormqr_native.h>
#include <ATen/ops/qr_native.h>
#include <ATen/ops/real.h>
#include <ATen/ops/resize_as_native.h>
#include <ATen/ops/sum.h>
#include <ATen/ops/svd_native.h>
#include <ATen/ops/triangular_solve_meta.h>
#include <ATen/ops/triangular_solve_native.h>
#include <ATen/ops/tril.h>
#include <ATen/ops/triu.h>
#include <ATen/ops/vdot.h>
#include <ATen/ops/zeros.h>
#endif

// First the required LAPACK implementations are registered here.
// A comment above the registered LAPACK routine suggest which batched
// linear algebra function uses that routine
#if AT_BUILD_WITH_LAPACK()

// getrf
extern "C" void zgetrf_(int *m, int *n, std::complex<double> *a, int *lda, int *ipiv, int *info);
extern "C" void cgetrf_(int *m, int *n, std::complex<float> *a, int *lda, int *ipiv, int *info);
extern "C" void dgetrf_(int *m, int *n, double *a, int *lda, int *ipiv, int *info);
extern "C" void sgetrf_(int *m, int *n, float *a, int *lda, int *ipiv, int *info);

// potrs
extern "C" void zpotrs_(char *uplo, int *n, int *nrhs, std::complex<double> *a, int *lda, std::complex<double> *b, int *ldb, int *info);
extern "C" void cpotrs_(char *uplo, int *n, int *nrhs, std::complex<float> *a, int *lda, std::complex<float> *b, int *ldb, int *info);
extern "C" void dpotrs_(char *uplo, int *n, int *nrhs, double *a, int *lda, double *b, int *ldb, int *info);
extern "C" void spotrs_(char *uplo, int *n, int *nrhs, float *a, int *lda, float *b, int *ldb, int *info);

// potrf
extern "C" void zpotrf_(char *uplo, int *n, std::complex<double> *a, int *lda, int *info);
extern "C" void cpotrf_(char *uplo, int *n, std::complex<float> *a, int *lda, int *info);
extern "C" void dpotrf_(char *uplo, int *n, double *a, int *lda, int *info);
extern "C" void spotrf_(char *uplo, int *n, float *a, int *lda, int *info);

// potri
extern "C" void zpotri_(char *uplo, int *n, std::complex<double> *a, int *lda, int *info);
extern "C" void cpotri_(char *uplo, int *n, std::complex<float> *a, int *lda, int *info);
extern "C" void dpotri_(char *uplo, int *n, double *a, int *lda, int *info);
extern "C" void spotri_(char *uplo, int *n, float *a, int *lda, int *info);

// sytrf
extern "C" void dsytrf_(
    char* uplo,
    int* n,
    double* a,
    int* lda,
    int* ipiv,
    double* work,
    int* lwork,
    int* info);
extern "C" void ssytrf_(
    char* uplo,
    int* n,
    float* a,
    int* lda,
    int* ipiv,
    float* work,
    int* lwork,
    int* info);
extern "C" void zsytrf_(
    char* uplo,
    int* n,
    std::complex<double>* a,
    int* lda,
    int* ipiv,
    std::complex<double>* work,
    int* lwork,
    int* info);
extern "C" void csytrf_(
    char* uplo,
    int* n,
    std::complex<float>* a,
    int* lda,
    int* ipiv,
    std::complex<float>* work,
    int* lwork,
    int* info);

// hetrf
extern "C" void zhetrf_(
    char* uplo,
    int* n,
    std::complex<double>* a,
    int* lda,
    int* ipiv,
    std::complex<double>* work,
    int* lwork,
    int* info);
extern "C" void chetrf_(
    char* uplo,
    int* n,
    std::complex<float>* a,
    int* lda,
    int* ipiv,
    std::complex<float>* work,
    int* lwork,
    int* info);

// sytrs
extern "C" void dsytrs_(
    char* uplo,
    int* n,
    int* nrhs,
    double* a,
    int* lda,
    int* ipiv,
    double* b,
    int* ldb,
    int* info);
extern "C" void ssytrs_(
    char* uplo,
    int* n,
    int* nrhs,
    float* a,
    int* lda,
    int* ipiv,
    float* b,
    int* ldb,
    int* info);
extern "C" void zsytrs_(
    char* uplo,
    int* n,
    int* nrhs,
    std::complex<double>* a,
    int* lda,
    int* ipiv,
    std::complex<double>* b,
    int* ldb,
    int* info);
extern "C" void csytrs_(
    char* uplo,
    int* n,
    int* nrhs,
    std::complex<float>* a,
    int* lda,
    int* ipiv,
    std::complex<float>* b,
    int* ldb,
    int* info);

// hetrs
extern "C" void zhetrs_(
    char* uplo,
    int* n,
    int* nrhs,
    std::complex<double>* a,
    int* lda,
    int* ipiv,
    std::complex<double>* b,
    int* ldb,
    int* info);
extern "C" void chetrs_(
    char* uplo,
    int* n,
    int* nrhs,
    std::complex<float>* a,
    int* lda,
    int* ipiv,
    std::complex<float>* b,
    int* ldb,
    int* info);

// geqrf
extern "C" void zgeqrf_(int *m, int *n, std::complex<double> *a, int *lda, std::complex<double> *tau, std::complex<double> *work, int *lwork, int *info);
extern "C" void cgeqrf_(int *m, int *n, std::complex<float> *a, int *lda, std::complex<float> *tau, std::complex<float> *work, int *lwork, int *info);
extern "C" void dgeqrf_(int *m, int *n, double *a, int *lda, double *tau, double *work, int *lwork, int *info);
extern "C" void sgeqrf_(int *m, int *n, float *a, int *lda, float *tau, float *work, int *lwork, int *info);

// orgqr
extern "C" void zungqr_(int *m, int *n, int *k, std::complex<double> *a, int *lda, std::complex<double> *tau, std::complex<double> *work, int *lwork, int *info);
extern "C" void cungqr_(int *m, int *n, int *k, std::complex<float> *a, int *lda, std::complex<float> *tau, std::complex<float> *work, int *lwork, int *info);
extern "C" void dorgqr_(int *m, int *n, int *k, double *a, int *lda, double *tau, double *work, int *lwork, int *info);
extern "C" void sorgqr_(int *m, int *n, int *k, float *a, int *lda, float *tau, float *work, int *lwork, int *info);

// ormqr
extern "C" void zunmqr_(char *side, char *trans, int *m, int *n, int *k, std::complex<double> *a, int *lda, std::complex<double> *tau, std::complex<double> *c, int *ldc, std::complex<double> *work, int *lwork, int *info);
extern "C" void cunmqr_(char *side, char *trans, int *m, int *n, int *k, std::complex<float> *a, int *lda, std::complex<float> *tau, std::complex<float> *c, int *ldc, std::complex<float> *work, int *lwork, int *info);
extern "C" void dormqr_(char *side, char *trans, int *m, int *n, int *k, double *a, int *lda, double *tau, double *c, int *ldc, double *work, int *lwork, int *info);
extern "C" void sormqr_(char *side, char *trans, int *m, int *n, int *k, float *a, int *lda, float *tau, float *c, int *ldc, float *work, int *lwork, int *info);

// syevd
extern "C" void zheevd_(char *jobz, char *uplo, int *n, std::complex<double> *a, int *lda, double *w, std::complex<double> *work, int *lwork, double *rwork, int *lrwork, int *iwork, int *liwork, int *info);
extern "C" void cheevd_(char *jobz, char *uplo, int *n, std::complex<float> *a, int *lda, float *w, std::complex<float> *work, int *lwork, float *rwork, int *lrwork, int *iwork, int *liwork, int *info);
extern "C" void dsyevd_(char *jobz, char *uplo, int *n, double *a, int *lda, double *w, double *work, int *lwork, int *iwork, int *liwork, int *info);
extern "C" void ssyevd_(char *jobz, char *uplo, int *n, float *a, int *lda, float *w, float *work, int *lwork, int *iwork, int *liwork, int *info);

// geev
extern "C" void dgeev_(char *jobvl, char *jobvr, int *n, double *a, int *lda, double *wr, double *wi, double* vl, int *ldvl, double *vr, int *ldvr, double *work, int *lwork, int *info);
extern "C" void sgeev_(char *jobvl, char *jobvr, int *n, float *a, int *lda, float *wr, float *wi, float* vl, int *ldvl, float *vr, int *ldvr, float *work, int *lwork, int *info);
extern "C" void cgeev_(char *jobvl, char *jobvr, int *n,
             std::complex<float> *a, int *lda,
             std::complex<float> *w,
             std::complex<float> *vl, int *ldvl,
             std::complex<float> *vr, int *ldvr,
             std::complex<float> *work, int *lwork,
             float *rwork,
             int *info);
extern "C" void zgeev_(char *jobvl, char *jobvr, int *n,
             std::complex<double> *a, int *lda,
             std::complex<double> *w,
             std::complex<double> *vl, int *ldvl,
             std::complex<double> *vr, int *ldvr,
             std::complex<double> *work, int *lwork,
             double *rwork,
             int *info);

// gesdd
extern "C" void zgesdd_(char *jobz, int *m, int *n, std::complex<double> *a, int *lda,
                        double *s, std::complex<double> *u, int *ldu, std::complex<double> *vt, int *ldvt, std::complex<double> *work, int *lwork, double *rwork, int *iwork, int *info);
extern "C" void cgesdd_(char *jobz, int *m, int *n, std::complex<float> *a, int *lda,
                        float *s, std::complex<float> *u, int *ldu, std::complex<float> *vt, int *ldvt, std::complex<float> *work, int *lwork, float *rwork, int *iwork, int *info);
extern "C" void dgesdd_(char *jobz, int *m, int *n, double *a, int *lda,
                        double *s, double *u, int *ldu, double *vt, int *ldvt, double *work, int *lwork, int *iwork, int *info);
extern "C" void sgesdd_(char *jobz, int *m, int *n, float *a, int *lda,
                        float *s, float *u, int *ldu, float *vt, int *ldvt, float *work, int *lwork, int *iwork, int *info);

// getrs
extern "C" void zgetrs_(char *trans, int *n, int *nrhs, std::complex<double> *a, int *lda, int *ipiv, std::complex<double> *b, int *ldb, int *info);
extern "C" void cgetrs_(char *trans, int *n, int *nrhs, std::complex<float> *a, int *lda, int *ipiv, std::complex<float> *b, int *ldb, int *info);
extern "C" void dgetrs_(char *trans, int *n, int *nrhs, double *a, int *lda, int *ipiv, double *b, int *ldb, int *info);
extern "C" void sgetrs_(char *trans, int *n, int *nrhs, float *a, int *lda, int *ipiv, float *b, int *ldb, int *info);

// gels
extern "C" void zgels_(char *trans, int *m, int *n, int *nrhs,
    std::complex<double> *a, int *lda, std::complex<double> *b, int *ldb,
    std::complex<double> *work, int *lwork, int *info);
extern "C" void cgels_(char *trans, int *m, int *n, int *nrhs,
    std::complex<float> *a, int *lda, std::complex<float> *b, int *ldb,
    std::complex<float> *work, int *lwork, int *info);
extern "C" void dgels_(char *trans, int *m, int *n, int *nrhs,
    double *a, int *lda, double *b, int *ldb,
    double *work, int *lwork, int *info);
extern "C" void sgels_(char *trans, int *m, int *n, int *nrhs,
    float *a, int *lda, float *b, int *ldb,
    float *work, int *lwork, int *info);

// gelsd
extern "C" void zgelsd_(int *m, int *n, int *nrhs,
    std::complex<double> *a, int *lda, std::complex<double> *b, int *ldb,
    double *s, double *rcond, int *rank,
    std::complex<double> *work, int *lwork, double *rwork, int *iwork, int *info);
extern "C" void cgelsd_(int *m, int *n, int *nrhs,
    std::complex<float> *a, int *lda, std::complex<float> *b, int *ldb,
    float *s, float *rcond, int *rank,
    std::complex<float> *work, int *lwork, float *rwork, int *iwork, int *info);
extern "C" void dgelsd_(int *m, int *n, int *nrhs,
    double *a, int *lda, double *b, int *ldb,
    double *s, double *rcond, int *rank,
    double *work, int *lwork, int *iwork, int *info);
extern "C" void sgelsd_(int *m, int *n, int *nrhs,
    float *a, int *lda, float *b, int *ldb,
    float *s, float *rcond, int *rank,
    float *work, int *lwork, int *iwork, int *info);

// gelsy
extern "C" void zgelsy_(int *m, int *n, int *nrhs,
    std::complex<double> *a, int *lda, std::complex<double> *b, int *ldb,
    int *jpvt, double *rcond, int *rank,
    std::complex<double> *work, int *lwork,
    double *rwork, int *info);
extern "C" void cgelsy_(int *m, int *n, int *nrhs,
    std::complex<float> * a, int *lda, std::complex<float> *b, int *ldb,
    int *jpvt, float *rcond, int *rank,
    std::complex<float> *work, int *lwork,
    float *rwork, int *info);
extern "C" void dgelsy_(int *m, int *n, int *nrhs,
    double *a, int *lda, double *b, int *ldb,
    int *jpvt, double *rcond, int *rank,
    double *work, int *lwork, int *info);
extern "C" void sgelsy_(int *m, int *n, int *nrhs,
    float *a, int *lda, float *b, int *ldb,
    int *jpvt, float *rcond, int *rank,
    float *work, int *lwork, int *info);

// gelss
extern "C" void zgelss_(int *m, int *n, int *nrhs,
    std::complex<double> *a, int *lda, std::complex<double> *b, int *ldb,
    double *s, double *rcond, int *rank,
    std::complex<double> *work, int *lwork,
    double *rwork, int *info);
extern "C" void cgelss_(int *m, int *n, int *nrhs,
    std::complex<float> *a, int *lda, std::complex<float> *b, int *ldb,
    float *s, float *rcond, int *rank,
    std::complex<float> *work, int *lwork,
    float *rwork, int *info);
extern "C" void dgelss_(int *m, int *n, int *nrhs,
    double *a, int *lda, double *b, int *ldb,
    double *s, double *rcond, int *rank,
    double *work, int *lwork, int *info);
extern "C" void sgelss_(int *m, int *n, int *nrhs,
    float *a, int *lda, float *b, int *ldb,
    float *s, float *rcond, int *rank,
    float *work, int *lwork, int *info);
#endif

#if AT_BUILD_WITH_BLAS()
// trsm
extern "C" void ztrsm_(char *side, char *uplo, char *trans, char *diag, int *n, int *nrhs, std::complex<double> *alpha, std::complex<double> *a, int *lda, std::complex<double> *b, int *ldb);
extern "C" void ctrsm_(char *side, char *uplo, char *trans, char *diag, int *n, int *nrhs, std::complex<float> *alpha, std::complex<float> *a, int *lda, std::complex<float> *b, int *ldb);
extern "C" void dtrsm_(char *side, char *uplo, char *trans, char *diag, int *n, int *nrhs, double *alpha, double *a, int *lda, double *b, int *ldb);
extern "C" void strsm_(char *side, char *uplo, char *trans, char *diag, int *n, int *nrhs, float *alpha, float *a, int *lda, float *b, int *ldb);
#endif

namespace at {
namespace meta {

TORCH_META_FUNC(linalg_ldl_factor_ex)
(const Tensor& self, bool hermitian, bool check_errors) {
  at::native::squareCheckInputs(self, "torch.linalg.ldl_factor_ex");
  at::native::checkFloatingOrComplex(self, "torch.linalg.ldl_factor_ex");

  auto shape = self.sizes();
  auto ndim = shape.size();

  // prefer column major strides
  auto ld_strides = at::native::batched_matrix_contiguous_strides(shape, /*f-contig=*/true);
  set_output_strided(0, shape, ld_strides, self.options(), {}); // LD

  set_output_contiguous(
      1, shape.slice(0, ndim - 1), self.options().dtype(ScalarType::Int)); // pivots

  set_output_contiguous(
      2, shape.slice(0, ndim - 2), self.options().dtype(ScalarType::Int)); // info
}

TORCH_META_FUNC(linalg_ldl_solve)
(const Tensor& LD,
 const Tensor& pivots,
 const Tensor& B,
 bool hermitian) {
  at::native::squareCheckInputs(LD, "torch.linalg.ldl_solve");
  at::native::checkFloatingOrComplex(LD, "torch.linalg.ldl_solve");
  at::native::linearSolveCheckInputs(B, LD, "torch.linalg.ldl_solve");
  TORCH_CHECK(
      B.dim() >= 2,
      "torch.linalg.ldl_solve: Expected B to have at least 2 dimensions, but it has ",
      B.dim(),
      " dimensions instead");
  auto expected_pivots_shape = LD.sizes().slice(0, LD.dim() - 1);
  TORCH_CHECK(
      expected_pivots_shape.equals(pivots.sizes()),
      "torch.linalg.ldl_solve: Expected LD.shape[:-1] and pivots.shape to be the same, but got pivots with shape ",
      pivots.sizes(),
      " instead");
  // pivots is allowed to be any integer type
  // LAPACK we use is 32-bit interface while cuSOLVER uses 64-bit interface for integers
  TORCH_CHECK(
      at::isIntegralType(pivots.scalar_type(), /*includeBool=*/false),
      "torch.linalg.ldl_solve: Expected pivots to be integers. Got ",
      pivots.scalar_type());
  TORCH_CHECK(
      LD.scalar_type() == B.scalar_type(),
      "torch.linalg.ldl_solve: ",
      "LD dtype",
      LD.scalar_type(),
      " does not match b dtype ",
      B.scalar_type());

    std::vector<int64_t> B_broadcast_size;
    std::tie(B_broadcast_size, std::ignore) = at::native::_linalg_broadcast_batch_dims(B, LD);

  // prefer column major strides
  auto result_strides = at::native::batched_matrix_contiguous_strides(B_broadcast_size, /*column_major=*/true);
  set_output_strided(0, B_broadcast_size, result_strides, B.options(), {});
}

TORCH_META_FUNC(triangular_solve)(const Tensor& self, const Tensor& A, bool upper, bool transpose, bool unitriangular) {
  TORCH_CHECK(self.dim() >= 2,
           "torch.triangular_solve: Expected b to have at least 2 dimensions, but it has ", self.dim(), " dimensions instead");
  TORCH_CHECK(A.dim() >= 2,
           "torch.triangular_solve: Expected A to have at least 2 dimensions, but it has ", A.dim(), " dimensions instead");

  at::native::linearSolveCheckInputs(self, A, "triangular_solve");

  if (A.layout() == Layout::Strided) {
    std::vector<int64_t> self_broadcast_size, A_broadcast_size;
    std::tie(self_broadcast_size, A_broadcast_size) = at::native::_linalg_broadcast_batch_dims(self, A);

    // make column major strides for BLAS
    const auto solution_strides = at::native::batched_matrix_contiguous_strides(self_broadcast_size, /*f-contig=*/true);
    set_output_raw_strided(0, self_broadcast_size, solution_strides, self.options(), {});

    // make column major strides for BLAS
    auto clone_A_strides = at::native::batched_matrix_contiguous_strides(A_broadcast_size, /*f_contig=*/true);
    set_output_raw_strided(1, A_broadcast_size, clone_A_strides, A.options(), {});
  } else if (A.layout() == Layout::SparseCsr || A.layout() == Layout::SparseBsr) {
    // no broadcasting for non-strided layout
    set_output_raw_strided(0, self.sizes(), {}, self.options(), {}); // make row major strides for Sparse BLAS
    set_output_raw_strided(1, {0}, {}, self.options(), {}); // return 0-sized tensor
  } else {
    TORCH_INTERNAL_ASSERT(false, "triangular_solve: Got an unexpected layout.");
  }
}

TORCH_META_FUNC(_linalg_solve_ex)(const Tensor& A,
                                  const Tensor& B,
                                  bool left,
                                  bool check_errors) {
  // dtype
  at::native::checkFloatingOrComplex(A, "linalg.solve");
  TORCH_CHECK(A.scalar_type() == B.scalar_type(),
              "linalg.solve: Expected A and B to have the same dtype, but found A of type ",
              A.scalar_type(), " and B of type ", B.scalar_type(), " instead");

  // NumPy compat: Two types of 'B' tensors are supported:
  // - 1D tensor or batch of 1D tensors (vector case)
  // - 2D tensor or batch of 2D tensors (matrix case)
  const bool vector_case = at::native::linalg_solve_is_vector_rhs(A, B);
  auto B_ = vector_case ? B.unsqueeze(-1) : B;

  // matrix shapes
  at::native::checkInputsSolver(A, B_, /*left=*/left, "linalg.solve");

  // Check that B can be broadcasted to the shape of A
  auto B_broad_shape = std::get<0>(at::native::_linalg_broadcast_batch_dims(B_, A));
  // We disallow the broadcasting of B as a vector when left=False as, in that case, A.shape = (*, 1, 1)
  TORCH_CHECK(left || !vector_case, "linalg.solve: Vector broadcasting of the left hand side is not supported for left=False. In this case linalg.solve is equivalent to B / A.squeeze(-1)");
  auto result_shape = vector_case ? IntArrayRef(B_broad_shape.data(), B_broad_shape.size() - 1)
                                  : B_broad_shape;
  auto result_strides = at::native::batched_matrix_contiguous_strides(result_shape, /*column_major=*/left);

  set_output_strided(0, result_shape, result_strides, B.options(), {});

  auto shape = A.sizes();
  auto ndim = shape.size();

  // LU
  auto LU_strides = at::native::batched_matrix_contiguous_strides(shape, /*f-contig*=*/true);
  set_output_strided(1, shape, LU_strides, A.options(), {});

  // pivots
  set_output_contiguous(2, shape.slice(0, ndim - 1), A.options().dtype(kInt));

  // info
  set_output_contiguous(3, shape.slice(0, ndim - 2), A.options().dtype(kInt));
}

TORCH_META_FUNC(linalg_inv_ex)(const Tensor& A, bool check_errors) {
  at::native::squareCheckInputs(A, "linalg.inv");
  at::native::checkFloatingOrComplex(A, "linalg.inv", /*allow_low_precision_dtypes*/false);

  auto shape = A.sizes();

  auto result_strides = at::native::batched_matrix_contiguous_strides(shape, /*f-contig*=*/true);
  set_output_strided(0, shape, result_strides, A.options(), {});
  set_output_contiguous(
      1, shape.slice(0, shape.size() - 2), A.options().dtype(ScalarType::Int)); // info
}

TORCH_META_FUNC(linalg_lu_factor_ex)(const Tensor& A, bool pivot, bool check_errors) {
  TORCH_CHECK(A.dim() >= 2, "torch.lu_factor: Expected tensor with 2 or more dimensions. Got size: ", A.sizes(), " instead");

  auto sizes = A.sizes().vec();
  const auto m = sizes.cend()[-2];
  const auto n = sizes.cend()[-1];

  // make column major strides for BLAS
  auto LU_strides = at::native::batched_matrix_contiguous_strides(sizes, /*f-contig*=*/true);
  set_output_strided(0, sizes, LU_strides, A.options(), {});

  // Set sizes to the size of pivots
  sizes.pop_back();
  sizes.back() = std::min(m, n);
  set_output_contiguous(1, sizes, A.options().dtype(kInt), {});

  // Set sizes to the size of info
  sizes.pop_back();
  set_output_contiguous(2, sizes, A.options().dtype(kInt), {});
}

TORCH_META_FUNC(linalg_lu_solve)(const Tensor& LU,
                                 const Tensor& pivots,
                                 const Tensor& B,
                                 bool left,
                                 bool adjoint) {
  // dtype
  at::native::checkFloatingOrComplex(LU, "torch.linalg.lu_solve");
  TORCH_CHECK(LU.scalar_type() == B.scalar_type(),
              "linalg.lu_solve: Expected LU and B to have the same dtype, but found LU of type ",
              LU.scalar_type(), " and B of type ", B.scalar_type(), " instead");
  TORCH_CHECK(pivots.dtype() == at::kInt,
              "linalg.lu_solve: pivots should be a Tensor of scalar type torch.int32");

  // matrix shapes
  at::native::squareCheckInputs(LU, "torch.linalg.lu_solve");
  at::native::checkInputsSolver(LU, B, left, "linalg.lu_solve");
  //
  TORCH_CHECK(LU.size(-1) == pivots.size(-1),
              "linalg.lu_solve: Number of pivots per batch should be same as the dimension of the matrix");

  // batches
  TORCH_CHECK(
      LU.sizes().slice(0, LU.dim() - 1).equals(pivots.sizes()),
      "linalg.lu_solve: Expected LU.shape[:-1] and pivots.shape to be the same, but got pivots with shape ",
      pivots.sizes(), " instead");

  // This one checks that B can be broadcasted to the shape of A
  auto B_broadcast_size = std::get<0>(at::native::_linalg_broadcast_batch_dims(B, LU));
  auto result_strides = at::native::batched_matrix_contiguous_strides(B_broadcast_size, /*column_major=*/left);

  set_output_strided(0, B_broadcast_size, result_strides, B.options(), {});
}

TORCH_META_FUNC(linalg_cholesky_ex)(const Tensor& A,
                                    bool upper,
                                    bool check_errors) {
  at::native::squareCheckInputs(A, "linalg.cholesky");
  at::native::checkFloatingOrComplex(A, "linalg.cholesky");

  auto A_shape = A.sizes();
  auto ndim = A_shape.size();

  // L
  auto L_strides = at::native::batched_matrix_contiguous_strides(A_shape, /*f-contig*=*/true);
  set_output_strided(0, A_shape, L_strides, A.options(), {});

  // info
  set_output_contiguous(1, A_shape.slice(0, ndim - 2), A.options().dtype(ScalarType::Int));
}

TORCH_META_FUNC(linalg_qr)(const Tensor& A,
                           c10::string_view mode) {
  at::native::checkIsMatrix(A, "linalg.qr");
  at::native::checkFloatingOrComplex(A, "linalg.qr");
  bool compute_q, reduced_mode;
  std::tie(compute_q, reduced_mode) = at::native::_parse_qr_mode(mode);

  auto A_shape = A.sizes().vec();
  const auto m = A_shape.cend()[-2];
  const auto n = A_shape.cend()[-1];
  const auto k = std::min(m, n);

  if (compute_q) {
    auto Q_shape = A_shape;
    Q_shape.end()[-1] = reduced_mode ? k : m;
    auto Q_strides = at::native::batched_matrix_contiguous_strides(Q_shape, /*f-contig*=*/true);
    set_output_strided(0, Q_shape, Q_strides, A.options(), {});
  } else {
    set_output_raw_strided(0, {0}, {}, A.options(), {});
  }

  // For readability
  auto R_shape = std::move(A_shape);
  R_shape.end()[-2] = (reduced_mode || !compute_q) ? k : m;
  auto R_strides = at::native::batched_matrix_contiguous_strides(R_shape, /*f-contig*=*/true);
  set_output_strided(1, R_shape, R_strides, A.options(), {});
}


TORCH_META_FUNC(_linalg_svd)(const Tensor& A,
                             bool full_matrices,
                             bool compute_uv,
                             c10::optional<c10::string_view> driver) {
  at::native::checkIsMatrix(A, "linalg.svd");
  at::native::checkFloatingOrComplex(A, "linalg.svd");

  auto sizes = A.sizes().vec();
  const auto m = sizes.cend()[-2];
  const auto n = sizes.cend()[-1];
  const auto k = std::min(m, n);

  // Prepare sizes for U
  if (compute_uv) {
    sizes.back() = full_matrices ? m : k;
    auto U_strides = at::native::batched_matrix_contiguous_strides(sizes, /*f-contig*=*/true);
    set_output_strided(0, sizes, U_strides, A.options(), {});

    // Prepare sizes for Vh
    sizes.end()[-2] = full_matrices ? n : k;
    sizes.end()[-1] = n;

    // We need to distinguish the cuSOLVER case, as the cuSOLVER algorithms we use
    // expect F-contig matrices, but they compute V rather than Vh
    const bool use_cusolver = at::native::svd_uses_cusolver(A);
    auto Vh_strides = at::native::batched_matrix_contiguous_strides(sizes, /*f-contig*=*/!use_cusolver);
    set_output_strided(2, sizes, Vh_strides, A.options(), {});
  } else {
    set_output_raw_strided(0, {0}, {}, A.options(), {});
    set_output_raw_strided(2, {0}, {}, A.options(), {});
  }

  // Prepare sizes for S. S is always real, even when A is complex.
  sizes.pop_back();
  sizes.end()[-1] = k;
  set_output_contiguous(1, sizes, A.options().dtype(c10::toRealValueType(A.scalar_type())), {});
}

TORCH_META_FUNC(lu_unpack)(const Tensor& LU, const Tensor& pivots, bool unpack_data, bool unpack_pivots) {
  TORCH_CHECK(LU.dim() >= 2, "torch.lu_unpack: Expected tensor with 2 or more dimensions. Got size: ", LU.sizes(), " instead");
  if (unpack_pivots) {
    TORCH_CHECK(pivots.scalar_type() == at::kInt,
        "torch.lu_unpack: LU_pivots is expected to be a contiguous tensor of torch.int32 dtype.\n"
        "Note: this function is intended to be used with the output produced by torch.linalg.lu_factor");
  }

  auto sizes = LU.sizes().vec();
  const auto m = sizes.cend()[-2];
  const auto n = sizes.cend()[-1];
  const auto k = std::min(m, n);

  // P.shape[-2:] == (m, m) (or size zero if pivot == False)
  sizes.end()[-1] = m;
  if (unpack_pivots) {
    set_output_raw_strided(0, sizes, {}, LU.options(), {});
  } else {
    set_output_raw_strided(0, {0}, {}, LU.options(), {});
  }

  if (unpack_data) {
    // L.shape[-2:] == (m, k)
    sizes.end()[-1] = k;
    set_output_raw_strided(1, sizes, {}, LU.options(), {});

    // U.shape[-2:] == (k, n)
    sizes.end()[-2] = k;
    sizes.end()[-1] = n;
    set_output_raw_strided(2, sizes, {}, LU.options(), {});
  } else {
    set_output_raw_strided(1, {0}, {}, LU.options(), {});
    set_output_raw_strided(2, {0}, {}, LU.options(), {});
  }
}

TORCH_META_FUNC(_linalg_eigh)(const Tensor& A,
                              c10::string_view uplo,
                              bool compute_v) {
  at::native::squareCheckInputs(A, "linalg.eigh");
  at::native::checkUplo(uplo);

  auto shape = A.sizes().vec();
  if (compute_v) {
    // eigenvectors
    auto V_strides = at::native::batched_matrix_contiguous_strides(shape, /*f-contig*=*/true);
    set_output_strided(1, shape, V_strides, A.options(), {});
  } else {
    set_output_raw_strided(1, {0}, {}, A.options(), {});
  }

  // eigenvalues
  shape.pop_back();
  set_output_contiguous(0, shape, A.options().dtype(c10::toRealValueType(A.scalar_type())), {});
}

TORCH_META_FUNC(linalg_lu)(const Tensor& A, bool pivot) {
  TORCH_CHECK(A.dim() >= 2, "linalg.lu: Expected tensor with 2 or more dimensions. Got size: ", A.sizes(), " instead");

  auto sizes = A.sizes().vec();
  const auto m = sizes.cend()[-2];
  const auto n = sizes.cend()[-1];
  const auto k = std::min(m, n);

  // P.shape[-2:] == (m, m) (or size zero if pivot == False)
  sizes.end()[-1] = m;
  if (pivot) {
    set_output_raw_strided(0, sizes, {}, A.options(), {});
  } else {
    set_output_raw_strided(0, {0}, {}, A.options(), {});
  }

  // L.shape[-2:] == (m, k)
  sizes.end()[-1] = k;
  set_output_raw_strided(1, sizes, {}, A.options(), {});

  // U.shape[-2:] == (k, n)
  sizes.end()[-2] = k;
  sizes.end()[-1] = n;
  set_output_raw_strided(2, sizes, {}, A.options(), {});
}

} // namespace meta

namespace native {

#if AT_BUILD_WITH_LAPACK()
// Define the per-batch functions to be used in the main implementation of the batched
// linear algebra operations

template<class scalar_t>
void lapackCholeskySolve(char uplo, int n, int nrhs, scalar_t *a, int lda, scalar_t *b, int ldb, int *info);

template<class scalar_t, class value_t=scalar_t>
void lapackSymeig(char jobz, char uplo, int n, scalar_t *a, int lda, value_t *w, scalar_t *work, int lwork, value_t *rwork, int *info);

template<> void lapackLu<c10::complex<double>>(int m, int n, c10::complex<double> *a, int lda, int *ipiv, int *info) {
  zgetrf_(&m, &n, reinterpret_cast<std::complex<double>*>(a), &lda, ipiv, info);
}

template<> void lapackLu<c10::complex<float>>(int m, int n, c10::complex<float> *a, int lda, int *ipiv, int *info) {
  cgetrf_(&m, &n, reinterpret_cast<std::complex<float>*>(a), &lda, ipiv, info);
}

template<> void lapackLu<double>(int m, int n, double *a, int lda, int *ipiv, int *info) {
  dgetrf_(&m, &n, a, &lda, ipiv, info);
}

template<> void lapackLu<float>(int m, int n, float *a, int lda, int *ipiv, int *info) {
  sgetrf_(&m, &n, a, &lda, ipiv, info);
}

template<> void lapackCholeskySolve<c10::complex<double>>(char uplo, int n, int nrhs, c10::complex<double> *a, int lda, c10::complex<double> *b, int ldb, int *info) {
  zpotrs_(&uplo, &n, &nrhs, reinterpret_cast<std::complex<double>*>(a), &lda, reinterpret_cast<std::complex<double>*>(b), &ldb, info);
}

template<> void lapackCholeskySolve<c10::complex<float>>(char uplo, int n, int nrhs, c10::complex<float> *a, int lda, c10::complex<float> *b, int ldb, int *info) {
  cpotrs_(&uplo, &n, &nrhs, reinterpret_cast<std::complex<float>*>(a), &lda, reinterpret_cast<std::complex<float>*>(b), &ldb, info);
}

template<> void lapackCholeskySolve<double>(char uplo, int n, int nrhs, double *a, int lda, double *b, int ldb, int *info) {
  dpotrs_(&uplo, &n, &nrhs, a, &lda, b, &ldb, info);
}

template<> void lapackCholeskySolve<float>(char uplo, int n, int nrhs, float *a, int lda, float *b, int ldb, int *info) {
  spotrs_(&uplo, &n, &nrhs, a, &lda, b, &ldb, info);
}

template<> void lapackCholesky<c10::complex<double>>(char uplo, int n, c10::complex<double> *a, int lda, int *info) {
  zpotrf_(&uplo, &n, reinterpret_cast<std::complex<double>*>(a), &lda, info);
}

template<> void lapackCholesky<c10::complex<float>>(char uplo, int n, c10::complex<float> *a, int lda, int *info) {
  cpotrf_(&uplo, &n, reinterpret_cast<std::complex<float>*>(a), &lda, info);
}

template<> void lapackCholesky<double>(char uplo, int n, double *a, int lda, int *info) {
  dpotrf_(&uplo, &n, a, &lda, info);
}

template<> void lapackCholesky<float>(char uplo, int n, float *a, int lda, int *info) {
  spotrf_(&uplo, &n, a, &lda, info);
}

template<> void lapackCholeskyInverse<c10::complex<double>>(char uplo, int n, c10::complex<double> *a, int lda, int *info) {
  zpotri_(&uplo, &n, reinterpret_cast<std::complex<double>*>(a), &lda, info);
}

template<> void lapackCholeskyInverse<c10::complex<float>>(char uplo, int n, c10::complex<float> *a, int lda, int *info) {
  cpotri_(&uplo, &n, reinterpret_cast<std::complex<float>*>(a), &lda, info);
}

template<> void lapackCholeskyInverse<double>(char uplo, int n, double *a, int lda, int *info) {
  dpotri_(&uplo, &n, a, &lda, info);
}

template<> void lapackCholeskyInverse<float>(char uplo, int n, float *a, int lda, int *info) {
  spotri_(&uplo, &n, a, &lda, info);
}

template<> void lapackGeqrf<c10::complex<double>>(int m, int n, c10::complex<double> *a, int lda, c10::complex<double> *tau, c10::complex<double> *work, int lwork, int *info) {
  zgeqrf_(&m, &n, reinterpret_cast<std::complex<double>*>(a), &lda, reinterpret_cast<std::complex<double>*>(tau), reinterpret_cast<std::complex<double>*>(work), &lwork, info);
}

template<> void lapackGeqrf<c10::complex<float>>(int m, int n, c10::complex<float> *a, int lda, c10::complex<float> *tau, c10::complex<float> *work, int lwork, int *info) {
  cgeqrf_(&m, &n, reinterpret_cast<std::complex<float>*>(a), &lda, reinterpret_cast<std::complex<float>*>(tau), reinterpret_cast<std::complex<float>*>(work), &lwork, info);
}

template<> void lapackGeqrf<double>(int m, int n, double *a, int lda, double *tau, double *work, int lwork, int *info) {
  dgeqrf_(&m, &n, a, &lda, tau, work, &lwork, info);
}

template<> void lapackGeqrf<float>(int m, int n, float *a, int lda, float *tau, float *work, int lwork, int *info) {
  sgeqrf_(&m, &n, a, &lda, tau, work, &lwork, info);
}

template<> void lapackOrgqr<c10::complex<double>>(int m, int n, int k, c10::complex<double> *a, int lda, c10::complex<double> *tau, c10::complex<double> *work, int lwork, int *info) {
  zungqr_(&m, &n, &k, reinterpret_cast<std::complex<double>*>(a), &lda, reinterpret_cast<std::complex<double>*>(tau), reinterpret_cast<std::complex<double>*>(work), &lwork, info);
}

template<> void lapackOrgqr<c10::complex<float>>(int m, int n, int k, c10::complex<float> *a, int lda, c10::complex<float> *tau, c10::complex<float> *work, int lwork, int *info) {
  cungqr_(&m, &n, &k, reinterpret_cast<std::complex<float>*>(a), &lda, reinterpret_cast<std::complex<float>*>(tau), reinterpret_cast<std::complex<float>*>(work), &lwork, info);
}

template<> void lapackOrgqr<double>(int m, int n, int k, double *a, int lda, double *tau, double *work, int lwork, int *info) {
  dorgqr_(&m, &n, &k, a, &lda, tau, work, &lwork, info);
}

template<> void lapackOrgqr<float>(int m, int n, int k, float *a, int lda, float *tau, float *work, int lwork, int *info) {
  sorgqr_(&m, &n, &k, a, &lda, tau, work, &lwork, info);
}

template<> void lapackOrmqr<c10::complex<double>>(char side, char trans, int m, int n, int k, c10::complex<double> *a, int lda, c10::complex<double> *tau, c10::complex<double> *c, int ldc, c10::complex<double> *work, int lwork, int *info) {
  zunmqr_(&side, &trans, &m, &n, &k, reinterpret_cast<std::complex<double>*>(a), &lda, reinterpret_cast<std::complex<double>*>(tau), reinterpret_cast<std::complex<double>*>(c), &ldc, reinterpret_cast<std::complex<double>*>(work), &lwork, info);
}

template<> void lapackOrmqr<c10::complex<float>>(char side, char trans, int m, int n, int k, c10::complex<float> *a, int lda, c10::complex<float> *tau, c10::complex<float> *c, int ldc, c10::complex<float> *work, int lwork, int *info) {
  cunmqr_(&side, &trans, &m, &n, &k, reinterpret_cast<std::complex<float>*>(a), &lda, reinterpret_cast<std::complex<float>*>(tau), reinterpret_cast<std::complex<float>*>(c), &ldc, reinterpret_cast<std::complex<float>*>(work), &lwork, info);
}

template<> void lapackOrmqr<double>(char side, char trans, int m, int n, int k, double *a, int lda, double *tau, double *c, int ldc, double *work, int lwork, int *info) {
  dormqr_(&side, &trans, &m, &n, &k, a, &lda, tau, c, &ldc, work, &lwork, info);
}

template<> void lapackOrmqr<float>(char side, char trans, int m, int n, int k, float *a, int lda, float *tau, float *c, int ldc, float *work, int lwork, int *info) {
  sormqr_(&side, &trans, &m, &n, &k, a, &lda, tau, c, &ldc, work, &lwork, info);
}

template<> void lapackSyevd<c10::complex<double>, double>(char jobz, char uplo, int n, c10::complex<double> *a, int lda, double *w, c10::complex<double> *work, int lwork, double *rwork, int lrwork, int *iwork, int liwork, int *info) {
  zheevd_(&jobz, &uplo, &n, reinterpret_cast<std::complex<double>*>(a), &lda, w, reinterpret_cast<std::complex<double>*>(work), &lwork, rwork, &lrwork, iwork, &liwork, info);
}

template<> void lapackSyevd<c10::complex<float>, float>(char jobz, char uplo, int n, c10::complex<float> *a, int lda, float *w, c10::complex<float> *work, int lwork, float *rwork, int lrwork, int *iwork, int liwork, int *info) {
  cheevd_(&jobz, &uplo, &n, reinterpret_cast<std::complex<float>*>(a), &lda, w, reinterpret_cast<std::complex<float>*>(work), &lwork, rwork, &lrwork, iwork, &liwork, info);
}

template<> void lapackSyevd<double>(char jobz, char uplo, int n, double *a, int lda, double *w, double *work, int lwork, double *rwork, int lrwork, int *iwork, int liwork, int *info) {
  (void)rwork;  // unused
  (void)lrwork;  // unused
  dsyevd_(&jobz, &uplo, &n, a, &lda, w, work, &lwork, iwork, &liwork, info);
}

template<> void lapackSyevd<float>(char jobz, char uplo, int n, float *a, int lda, float *w, float *work, int lwork, float *rwork, int lrwork, int *iwork, int liwork, int *info) {
  (void)rwork;  // unused
  (void)lrwork;  // unused
  ssyevd_(&jobz, &uplo, &n, a, &lda, w, work, &lwork, iwork, &liwork, info);
}

template<> void lapackEig<double>(char jobvl, char jobvr, int n, double *a, int lda, double *w, double* vl, int ldvl, double *vr, int ldvr, double *work, int lwork, double *rwork, int *info) {
  // lapack [sd]geev wants to separate output arrays: wr and wi for the real
  // and imaginary parts
  double *wr = w;
  double *wi = w + n;
  (void)rwork; // unused
  dgeev_(&jobvl, &jobvr, &n, a, &lda, wr, wi, vl, &ldvl, vr, &ldvr, work, &lwork, info);
}

template<> void lapackEig<float>(char jobvl, char jobvr, int n, float *a, int lda, float *w, float* vl, int ldvl, float *vr, int ldvr, float *work, int lwork, float *rwork, int *info) {
  // lapack [sd]geev wants to separate output arrays: wr and wi for the real
  // and imaginary parts
  float *wr = w;
  float *wi = w + n;
  (void)rwork; // unused
  sgeev_(&jobvl, &jobvr, &n, a, &lda, wr, wi, vl, &ldvl, vr, &ldvr, work, &lwork, info);
}

template<> void lapackEig<c10::complex<double>, double>(char jobvl, char jobvr, int n, c10::complex<double> *a, int lda, c10::complex<double> *w, c10::complex<double> *vl, int ldvl, c10::complex<double> *vr, int ldvr, c10::complex<double> *work, int lwork, double *rwork, int *info) {
  zgeev_(&jobvl, &jobvr, &n,
         reinterpret_cast<std::complex<double>*>(a), &lda,
         reinterpret_cast<std::complex<double>*>(w),
         reinterpret_cast<std::complex<double>*>(vl), &ldvl,
         reinterpret_cast<std::complex<double>*>(vr), &ldvr,
         reinterpret_cast<std::complex<double>*>(work), &lwork,
         rwork, info);
}

template<> void lapackEig<c10::complex<float>, float>(char jobvl, char jobvr, int n, c10::complex<float> *a, int lda, c10::complex<float> *w, c10::complex<float> *vl, int ldvl, c10::complex<float> *vr, int ldvr, c10::complex<float> *work, int lwork, float *rwork, int *info) {
  cgeev_(&jobvl, &jobvr, &n,
         reinterpret_cast<std::complex<float>*>(a), &lda,
         reinterpret_cast<std::complex<float>*>(w),
         reinterpret_cast<std::complex<float>*>(vl), &ldvl,
         reinterpret_cast<std::complex<float>*>(vr), &ldvr,
         reinterpret_cast<std::complex<float>*>(work), &lwork,
         rwork, info);
}

template<> void lapackSvd<c10::complex<double>, double>(char jobz, int m, int n, c10::complex<double> *a, int lda,
                                  double *s, c10::complex<double> *u, int ldu, c10::complex<double> *vt, int ldvt, c10::complex<double> *work, int lwork, double *rwork, int *iwork, int *info) {
  zgesdd_(&jobz, &m, &n, reinterpret_cast<std::complex<double>*>(a), &lda, s, reinterpret_cast<std::complex<double>*>(u), &ldu,
          reinterpret_cast<std::complex<double>*>(vt), &ldvt, reinterpret_cast<std::complex<double>*>(work), &lwork, rwork, iwork, info);
}

template<> void lapackSvd<c10::complex<float>, float>(char jobz, int m, int n, c10::complex<float> *a, int lda,
                                 float *s, c10::complex<float> *u, int ldu, c10::complex<float> *vt, int ldvt, c10::complex<float> *work, int lwork, float *rwork, int *iwork, int *info) {
  cgesdd_(&jobz, &m, &n, reinterpret_cast<std::complex<float>*>(a), &lda, s, reinterpret_cast<std::complex<float>*>(u), &ldu,
          reinterpret_cast<std::complex<float>*>(vt), &ldvt, reinterpret_cast<std::complex<float>*>(work), &lwork, rwork, iwork, info);
}

template<> void lapackSvd<double>(char jobz, int m, int n, double *a, int lda,
                                  double *s, double *u, int ldu, double *vt, int ldvt, double *work, int lwork, double *rwork, int *iwork, int *info) {
  dgesdd_(&jobz, &m, &n, a, &lda, s, u, &ldu, vt, &ldvt, work, &lwork, iwork, info);
}

template<> void lapackSvd<float>(char jobz, int m, int n, float *a, int lda,
                                 float *s, float *u, int ldu, float *vt, int ldvt, float *work, int lwork, float *rwork, int *iwork, int *info) {
  sgesdd_(&jobz, &m, &n, a, &lda, s, u, &ldu, vt, &ldvt, work, &lwork, iwork, info);
}

template <>
void lapackLdlSymmetric<double>(
    char uplo,
    int n,
    double* a,
    int lda,
    int* ipiv,
    double* work,
    int lwork,
    int* info) {
  dsytrf_(&uplo, &n, a, &lda, ipiv, work, &lwork, info);
}

template <>
void lapackLdlSymmetric<float>(
    char uplo,
    int n,
    float* a,
    int lda,
    int* ipiv,
    float* work,
    int lwork,
    int* info) {
  ssytrf_(&uplo, &n, a, &lda, ipiv, work, &lwork, info);
}

template <>
void lapackLdlSymmetric<c10::complex<double>>(
    char uplo,
    int n,
    c10::complex<double>* a,
    int lda,
    int* ipiv,
    c10::complex<double>* work,
    int lwork,
    int* info) {
  zsytrf_(
      &uplo,
      &n,
      reinterpret_cast<std::complex<double>*>(a),
      &lda,
      ipiv,
      reinterpret_cast<std::complex<double>*>(work),
      &lwork,
      info);
}

template <>
void lapackLdlSymmetric<c10::complex<float>>(
    char uplo,
    int n,
    c10::complex<float>* a,
    int lda,
    int* ipiv,
    c10::complex<float>* work,
    int lwork,
    int* info) {
  csytrf_(
      &uplo,
      &n,
      reinterpret_cast<std::complex<float>*>(a),
      &lda,
      ipiv,
      reinterpret_cast<std::complex<float>*>(work),
      &lwork,
      info);
}

template <>
void lapackLdlHermitian<double>(
    char uplo,
    int n,
    double* a,
    int lda,
    int* ipiv,
    double* work,
    int lwork,
    int* info) {
  dsytrf_(&uplo, &n, a, &lda, ipiv, work, &lwork, info);
}

template <>
void lapackLdlHermitian<float>(
    char uplo,
    int n,
    float* a,
    int lda,
    int* ipiv,
    float* work,
    int lwork,
    int* info) {
  ssytrf_(&uplo, &n, a, &lda, ipiv, work, &lwork, info);
}

template <>
void lapackLdlHermitian<c10::complex<double>>(
    char uplo,
    int n,
    c10::complex<double>* a,
    int lda,
    int* ipiv,
    c10::complex<double>* work,
    int lwork,
    int* info) {
  zhetrf_(
      &uplo,
      &n,
      reinterpret_cast<std::complex<double>*>(a),
      &lda,
      ipiv,
      reinterpret_cast<std::complex<double>*>(work),
      &lwork,
      info);
}

template <>
void lapackLdlHermitian<c10::complex<float>>(
    char uplo,
    int n,
    c10::complex<float>* a,
    int lda,
    int* ipiv,
    c10::complex<float>* work,
    int lwork,
    int* info) {
  chetrf_(
      &uplo,
      &n,
      reinterpret_cast<std::complex<float>*>(a),
      &lda,
      ipiv,
      reinterpret_cast<std::complex<float>*>(work),
      &lwork,
      info);
}

template <>
void lapackLdlSolveSymmetric<double>(
    char uplo,
    int n,
    int nrhs,
    double* a,
    int lda,
    int* ipiv,
    double* b,
    int ldb,
    int* info) {
  dsytrs_(&uplo, &n, &nrhs, a, &lda, ipiv, b, &ldb, info);
}

template <>
void lapackLdlSolveSymmetric<float>(
    char uplo,
    int n,
    int nrhs,
    float* a,
    int lda,
    int* ipiv,
    float* b,
    int ldb,
    int* info) {
  ssytrs_(&uplo, &n, &nrhs, a, &lda, ipiv, b, &ldb, info);
}

template <>
void lapackLdlSolveSymmetric<c10::complex<double>>(
    char uplo,
    int n,
    int nrhs,
    c10::complex<double>* a,
    int lda,
    int* ipiv,
    c10::complex<double>* b,
    int ldb,
    int* info) {
  zsytrs_(
      &uplo,
      &n,
      &nrhs,
      reinterpret_cast<std::complex<double>*>(a),
      &lda,
      ipiv,
      reinterpret_cast<std::complex<double>*>(b),
      &ldb,
      info);
}

template <>
void lapackLdlSolveSymmetric<c10::complex<float>>(
    char uplo,
    int n,
    int nrhs,
    c10::complex<float>* a,
    int lda,
    int* ipiv,
    c10::complex<float>* b,
    int ldb,
    int* info) {
  csytrs_(
      &uplo,
      &n,
      &nrhs,
      reinterpret_cast<std::complex<float>*>(a),
      &lda,
      ipiv,
      reinterpret_cast<std::complex<float>*>(b),
      &ldb,
      info);
}

template <>
void lapackLdlSolveHermitian<double>(
    char uplo,
    int n,
    int nrhs,
    double* a,
    int lda,
    int* ipiv,
    double* b,
    int ldb,
    int* info) {
  dsytrs_(&uplo, &n, &nrhs, a, &lda, ipiv, b, &ldb, info);
}

template <>
void lapackLdlSolveHermitian<float>(
    char uplo,
    int n,
    int nrhs,
    float* a,
    int lda,
    int* ipiv,
    float* b,
    int ldb,
    int* info) {
  ssytrs_(&uplo, &n, &nrhs, a, &lda, ipiv, b, &ldb, info);
}

template <>
void lapackLdlSolveHermitian<c10::complex<double>>(
    char uplo,
    int n,
    int nrhs,
    c10::complex<double>* a,
    int lda,
    int* ipiv,
    c10::complex<double>* b,
    int ldb,
    int* info) {
  zhetrs_(
      &uplo,
      &n,
      &nrhs,
      reinterpret_cast<std::complex<double>*>(a),
      &lda,
      ipiv,
      reinterpret_cast<std::complex<double>*>(b),
      &ldb,
      info);
}

template <>
void lapackLdlSolveHermitian<c10::complex<float>>(
    char uplo,
    int n,
    int nrhs,
    c10::complex<float>* a,
    int lda,
    int* ipiv,
    c10::complex<float>* b,
    int ldb,
    int* info) {
  chetrs_(
      &uplo,
      &n,
      &nrhs,
      reinterpret_cast<std::complex<float>*>(a),
      &lda,
      ipiv,
      reinterpret_cast<std::complex<float>*>(b),
      &ldb,
      info);
}

template<> void lapackLuSolve<c10::complex<double>>(char trans, int n, int nrhs, c10::complex<double> *a, int lda, int *ipiv, c10::complex<double> *b, int ldb, int *info) {
  zgetrs_(&trans, &n, &nrhs, reinterpret_cast<std::complex<double>*>(a), &lda, ipiv, reinterpret_cast<std::complex<double>*>(b), &ldb, info);
}

template<> void lapackLuSolve<c10::complex<float>>(char trans, int n, int nrhs, c10::complex<float> *a, int lda, int *ipiv, c10::complex<float> *b, int ldb, int *info) {
  cgetrs_(&trans, &n, &nrhs, reinterpret_cast<std::complex<float>*>(a), &lda, ipiv, reinterpret_cast<std::complex<float>*>(b), &ldb, info);
}

template<> void lapackLuSolve<double>(char trans, int n, int nrhs, double *a, int lda, int *ipiv, double *b, int ldb, int *info) {
  dgetrs_(&trans, &n, &nrhs, a, &lda, ipiv, b, &ldb, info);
}

template<> void lapackLuSolve<float>(char trans, int n, int nrhs, float *a, int lda, int *ipiv, float *b, int ldb, int *info) {
  sgetrs_(&trans, &n, &nrhs, a, &lda, ipiv, b, &ldb, info);
}

template<> void lapackGels<c10::complex<double>>(
    char trans, int m, int n, int nrhs,
    c10::complex<double> *a, int lda, c10::complex<double> *b, int ldb,
    c10::complex<double> *work, int lwork, int *info) {
  zgels_(&trans, &m, &n, &nrhs,
      reinterpret_cast<std::complex<double>*>(a), &lda,
      reinterpret_cast<std::complex<double>*>(b), &ldb,
      reinterpret_cast<std::complex<double>*>(work), &lwork, info);
}

template<> void lapackGels<c10::complex<float>>(
    char trans, int m, int n, int nrhs,
    c10::complex<float> *a, int lda, c10::complex<float> *b, int ldb,
    c10::complex<float> *work, int lwork, int *info) {
  cgels_(&trans, &m, &n, &nrhs,
      reinterpret_cast<std::complex<float>*>(a), &lda,
      reinterpret_cast<std::complex<float>*>(b), &ldb,
      reinterpret_cast<std::complex<float>*>(work), &lwork, info);
}

template<> void lapackGels<double>(
    char trans, int m, int n, int nrhs,
    double *a, int lda, double *b, int ldb,
    double *work, int lwork, int *info) {
  dgels_(&trans, &m, &n, &nrhs,
      a, &lda, b, &ldb, work, &lwork, info);
}

template<> void lapackGels<float>(
    char trans, int m, int n, int nrhs,
    float *a, int lda, float *b, int ldb,
    float *work, int lwork, int *info) {
  sgels_(&trans, &m, &n, &nrhs,
      a, &lda, b, &ldb, work, &lwork, info);
}

template<> void lapackGelsd<c10::complex<double>, double>(
    int m, int n, int nrhs,
    c10::complex<double> *a, int lda, c10::complex<double> *b, int ldb,
    double *s, double rcond, int *rank,
    c10::complex<double> *work, int lwork,
    double *rwork, int *iwork, int *info) {
  zgelsd_(&m, &n, &nrhs,
      reinterpret_cast<std::complex<double>*>(a), &lda,
      reinterpret_cast<std::complex<double>*>(b), &ldb,
      s, &rcond, rank,
      reinterpret_cast<std::complex<double>*>(work), &lwork,
      rwork, iwork, info);
}

template<> void lapackGelsd<c10::complex<float>, float>(
    int m, int n, int nrhs,
    c10::complex<float> *a, int lda, c10::complex<float> *b, int ldb,
    float *s, float rcond, int *rank,
    c10::complex<float> *work, int lwork,
    float *rwork, int *iwork, int *info) {
  cgelsd_(&m, &n, &nrhs,
      reinterpret_cast<std::complex<float>*>(a), &lda,
      reinterpret_cast<std::complex<float>*>(b), &ldb,
      s, &rcond, rank,
      reinterpret_cast<std::complex<float>*>(work), &lwork,
      rwork, iwork, info);
}

template<> void lapackGelsd<double>(
    int m, int n, int nrhs,
    double *a, int lda, double *b, int ldb,
    double *s, double rcond, int *rank,
    double *work, int lwork,
    double *rwork, int *iwork, int *info) {
  dgelsd_(&m, &n, &nrhs,
      a, &lda, b, &ldb,
      s, &rcond, rank,
      work, &lwork, iwork, info);
}

template<> void lapackGelsd<float>(
    int m, int n, int nrhs,
    float *a, int lda, float *b, int ldb,
    float *s, float rcond, int *rank,
    float *work, int lwork,
    float *rwork, int *iwork, int *info) {
  sgelsd_(&m, &n, &nrhs,
      a, &lda, b, &ldb,
      s, &rcond, rank,
      work, &lwork, iwork, info);
}

template<> void lapackGelsy<c10::complex<double>, double>(
    int m, int n, int nrhs,
    c10::complex<double> *a, int lda, c10::complex<double> *b, int ldb,
    int *jpvt, double rcond, int *rank,
    c10::complex<double> *work, int lwork, double *rwork, int *info) {
  zgelsy_(&m, &n, &nrhs,
      reinterpret_cast<std::complex<double>*>(a), &lda,
      reinterpret_cast<std::complex<double>*>(b), &ldb,
      jpvt, &rcond, rank,
      reinterpret_cast<std::complex<double>*>(work), &lwork,
      rwork, info);
}

template<> void lapackGelsy<c10::complex<float>, float>(
    int m, int n, int nrhs,
    c10::complex<float> *a, int lda, c10::complex<float> *b, int ldb,
    int *jpvt, float rcond, int *rank,
    c10::complex<float> *work, int lwork, float *rwork, int *info) {
  cgelsy_(&m, &n, &nrhs,
      reinterpret_cast<std::complex<float>*>(a), &lda,
      reinterpret_cast<std::complex<float>*>(b), &ldb,
      jpvt, &rcond, rank,
      reinterpret_cast<std::complex<float>*>(work), &lwork,
      rwork, info);
}

template<> void lapackGelsy<double>(
    int m, int n, int nrhs,
    double *a, int lda, double *b, int ldb,
    int *jpvt, double rcond, int *rank,
    double *work, int lwork, double *rwork, int *info) {
  dgelsy_(&m, &n, &nrhs,
      a, &lda, b, &ldb,
      jpvt, &rcond, rank,
      work, &lwork, info);
}

template<> void lapackGelsy<float>(
    int m, int n, int nrhs,
    float *a, int lda, float *b, int ldb,
    int *jpvt, float rcond, int *rank,
    float *work, int lwork, float *rwork, int *info) {
  sgelsy_(&m, &n, &nrhs,
      a, &lda, b, &ldb,
      jpvt, &rcond, rank,
      work, &lwork, info);
}

template<> void lapackGelss<c10::complex<double>, double>(
    int m, int n, int nrhs,
    c10::complex<double> *a, int lda, c10::complex<double> *b, int ldb,
    double *s, double rcond, int *rank,
    c10::complex<double> *work, int lwork,
    double *rwork, int *info
    ) {
  zgelss_(&m, &n, &nrhs,
      reinterpret_cast<std::complex<double>*>(a), &lda,
      reinterpret_cast<std::complex<double>*>(b), &ldb,
      s, &rcond, rank,
      reinterpret_cast<std::complex<double>*>(work), &lwork,
      rwork, info);
}

template<> void lapackGelss<c10::complex<float>, float>(
    int m, int n, int nrhs,
    c10::complex<float> *a, int lda, c10::complex<float> *b, int ldb,
    float *s, float rcond, int *rank,
    c10::complex<float> *work, int lwork,
    float *rwork, int *info
    ) {
  cgelss_(&m, &n, &nrhs,
      reinterpret_cast<std::complex<float>*>(a), &lda,
      reinterpret_cast<std::complex<float>*>(b), &ldb,
      s, &rcond, rank,
      reinterpret_cast<std::complex<float>*>(work), &lwork,
      rwork, info);
}

template<> void lapackGelss<double>(
    int m, int n, int nrhs,
    double *a, int lda, double *b, int ldb,
    double *s, double rcond, int *rank,
    double *work, int lwork,
    double *rwork, int *info) {
  dgelss_(&m, &n, &nrhs,
      a, &lda, b, &ldb,
      s, &rcond, rank,
      work, &lwork, info);
}

template<> void lapackGelss<float>(
    int m, int n, int nrhs,
    float *a, int lda, float *b, int ldb,
    float *s, float rcond, int *rank,
    float *work, int lwork,
    float *rwork, int *info) {
  sgelss_(&m, &n, &nrhs,
      a, &lda, b, &ldb,
      s, &rcond, rank,
      work, &lwork, info);
}
#endif

#if AT_BUILD_WITH_BLAS()
template<> void blasTriangularSolve<c10::complex<double>>(char side, char uplo, char trans, char diag, int n, int nrhs, c10::complex<double> *a, int lda, c10::complex<double> *b, int ldb) {
  std::complex<double> one{1., 0.};
  ztrsm_(&side, &uplo, &trans, &diag, &n, &nrhs, &one, reinterpret_cast<std::complex<double>*>(a), &lda, reinterpret_cast<std::complex<double>*>(b), &ldb);
}

template<> void blasTriangularSolve<c10::complex<float>>(char side, char uplo, char trans, char diag, int n, int nrhs, c10::complex<float> *a, int lda, c10::complex<float> *b, int ldb) {
  std::complex<float> one{1.f, 0.f};
  ctrsm_(&side, &uplo, &trans, &diag, &n, &nrhs, &one, reinterpret_cast<std::complex<float>*>(a), &lda, reinterpret_cast<std::complex<float>*>(b), &ldb);
}

template<> void blasTriangularSolve<double>(char side, char uplo, char trans, char diag, int n, int nrhs, double *a, int lda, double *b, int ldb) {
  auto one = 1.;
  dtrsm_(&side, &uplo, &trans, &diag, &n, &nrhs, &one, a, &lda, b, &ldb);
}

template<> void blasTriangularSolve<float>(char side, char uplo, char trans, char diag, int n, int nrhs, float *a, int lda, float *b, int ldb) {
  auto one = 1.f;
  strsm_(&side, &uplo, &trans, &diag, &n, &nrhs, &one, a, &lda, b, &ldb);
}
#endif

void _linalg_check_errors(
    const Tensor& infos,
    const c10::string_view api_name,
    bool is_matrix) {
  TORCH_INTERNAL_ASSERT(infos.scalar_type() == kInt);
  TORCH_INTERNAL_ASSERT(infos.is_contiguous());
  if (infos.is_meta()) {
    return;
  }

  // If it's all zeros, we return early.
  // We optimise for the most likely case.
  if (C10_LIKELY(!infos.any().item<bool>())) {
    return;
  }

  int32_t info;
  std::string batch_str;
  if (is_matrix) {
    info = infos.item<int>();
    // batch_str needn't be set for matrices
  } else {
    // Find the first non-zero info
    auto infos_cpu = infos.to(at::kCPU);
    auto ptr = infos_cpu.data_ptr<int32_t>();
    auto n = infos.numel();
    auto info_ptr = std::find_if(ptr, ptr + n, [](int32_t x) { return x != 0; });
    info = *info_ptr;
    batch_str = ": (Batch element " + std::to_string(std::distance(ptr, info_ptr)) + ")";
  }

  if (info < 0) {
    // Reference LAPACK 3.10+ changed `info` behavior for inputs with non-finite values
    // Previously, it would return `info` > 0, but now it returns `info` = -4
    // OpenBLAS 0.3.15+ uses the Reference LAPACK 3.10+.
    // MKL 2022.0+ uses the Reference LAPACK 3.10+.
    // Older version of MKL and OpenBLAS follow the old behavior (return `info` > 0).
    // Here we check for the case where `info` is -4 and raise an error
    if (api_name.find("svd") != api_name.npos) {
      TORCH_CHECK_LINALG(info != -4, api_name, batch_str,
          ": The algorithm failed to converge because the input matrix contained non-finite values.");
    }
    TORCH_INTERNAL_ASSERT(false, api_name, batch_str,
        ": Argument ", -info, " has illegal value. Most certainly there is a bug in the implementation calling the backend library.");
  } else if (info > 0) {
    if (api_name.find("inv") != api_name.npos) {
      // inv, inverse, cholesky_inverse, etc.
      TORCH_CHECK_LINALG(false, api_name, batch_str,
          ": The diagonal element ", info, " is zero, the inversion could not be completed because the input matrix is singular.");
    } else if (api_name.find("solve") != api_name.npos) {
      // solve, linalg_solve, cholesky_solve, etc.
      TORCH_CHECK_LINALG(false, api_name, batch_str,
          ": The solver failed because the input matrix is singular.");
    } else if (api_name.find("cholesky") != api_name.npos) {
      TORCH_CHECK_LINALG(false, api_name, batch_str,
          ": The factorization could not be completed because the input is not positive-definite (the leading minor of order ", info, " is not positive-definite).");
    } else if (api_name.find("svd") != api_name.npos) {
      TORCH_CHECK_LINALG(false, api_name, batch_str,
          ": The algorithm failed to converge because the input matrix is ill-conditioned or has too many repeated singular values (error code: ", info, ").");
    } else if (api_name.find("eig") != api_name.npos || api_name.find("syevd") != api_name.npos) {
      TORCH_CHECK_LINALG(false, api_name, batch_str,
          ": The algorithm failed to converge because the input matrix is ill-conditioned or has too many repeated eigenvalues (error code: ", info, ").");
    } else if (api_name.find("lstsq") != api_name.npos) {
      TORCH_CHECK_LINALG(false, api_name, batch_str,
          ": The least squares solution could not be computed because the input matrix does not have full rank (error code: ", info, ").");
    } else if (api_name.find("lu_factor") != api_name.npos) {
      TORCH_CHECK(false, api_name, batch_str,
          ": U[", info, ",", info, "] is zero and using it on lu_solve would result in a division by zero. "
          "If you still want to perform the factorization, consider calling linalg.lu(A, pivot) or "
          "linalg.lu_factor_ex(A, pivot)");
    } else {
      TORCH_INTERNAL_ASSERT(false, api_name, ": Unknown error code: ", info, ".");
    }
  }
  // We should never reach this point as info was non-zero
  TORCH_INTERNAL_ASSERT(false);
}

// If an input requires fw or bw grad then we need to go down a different
// (slower) path to ensure that the gradients are computable.
// That is what `_may_require_fw_or_bw_grad` is helpful for.
//
// Why is there a isTensorSubclassLike check here?
// Without it, this function can lead to composite compliance problems, which
// may lead to bugs in functorch, where a Tensor Subclass that doesn't
// require grad may wrap a Tensor subclass that requires grad.
bool _may_require_fw_or_bw_grad(const Tensor& input) {
  return ((at::GradMode::is_enabled() && input.requires_grad())
          || input._fw_grad(/*level */ 0).defined()
          || isTensorSubclassLike(input));
}

// ~~~~~~~~~~~~~~~~~~~~~~~~~~~~~~~~~ linalg.inv ~~~~~~~~~~~~~~~~~~~~~~~~~~~~~~~~~~~~
TORCH_IMPL_FUNC(linalg_inv_ex_out)(const Tensor& A, bool check_errors, const Tensor& result, const Tensor& info) {
  // Fill result with the identity
  result.zero_();
  result.diagonal(0, -2, -1).fill_(1.);
  at::linalg_solve_ex_out(const_cast<Tensor&>(result), const_cast<Tensor&>(info), A, result, /*left*/true);
  if (check_errors) {
    at::_linalg_check_errors(info, "linalg.inv_ex", A.dim() == 2);
  }
}

Tensor& linalg_inv_out(const Tensor& A, Tensor& result) {
  auto info = at::empty({0}, A.options().dtype(kInt));
  at::linalg_inv_ex_out(result, info, A);
  at::_linalg_check_errors(info, "linalg.inv", A.dim() == 2);
  return result;
}

Tensor linalg_inv(const Tensor& A) {
  Tensor result, info;
  std::tie(result, info) = at::linalg_inv_ex(A);
  at::_linalg_check_errors(info, "linalg.inv", A.dim() == 2);
  return result;
}

Tensor& inverse_out(const Tensor& A, Tensor& result) {
  return at::linalg_inv_out(result, A);
}

Tensor inverse(const Tensor& A) {
  return at::linalg_inv(A);
}

// ~~~~~~~~~~~~~~~~~~~~~~~~~~~~~~ cholesky_solve ~~~~~~~~~~~~~~~~~~~~~~~~~~~~~~~~~

template<typename scalar_t>
static void apply_cholesky_solve(Tensor& b, Tensor& A, bool upper, Tensor& infos) {
#if !AT_BUILD_WITH_LAPACK()
  AT_ERROR("cholesky_solve: LAPACK library not found in compilation");
#else
  char uplo = upper ? 'U' : 'L';

  auto A_data = A.data_ptr<scalar_t>();
  auto b_data = b.data_ptr<scalar_t>();
  auto infos_data = infos.data_ptr<int>();
  auto A_mat_stride = matrixStride(A);
  auto b_mat_stride = matrixStride(b);
  auto batch_size = batchCount(A);
  auto n = A.size(-2);
  auto ldab = std::max<int64_t>(1, n);
  auto nrhs = b.size(-1);

  // NOLINTNEXTLINE(cppcoreguidelines-init-variables)
  int info;
  for (const auto i : c10::irange(batch_size)) {
    scalar_t* A_working_ptr = &A_data[i * A_mat_stride];
    scalar_t* b_working_ptr = &b_data[i * b_mat_stride];
    lapackCholeskySolve<scalar_t>(uplo, n, nrhs, A_working_ptr, ldab, b_working_ptr, ldab, &info);
    infos_data[i] = info;
    if (info != 0) {
      return;
    }
  }
#endif
}

Tensor _cholesky_solve_helper_cpu(const Tensor& self, const Tensor& A, bool upper) {
  auto self_working_copy = cloneBatchedColumnMajor(self);
  auto A_working_copy = cloneBatchedColumnMajor(A);
  auto infos = at::zeros({batchCount(self)}, self.options().dtype(kInt));
  AT_DISPATCH_FLOATING_AND_COMPLEX_TYPES(self.scalar_type(), "cholesky_solve_cpu", [&]{
    apply_cholesky_solve<scalar_t>(self_working_copy, A_working_copy, upper, infos);
  });

  at::_linalg_check_errors(infos, "cholesky_solve_cpu", self.dim() == 2);
  return self_working_copy;
}

// Supports arbitrary batch dimensions for self and A
Tensor cholesky_solve(const Tensor& self, const Tensor& A, bool upper) {
  TORCH_CHECK(self.dim() >= 2,
           "b should have at least 2 dimensions, but has ", self.dim(), " dimensions instead");
  TORCH_CHECK(A.dim() >= 2,
           "u should have at least 2 dimensions, but has ", A.dim(), " dimensions instead");
  Tensor self_broadcasted, A_broadcasted;
  std::tie(self_broadcasted, A_broadcasted) = _linalg_broadcast_batch_dims(self, A, "cholesky_solve");
  return at::_cholesky_solve_helper(self_broadcasted, A_broadcasted, upper);
}

Tensor& cholesky_solve_out(const Tensor& self, const Tensor& A, bool upper, Tensor& result) {
  checkSameDevice("cholesky_solve", result, self);
  checkLinalgCompatibleDtype("cholesky_solve", result, self);
  Tensor result_tmp = at::cholesky_solve(self, A, upper);
  at::native::resize_output(result, result_tmp.sizes());
  result.copy_(result_tmp);
  return result;
}

// ~~~~~~~~~~~~~~~~~~~~~~~~~~~~~~~~~ cholesky ~~~~~~~~~~~~~~~~~~~~~~~~~~~~~~~~~~~~

DEFINE_DISPATCH(cholesky_stub);

<<<<<<< HEAD
void linalg_cholesky_out_info(const Tensor& input, const Tensor& result, const Tensor& info, bool upper) {
  TORCH_INTERNAL_ASSERT_DEBUG_ONLY(input.dim() >= 2);
  TORCH_INTERNAL_ASSERT_DEBUG_ONLY(input.size(-1) == input.size(-2));

  TORCH_INTERNAL_ASSERT_DEBUG_ONLY(result.scalar_type() == input.scalar_type());
  TORCH_INTERNAL_ASSERT_DEBUG_ONLY(result.device() == input.device());

  TORCH_INTERNAL_ASSERT_DEBUG_ONLY(info.scalar_type() == at::kInt);
  TORCH_INTERNAL_ASSERT_DEBUG_ONLY(info.device() == input.device());

  // if result has no elements we can modify it
  if (result.numel() == 0) {
    at::native::resize_as_(result, input.mT(), MemoryFormat::Contiguous);
    result.transpose_(-2, -1);
  }

  // result tensor must be in batched column major order (Fortran contiguous)
  TORCH_INTERNAL_ASSERT_DEBUG_ONLY(result.mT().is_contiguous());
  TORCH_INTERNAL_ASSERT_DEBUG_ONLY(result.sizes().equals(input.sizes()));

  // cholesky_stub (apply_cholesky) performs calculations in-place and result must be a copy of input
  result.copy_(input);

  // if info has no elements we can modify it
  auto expected_info_shape = IntArrayRef(input.sizes().cbegin(), input.sizes().cend() - 2); // input.shape[:-2]
  if (info.numel() == 0) {
    info.resize_(expected_info_shape);
=======
Tensor cholesky(const Tensor &self, bool upper) {
   TORCH_WARN_ONCE(
    "torch.cholesky is deprecated in favor of torch.linalg.cholesky and will be ",
    "removed in a future PyTorch release.\n",
    "L = torch.cholesky(A)\n",
    "should be replaced with\n",
    "L = torch.linalg.cholesky(A)\n",
    "and\n"
    "U = torch.cholesky(A, upper=True)\n",
    "should be replaced with\n",
    "U = torch.linalg.cholesky(A).mH().\n"
    "This transform will produce equivalent results for all valid (symmetric positive definite) inputs."
  );
  if (self.numel() == 0) {
    return at::empty_like(self, LEGACY_CONTIGUOUS_MEMORY_FORMAT);
  }
  squareCheckInputs(self, "cholesky");

  auto raw_cholesky_output = cloneBatchedColumnMajor(self);
  auto info_shape = IntArrayRef(
      self.sizes().cbegin(), self.sizes().cend() - 2); // self.shape[:-2]
  auto info = at::empty({info_shape}, self.options().dtype(kInt));

  // fill the raw_cholesky_output with the result
  cholesky_stub(self.device().type(), raw_cholesky_output, info, upper);

  at::_linalg_check_errors(info, "cholesky", self.dim() == 2);

  if (upper) {
    return raw_cholesky_output.triu_();
  } else {
    return raw_cholesky_output.tril_();
  }
}

Tensor& cholesky_out(const Tensor &self, bool upper, Tensor &result) {
   TORCH_WARN_ONCE(
    "torch.cholesky is deprecated in favor of torch.linalg.cholesky and will be ",
    "removed in a future PyTorch release.\n",
    "L = torch.cholesky(A)\n",
    "should be replaced with\n",
    "L = torch.linalg.cholesky(A)\n",
    "and\n"
    "U = torch.cholesky(A, upper=True)\n",
    "should be replaced with\n",
    "U = torch.linalg.cholesky(A).mH().\n"
    "This transform will produce equivalent results for all valid (symmetric positive definite) inputs."
  );
  checkSameDevice("cholesky", result, self);
  checkLinalgCompatibleDtype("cholesky", result, self);
  Tensor result_tmp = at::cholesky(self, upper);
  at::native::resize_output(result, result_tmp.sizes());
  result.copy_(result_tmp);
  return result;
}

TORCH_IMPL_FUNC(linalg_cholesky_ex_out)(const Tensor& A,
                                        bool upper,
                                        bool check_errors,
                                        const Tensor& L,
                                        const Tensor& info) {
  // Nothing to do there
  if (L.numel() == 0) {
    info.zero_();
    return;
>>>>>>> 05943712
  }
  const auto cpu = A.device() == kCPU;

  // We can perform this optimisation just on CPU as it fails for MAGMA
  // due to some bug
  if (cpu) {
    if (upper) {
      at::triu_out(const_cast<Tensor&>(L), A);
    } else {
      at::tril_out(const_cast<Tensor&>(L), A);
    }
  } else {
    L.copy_(A);
  }

  cholesky_stub(L.device().type(), L, info, upper);

  if (!cpu) {
    if (upper) {
      L.triu_();
    } else {
      L.tril_();
    }
  }

  if (check_errors) {
    at::_linalg_check_errors(info, "linalg.cholesky_ex", A.dim() == 2);
  }
}

Tensor linalg_cholesky(const Tensor& A, bool upper) {
  Tensor L, info;
  std::tie(L, info) = at::linalg_cholesky_ex(A, upper, /*check_errors=*/false);
  at::_linalg_check_errors(info, "linalg.cholesky", A.dim() == 2);
  return L;
}

Tensor& linalg_cholesky_out(const Tensor& A, bool upper, Tensor& L) {
  auto info = at::empty({0}, A.options().dtype(kInt));
  at::linalg_cholesky_ex_out(L, info, A, upper, /*check_errors=*/false);
  at::_linalg_check_errors(info, "linalg.cholesky", A.dim() == 2);
  return L;
}

// ~~~~~~~~~~~~~~~~~~~~~~~~~~~~~~~~~ cholesky_inverse ~~~~~~~~~~~~~~~~~~~~~~~~~~~~~~~~~~~~

DEFINE_DISPATCH(cholesky_inverse_stub);

Tensor& cholesky_inverse_out_info(Tensor& result, Tensor& infos, const Tensor& input, bool upper) {
  TORCH_INTERNAL_ASSERT(input.dim() >= 2);
  TORCH_INTERNAL_ASSERT(input.size(-1) == input.size(-2));

  TORCH_INTERNAL_ASSERT(result.scalar_type() == input.scalar_type());
  TORCH_INTERNAL_ASSERT(result.device() == input.device());

  TORCH_INTERNAL_ASSERT(infos.scalar_type() == at::kInt);
  TORCH_INTERNAL_ASSERT(infos.device() == at::kCPU);
  TORCH_INTERNAL_ASSERT(infos.numel() == std::max<int64_t>(1, batchCount(input)));

  // if result has no elements we can modify it
  if (result.numel() == 0) {
    at::native::resize_as_(result, input.mT(), MemoryFormat::Contiguous);
    result.transpose_(-2, -1);
  }

  // result tensor must be in batched column major order (Fortran contiguous)
  TORCH_INTERNAL_ASSERT(result.mT().is_contiguous());
  TORCH_INTERNAL_ASSERT(result.sizes().equals(input.sizes()));

  // cholesky_inverse_stub (apply_cholesky_inverse) performs calculations in-place and result must be a copy of input
  result.copy_(input);

  // infos must be contiguous
  TORCH_INTERNAL_ASSERT(infos.is_contiguous());
  infos.fill_(0);

  result = cholesky_inverse_stub(result.device().type(), result, infos, upper);
  return result;
}

Tensor& cholesky_inverse_out(const Tensor &input, bool upper, Tensor &result) {
  squareCheckInputs(input, "cholesky_inverse");
  checkSameDevice("cholesky_inverse", result, input);
  checkLinalgCompatibleDtype("cholesky_inverse", result, input);

  // MAGMA requires 'infos' to reside in CPU memory, therefore we create 'infos' only on CPU for now.
  auto infos = at::zeros({std::max<int64_t>(1, batchCount(input))}, input.options().dtype(kInt).device(kCPU));

  bool result_input_same_type = (result.scalar_type() == input.scalar_type());
  bool result_equal_expected_shape = result.sizes().equals(input.sizes());
  bool is_batched_column_major = false;
  if (result.dim() >= 2) {
    is_batched_column_major = result.mT().is_contiguous();
  }

  // if result is not empty and not in batched column major format
  bool copy_needed = (result.numel() != 0 && !is_batched_column_major);
  copy_needed |= !result_input_same_type;  // or result does not have the same dtype as input
  copy_needed |= (result.numel() != 0 && !result_equal_expected_shape); // or result does not have the expected shape
  // we have to allocate a temporary tensor
  if (copy_needed) {
    Tensor result_tmp = at::empty({0}, input.options());
    result_tmp = cholesky_inverse_out_info(result_tmp, infos, input, upper);
    at::native::resize_output(result, result_tmp.sizes());
    result.copy_(result_tmp);
  } else {
    // use result's memory directly
    result = cholesky_inverse_out_info(result, infos, input, upper);
  }

  // Now check LAPACK/MAGMA error codes
  at::_linalg_check_errors(infos, "cholesky_inverse", result.dim() == 2);
  return result;
}

Tensor cholesky_inverse(const Tensor &input, bool upper) {
  Tensor result = at::empty({0}, input.options());
  result = at::cholesky_inverse_out(result, input, upper);
  return result;
}

// ~~~~~~~~~~~~~~~~~~~~~~~~~~~~~~~~~~ linalg.solve ~~~~~~~~~~~~~~~~~~~~~~~~~~~~~~~~~~~~~~

// Auxiliary function that returns the LU decomposition to use it in the backward
TORCH_IMPL_FUNC(_linalg_solve_ex_out)(const Tensor& A,
                                      const Tensor& B,
                                      bool left,
                                      bool check_errors,
                                      const Tensor& result,
                                      const Tensor& LU,
                                      const Tensor& pivots,
                                      const Tensor& info) {
  // Possible optimization: Compute the LU factorization of A^T if A is contiguous
  // Then we solve A^T X = B with adjoint=True
  // This saves a copy as A doesn't need to be copied into an F-contig matrix in lu_factor
  // This optimization makes functorch's batching rule difficult. See NOTE [ solve_ex Batch Rule Contiguity ]
  const bool use_A_T = A.is_contiguous() && !A.is_complex();
  at::linalg_lu_factor_ex_out(const_cast<Tensor&>(LU),
                              const_cast<Tensor&>(pivots),
                              const_cast<Tensor&>(info),
                              use_A_T ? A.mT() : A);
  if (check_errors) {
    at::_linalg_check_errors(info, "torch.linalg.solve_ex", A.dim() == 2);
  }

  // [numpy-compat] Handle vectors on the rhs
  const bool vector_case = at::native::linalg_solve_is_vector_rhs(LU, B);
  auto result_ = vector_case ? result.unsqueeze(-1) : result;
  auto B_ = vector_case ? B.unsqueeze(-1) : B;
  at::linalg_lu_solve_out(result_, LU, pivots, B_, left, /*adjoint*/use_A_T);
}

std::tuple<Tensor&, Tensor&> linalg_solve_ex_out(const Tensor& A,
                                                 const Tensor& B,
                                                 bool left,
                                                 bool check_errors,
                                                 Tensor& result,
                                                 Tensor& info) {
  auto LU = B.new_empty({0});
  auto pivots = B.new_empty({0}, kInt);
  at::_linalg_solve_ex_out(result, LU, pivots, info, A, B, left, check_errors);
  return std::tie(result, info);
}

// We implement linalg_solve_ex as a composite function of _linalg_solve
std::tuple<Tensor, Tensor> linalg_solve_ex(const Tensor& A,
                                           const Tensor& B,
                                           bool left,
                                           bool check_errors) {
  Tensor result, LU, pivots, info;
  std::tie(result, LU, pivots, info) = at::_linalg_solve_ex(A, B, left, check_errors);
  return std::make_tuple(std::move(result), std::move(info));
}

Tensor& linalg_solve_out(const Tensor& A,
                         const Tensor& B,
                         bool left,
                         Tensor& result) {
  auto info = B.new_empty({0}, kInt);
  at::linalg_solve_ex_out(result, info, A, B, left);
  at::_linalg_check_errors(info, "torch.linalg.solve", A.dim() == 2);
  return result;
}

Tensor linalg_solve(const Tensor& A,
                    const Tensor& B,
                    bool left) {
  Tensor result, info;
  std::tie(result, info) = at::linalg_solve_ex(A, B, left);
  at::_linalg_check_errors(info, "torch.linalg.solve", A.dim() == 2);
  return result;
}

// ~~~~~~~~~~~~~~~~~~~~~~~~~~~~~~~~~~~~ lu_factor ~~~~~~~~~~~~~~~~~~~~~~~~~~~~~~~~~~~~~~~

DEFINE_DISPATCH(lu_factor_stub);

TORCH_IMPL_FUNC(linalg_lu_factor_ex_out)(const Tensor& A,
                                         bool pivot,
                                         bool check_errors,
                                         const Tensor& LU,
                                         const Tensor& pivots,
                                         const Tensor& info) {
  if (A.numel() == 0) {
    // zero out the infos as it will have one element if the input is a matrix of size (0, 0)
    info.zero_();
    return;
  }
  if (!LU.is_same(A)) {
    LU.copy_(A);
  }

  lu_factor_stub(A.device().type(), LU, pivots, info, pivot);

  if (check_errors) {
    at::_linalg_check_errors(info, "torch.linalg.lu_factor_ex", A.dim() == 2);
  }
}

std::tuple<Tensor&, Tensor&> linalg_lu_factor_out(const Tensor& A, bool pivot, Tensor& LU, Tensor& pivots) {
  auto info = at::empty({0}, A.options().dtype(kInt));
  // We pass check_errors as we want to use lu_factor rather than lu_factor_ex in the errors
  at::linalg_lu_factor_ex_out(LU, pivots, info, A, pivot, /*check_errors=*/false);
  at::_linalg_check_errors(info, "torch.linalg.lu_factor", A.dim() == 2);
  return std::tie(LU, pivots);
}

std::tuple<Tensor, Tensor> linalg_lu_factor(const Tensor& A, bool pivot) {
  Tensor LU, pivots, info;
  std::tie(LU, pivots, info) = at::linalg_lu_factor_ex(A, pivot, /*check_errors=*/false);
  at::_linalg_check_errors(info, "torch.linalg.lu_factor", A.dim() == 2);
  return std::make_tuple(std::move(LU), std::move(pivots));
}

// TODO Deprecate this function in favour of linalg_lu_factor_ex
std::tuple<Tensor, Tensor, Tensor> _lu_with_info(const Tensor& self, bool compute_pivots, bool) {
   TORCH_WARN_ONCE(
    "torch.lu is deprecated in favor of torch.linalg.lu_factor / torch.linalg.lu_factor_ex and will be ",
    "removed in a future PyTorch release.\n",
    "LU, pivots = torch.lu(A, compute_pivots)\n",
    "should be replaced with\n",
    "LU, pivots = torch.linalg.lu_factor(A, compute_pivots)\n",
    "and\n",
    "LU, pivots, info = torch.lu(A, compute_pivots, get_infos=True)\n",
    "should be replaced with\n",
    "LU, pivots, info = torch.linalg.lu_factor_ex(A, compute_pivots)"
  );
  return at::linalg_lu_factor_ex(self, compute_pivots, false);
}

// ~~~~~~~~~~~~~~~~~~~~~~~~~~~~~~~~~~~~ linalg_lu ~~~~~~~~~~~~~~~~~~~~~~~~~~~~~~~~~~~~~~~

DEFINE_DISPATCH(unpack_pivots_stub);

TORCH_IMPL_FUNC(linalg_lu_out)(const Tensor& A,
                               bool pivot,
                               const Tensor& P,
                               const Tensor& L,
                               const Tensor& U) {
  const auto m = A.sizes().end()[-2];
  const auto n = A.sizes().end()[-1];

  // A.shape[-2:] == (m, n)
  // P.shape[-2:] == (m, m)
  // L.shape[-2:] == (m, k)
  // U.shape[-2:] == (k, n)
  // with k = min(m, n)

  // Use L as it has the correct size
  const bool use_L = m > n;
  auto pivots = at::empty({0}, A.options().dtype(kInt));
  auto info = at::empty({0}, A.options().dtype(kInt));
  at::linalg_lu_factor_ex_out(const_cast<Tensor&>(use_L ? L : U),
                              const_cast<Tensor&>(pivots),
                              const_cast<Tensor&>(info),
                              A,
                              pivot,
                              /*check_errors=*/false);
  at::lu_unpack_out(const_cast<Tensor&>(P),
                    const_cast<Tensor&>(L),
                    const_cast<Tensor&>(U),
                    use_L ? L : U,
                    pivots,
                    /*unpack_lu=*/true,
                    /*unpack_pivots=*/pivot);
}

// ~~~~~~~~~~~~~~~~~~~~~~~~~~~~~~~~~~~~ lu_unpack ~~~~~~~~~~~~~~~~~~~~~~~~~~~~~~~~~~~~~~~

TORCH_IMPL_FUNC(lu_unpack_out)(const Tensor& LU,
                               const Tensor& pivots,
                               bool unpack_lu,
                               bool unpack_pivots,
                               const Tensor& P,
                               const Tensor& L,
                               const Tensor& U) {
  const auto m = LU.sizes().end()[-2];
  const auto n = LU.sizes().end()[-1];

  // A.shape[-2:] == (m, n)
  // P.shape[-2:] == (m, m)
  // L.shape[-2:] == (m, k)
  // U.shape[-2:] == (k, n)
  // with k = min(m, n)

  if (unpack_lu) {
    if (m > n || LU.is_same(L)) {
      // The order of triu and tril is important as we may have LU.is_same(L)
      at::triu_out(const_cast<Tensor&>(U), m == n ? LU : LU.narrow(-2, 0, n), 0);
      at::tril_out(const_cast<Tensor&>(L), LU, -1);
      L.diagonal(0, -2, -1).fill_(1.);
    } else {
      // The order of triu and tril is important as we may have LU.is_same(U)
      at::tril_out(const_cast<Tensor&>(L), m == n ? LU : LU.narrow(-1, 0, m), -1);
      L.diagonal(0, -2, -1).fill_(1.);
      at::triu_out(const_cast<Tensor&>(U), LU, 0);
    }
  }
  if (unpack_pivots) {
    // lu_factor_ex returns an int32 1-based indexing, which is what we have in `pivots`
    // We transform that to a proper permutation of the indices {0, ..., m-1}
    const auto perm_sizes = IntArrayRef(P.sizes().data(), P.dim() - 1);

    // Fill `perm` with the identity permutation (perhaps batched)
    const auto perm = at::arange(m, pivots.options().memory_format(at::MemoryFormat::Contiguous).dtype(kLong))
                        .expand(perm_sizes)
                        .contiguous();

    // Note that perm is of type kLong and pivots is a 1-indexed kInt.
    // This is taken into account in the unpack_pivots kernel
    auto iter = TensorIteratorConfig()
      .set_check_mem_overlap(false)
      .check_all_same_dtype(false)
      .resize_outputs(false)
      .declare_static_shape(pivots.sizes(), /*squash_dim=*/pivots.dim() - 1)
      .add_output(perm)
      .add_owned_input(pivots.contiguous())
      .build();

    unpack_pivots_stub(pivots.device().type(), iter, std::min(m, n), m);

    // Transform the permutation into a permutation matrix
    P.zero_();
    P.scatter_(-2, perm.unsqueeze(-2), 1.);
  }
}

// ~~~~~~~~~~~~~~~~~~~~~~~~~~~~~~ linalg_lu_solve ~~~~~~~~~~~~~~~~~~~~~~~~~~~~~~~
DEFINE_DISPATCH(lu_solve_stub);

TORCH_IMPL_FUNC(linalg_lu_solve_out)(const Tensor& LU,
                                     const Tensor& pivots,
                                     const Tensor& B,
                                     bool left,
                                     bool adjoint,
                                     const Tensor& result) {
  // Trivial case
  if (result.numel() == 0) {
    return;
  }

  // Solve A^H X = B^H. Then we return X^H
  if (!left) {
    adjoint = !adjoint;
    result.transpose_(-2, -1);
  }

  // Copy B (or B^H) into result
  if (!result.is_same(B)) {
    result.copy_(left ? B : B.mH());
  }

  // Make LU / pivots F-contiguous
  auto pivots_ = pivots.expect_contiguous();
  auto LU_ = at::native::borrow_else_clone(
      LU.mT().is_contiguous(), LU, LU, /*row_major=*/false);

  const auto trans = !adjoint ? TransposeType::NoTranspose :
                     LU.is_complex() ? TransposeType::ConjTranspose
                                     : TransposeType::Transpose;

  lu_solve_stub(LU_->device().type(), *LU_, *pivots_, result, trans);

  // Conj-transpose back in-place
  if (!left) {
    result.transpose_(-2, -1);
    if (result.is_complex()) {
      result._set_conj(!result.is_conj());
    }
  }
}

Tensor lu_solve(const Tensor& self, const Tensor& LU_data, const Tensor& LU_pivots) {
  TORCH_WARN_ONCE(
    "torch.lu_solve is deprecated in favor of torch.linalg.lu_solve",
    "and will be removed in a future PyTorch release.\n",
    "Note that torch.linalg.lu_solve has its arguments reversed.\n",
    "X = torch.lu_solve(B, LU, pivots)\n",
    "should be replaced with\n",
    "X = torch.linalg.lu_solve(LU, pivots, B)"
  );
  return at::linalg_lu_solve(LU_data, LU_pivots, self);
}

Tensor& lu_solve_out(const Tensor& self, const Tensor& LU_data, const Tensor& LU_pivots, Tensor& result) {
  TORCH_WARN_ONCE(
    "torch.lu_solve is deprecated in favor of torch.linalg.lu_solve",
    "and will be removed in a future PyTorch release.\n",
    "Note that torch.linalg.lu_solve has its arguments reversed.\n",
    "X = torch.lu_solve(B, LU, pivots)\n",
    "should be replaced with\n",
    "X = torch.linalg.lu_solve(LU, pivots, B)"
  );
  return at::linalg_lu_solve_out(result, LU_data, LU_pivots, self);
}

// ~~~~~~~~~~~~~~~~~~~~~~~~~~~~~~ triangular_solve ~~~~~~~~~~~~~~~~~~~~~~~~~~~~~~~

DEFINE_DISPATCH(triangular_solve_stub);

/*
Solves the matrix equation 'input' @ 'result' = 'other' for the 'result'.
The result of the computation is saved in-place in 'result' tensor,
'clone_input' will be a copy of 'input',
'infos' is used to store information for possible checks for error,
'upper' controls the portion of input matrix to consider in computations,
'transpose' if true then 'input.mT()' @ 'result' = 'other' is solved,
'unitriangular' if true then the diagonal elements of 'input' are assumed to be 1
and the actual diagonal values are not used.
*/
static void triangular_solve_out_impl(
    const Tensor& result,
    const Tensor& clone_input,
    const Tensor& input,
    const Tensor& other,
    bool upper, bool transpose, bool unitriangular) {
  TORCH_WARN_ONCE(
    "torch.triangular_solve is deprecated in favor of torch.linalg.solve_triangular",
    "and will be removed in a future PyTorch release.\n",
    "torch.linalg.solve_triangular has its arguments reversed and does not return a copy of one of the inputs.\n",
    "X = torch.triangular_solve(B, A).solution\n",
    "should be replaced with\n",
    "X = torch.linalg.solve_triangular(A, B).");
  // These internal asserts make explicit the assumptions in the implementation
  // Error check with the actual error messages are done on the higher level of
  // the hierarchy of calls
  TORCH_INTERNAL_ASSERT_DEBUG_ONLY(input.dim() >= 2);
  TORCH_INTERNAL_ASSERT_DEBUG_ONLY(input.size(-2) == input.size(-1));

  TORCH_INTERNAL_ASSERT_DEBUG_ONLY(input.device() == other.device());
  TORCH_INTERNAL_ASSERT_DEBUG_ONLY(input.device() == result.device());
  TORCH_INTERNAL_ASSERT_DEBUG_ONLY(input.device() == clone_input.device());

  TORCH_INTERNAL_ASSERT_DEBUG_ONLY(input.scalar_type() == other.scalar_type());
  TORCH_INTERNAL_ASSERT_DEBUG_ONLY(input.scalar_type() == result.scalar_type());
  TORCH_INTERNAL_ASSERT_DEBUG_ONLY(input.scalar_type() == clone_input.scalar_type());

  // if 'result' has no elements we can modify it
  if (result.numel() == 0) {
    result.resize_(other.mT().sizes(), MemoryFormat::Contiguous);
    result.transpose_(-2, -1);  // make 'result' to have Fortran contiguous memory layout
  }

  // if 'clone_input' has no elements we can modify it
  if (clone_input.numel() == 0) {
    clone_input.resize_(input.mT().sizes(), MemoryFormat::Contiguous);
    clone_input.transpose_(-2, -1);  // make 'clone_input' to have Fortran contiguous memory layout
  }

  // 'result' and 'clone_input' must be in batched column major order (Fortran contiguous)
  TORCH_INTERNAL_ASSERT_DEBUG_ONLY(result.mT().is_contiguous());
  TORCH_INTERNAL_ASSERT_DEBUG_ONLY(clone_input.mT().is_contiguous());

  // triangular_solve_stub performs calculations in-place
  // 'result' must be a copy of 'other'
  // 'clone_input' must be a copy of 'input'
  TORCH_INTERNAL_ASSERT_DEBUG_ONLY(result.sizes().equals(other.sizes()));
  TORCH_INTERNAL_ASSERT_DEBUG_ONLY(clone_input.sizes().equals(input.sizes()));
  result.copy_(other);
  clone_input.copy_(input);

  triangular_solve_stub(input.device().type(), clone_input, result, /*left=*/true, upper, transpose ? TransposeType::Transpose : TransposeType::NoTranspose, unitriangular);
}

TORCH_IMPL_FUNC(triangular_solve_out)(const Tensor& self, const Tensor& A, bool upper, bool transpose, bool unitriangular, const Tensor& result, const Tensor& clone_A) {
  Tensor self_broadcast, A_broadcast;
  std::tie(self_broadcast, A_broadcast) = _linalg_broadcast_batch_dims(self, A, "triangular_solve");

  bool copy_needed = !result.transpose(-2, -1).is_contiguous();
  copy_needed |= !clone_A.transpose(-2, -1).is_contiguous();

  if (copy_needed) {
    Tensor result_tmp = at::empty({0}, self.options());
    Tensor clone_A_tmp = at::empty({0}, A.options());

    triangular_solve_out_impl(result_tmp, clone_A_tmp, A_broadcast, self_broadcast, upper, transpose, unitriangular);

    result.copy_(result_tmp);
    clone_A.copy_(clone_A_tmp);
  } else {
    triangular_solve_out_impl(result, clone_A, A_broadcast, self_broadcast, upper, transpose, unitriangular);
  }
}

// ~~~~~~~~~~~~~~~~~~~~~~~~~~~~~~~~~~~~ qr ~~~~~~~~~~~~~~~~~~~~~~~~~~~~~~~~~~~~~~~

DEFINE_DISPATCH(geqrf_stub);

static void geqrf_out_helper(const Tensor& input, const Tensor& QR, const Tensor& tau) {
  TORCH_INTERNAL_ASSERT(input.dim() >= 2);

  TORCH_INTERNAL_ASSERT(input.scalar_type() == QR.scalar_type());
  TORCH_INTERNAL_ASSERT(input.device() == QR.device());

  TORCH_INTERNAL_ASSERT(input.scalar_type() == tau.scalar_type());
  TORCH_INTERNAL_ASSERT(input.device() == tau.device());

  // if 'QR' has no elements we can modify it
  if (QR.numel() == 0) {
    QR.resize_as_(input.mT(), MemoryFormat::Contiguous);
    QR.transpose_(-2, -1); // make Fortran-contiguous
  }

  auto expected_batch_tau_shape = IntArrayRef(input.sizes().data(), input.dim() - 2).vec(); // input.shape[:-2]
  expected_batch_tau_shape.push_back(std::min(input.size(-2), input.size(-1)));
  if (tau.numel() == 0) {
    tau.resize_(expected_batch_tau_shape);
  }

  // QR tensor must be in batched column major order (Fortran contiguous)
  TORCH_INTERNAL_ASSERT(QR.mT().is_contiguous());
  TORCH_INTERNAL_ASSERT(QR.sizes().equals(input.sizes()));

  // tau tensor must be contiguous
  TORCH_INTERNAL_ASSERT(tau.is_contiguous());
  TORCH_INTERNAL_ASSERT(tau.sizes().equals(expected_batch_tau_shape));

  // geqrf_stub (apply_geqrf) performs calculations in-place and 'QR' must be a copy of input
  QR.copy_(input);
  geqrf_stub(input.device().type(), QR, tau);
}

std::tuple<Tensor&, Tensor&> geqrf_out(const Tensor& input, Tensor& QR, Tensor& tau) {
  TORCH_CHECK(input.dim() >= 2, "torch.geqrf: input must have at least 2 dimensions.");

  checkSameDevice("torch.geqrf", QR, input, "a"); // 'a' is used in documentation and native_functions.yml
  checkSameDevice("torch.geqrf", tau, input, "tau");
  checkLinalgCompatibleDtype("torch.geqrf", QR, input, "a");
  checkLinalgCompatibleDtype("torch.geqrf", tau, input, "tau");

  bool QR_input_same_type = (QR.scalar_type() == input.scalar_type());
  bool tau_input_same_type = (tau.scalar_type() == input.scalar_type());
  bool QR_equal_expected_shape = QR.sizes().equals(input.sizes());

  auto expected_batch_tau_shape = IntArrayRef(input.sizes().data(), input.dim() - 2).vec(); // input.shape[:-2]
  expected_batch_tau_shape.push_back(std::min(input.size(-2), input.size(-1)));
  bool tau_equal_expected_shape = tau.sizes().equals(expected_batch_tau_shape);

  bool is_batched_column_major = false;
  if (QR.dim() >= 2) {
    is_batched_column_major = QR.mT().is_contiguous();
  }

  // if 'QR' is not empty and not in batched column major format
  bool copy_needed = (QR.numel() != 0 && !is_batched_column_major);
  copy_needed |= (QR.numel() != 0 && !QR_equal_expected_shape); // or 'QR' does not have the expected shape
  copy_needed |= !QR_input_same_type;  // or 'QR' does not have the same dtype as input
  // we have to allocate a temporary tensor

  copy_needed |= (tau.numel() != 0 && !tau.is_contiguous());
  copy_needed |= (tau.numel() != 0 && !tau_equal_expected_shape); // or 'tau' does not have the expected shape
  copy_needed |= !tau_input_same_type;  // or 'tau' does not have the same dtype as input

  if (copy_needed) {
    Tensor QR_tmp = at::empty({0}, input.options());
    Tensor tau_tmp = at::empty({0}, input.options());

    geqrf_out_helper(input, QR_tmp, tau_tmp);

    at::native::resize_output(QR, QR_tmp.sizes());
    QR.copy_(QR_tmp);
    at::native::resize_output(tau, tau_tmp.sizes());
    tau.copy_(tau_tmp);
  } else {
    // use "out" tensors' storage directly
    geqrf_out_helper(input, QR, tau);
  }

  return std::tuple<Tensor&, Tensor&>(QR, tau);
}

std::tuple<Tensor, Tensor> geqrf(const Tensor& input) {
  Tensor QR = at::empty({0}, input.options());
  Tensor tau = at::empty({0}, input.options());
  std::tie(QR, tau) = at::geqrf_outf(input, QR, tau);
  return std::make_tuple(std::move(QR), std::move(tau));
}

/*
  Computes the QR decomposition using GEQRF and ORGQR operations.
  This is an in-place function and Q, R tensors must have correct shape and be Fortran contiguous.

  Args:
  * `input` - [in] Input tensor for QR decomposition
  * `Q` - [out] Tensor containing the Q matrices of QR decomposition
  * `R` - [out] Tensor containing the R matrices of QR decomposition
  * `compute_q` - controls whether the Q tensor is computed
  * `reduced_mode` - controls the size of Q and R tensors

  For further details, please see the LAPACK documentation for GEQRF and ORGQR.
*/
TORCH_IMPL_FUNC(linalg_qr_out)(const Tensor& A,
                               c10::string_view mode,
                               const Tensor & Q,
                               const Tensor & R) {
  auto m = A.size(-2);
  auto n = A.size(-1);
  auto k = std::min(m, n);
  bool compute_q, reduced_mode;
  std::tie(compute_q, reduced_mode) = at::native::_parse_qr_mode(mode);


  // We need an auxiliary tensor to call geqrf
  auto tau_shape = A.sizes().vec();
  tau_shape.pop_back();
  tau_shape.back() = k;
  auto tau = A.new_empty(tau_shape);

  // geqrf requires m x n workspace input that is modified in-place
  // We try to use Q. If it doesn't fit, we try to use R
  // If m > n and compute_q==false, it won't fit into Q or R, so we neet to create an auxiliary tensor
  Tensor QR;
  if (compute_q && Q.size(-1) == n) {
    QR = Q;
    QR.copy_(A);
  } else if (R.size(-2) == m) {
    QR = R;
    QR.copy_(A);
  } else {
    QR = cloneBatchedColumnMajor(A);
  }

  geqrf_stub(A.device().type(), QR, tau);

  // Split QR into Q (unless compute_q == false) and R
  if (QR.is_alias_of(R)) {
    // Copy QR into Q
    if (compute_q) {
      // If the result didn't fit in Q and compute_q == true is because Q is not of size m x n (i.e. it's of size m x m)
      TORCH_INTERNAL_ASSERT(Q.size(-1) == m);
      if (m < n) {
        Q.copy_(QR.slice(-1, 0, m));
      } else {
        Q.slice(-1, 0, n).copy_(QR);
      }
    }
    R.triu_();
  } else {
    // Copy QR into R from Q or the aux tensor
    at::triu_out(const_cast<Tensor&>(R), QR.slice(-2, 0, n));
  }

  if (compute_q) {
    // Next perform ORGQR for Q using the result from GEQRF
    orgqr_stub(A.device().type(), const_cast<Tensor&>(Q), tau);
  }
}


std::tuple<Tensor,Tensor> qr(const Tensor& self, bool some) {
  TORCH_WARN_ONCE(
    "torch.qr is deprecated in favor of torch.linalg.qr and will be removed in a future PyTorch release.\n",
    "The boolean parameter 'some' has been replaced with a string parameter 'mode'.\n",
    "Q, R = torch.qr(A, some)\n",
    "should be replaced with\n",
    "Q, R = torch.linalg.qr(A, 'reduced' if some else 'complete')"
  );
  const char* mode = some ? "reduced" : "complete";
  return at::linalg_qr(self, mode);
}

std::tuple<Tensor&,Tensor&> qr_out(const Tensor& self, bool some, Tensor& Q, Tensor& R) {
  TORCH_WARN_ONCE(
    "torch.qr is deprecated in favor of torch.linalg.qr and will be removed in a future PyTorch release.\n",
    "The boolean parameter 'some' has been replaced with a string parameter 'mode'.\n",
    "Q, R = torch.qr(A, some)\n",
    "should be replaced with\n",
    "Q, R = torch.linalg.qr(A, 'reduced' if some else 'complete')"
  );
  const char* mode = some ? "reduced" : "complete";
  return at::linalg_qr_out(Q, R, self, mode);
}

// ~~~~~~~~~~~~~~~~~~~~~~~~~~~~~~~~~~ orgqr ~~~~~~~~~~~~~~~~~~~~~~~~~~~~~~~~~~~~~~

DEFINE_DISPATCH(orgqr_stub);

/*
  The householder_product (orgqr) function allows reconstruction of an orthogonal (or unitary) matrix Q,
  from a sequence of elementary reflectors, such as is produced by the geqrf function.

  Args:
  * `input` - Tensor with the directions of the elementary reflectors below the diagonal.
  * `tau` - Tensor containing the magnitudes of the elementary reflectors.
  * `result` - result Tensor, which will contain the orthogonal (or unitary) matrix Q.

  For further details, please see the LAPACK/MAGMA documentation.
*/
Tensor& householder_product_out_helper(const Tensor& input, const Tensor& tau, Tensor& result) {
  TORCH_INTERNAL_ASSERT(input.dim() >= 2);
  TORCH_INTERNAL_ASSERT(input.size(-2) >= input.size(-1));
  TORCH_INTERNAL_ASSERT(input.size(-1) >= tau.size(-1));

  TORCH_INTERNAL_ASSERT(input.scalar_type() == tau.scalar_type());
  TORCH_INTERNAL_ASSERT(input.device() == tau.device());

  TORCH_INTERNAL_ASSERT(result.scalar_type() == input.scalar_type());
  TORCH_INTERNAL_ASSERT(result.device() == input.device());

  // if result has no elements we can modify it
  if (result.numel() == 0) {
    at::native::resize_as_(result, input.mT(), MemoryFormat::Contiguous);
    result.transpose_(-2, -1);
  }

  // result tensor must be in batched column major order (Fortran contiguous)
  TORCH_INTERNAL_ASSERT(result.mT().is_contiguous());
  TORCH_INTERNAL_ASSERT(result.sizes().equals(input.sizes()));

  // tau tensor must be contiguous
  Tensor tau_ = tau;
  if (!tau.is_contiguous()) {
    tau_ = at::empty(tau.sizes(), tau.options(), MemoryFormat::Contiguous);
    tau_.copy_(tau);
  }

  // orgqr_stub (apply_orgqr) performs calculations in-place and result must be a copy of input
  result.copy_(input);

  result = orgqr_stub(result.device().type(), result, tau_);
  return result;
}

Tensor& linalg_householder_product_out(const Tensor& input, const Tensor& tau, Tensor& result) {
  TORCH_CHECK(input.dim() >= 2, "torch.linalg.householder_product: input must have at least 2 dimensions.");
  TORCH_CHECK(
      input.size(-2) >= input.size(-1),
      "torch.linalg.householder_product: input.shape[-2] must be greater than or equal to input.shape[-1]");
  TORCH_CHECK(
      input.size(-1) >= tau.size(-1),
      "torch.linalg.householder_product: input.shape[-1] must be greater than or equal to tau.shape[-1]");

  TORCH_CHECK(
      input.dim() - tau.dim() == 1,
      "torch.linalg.householder_product: Expected tau to have one dimension less than input, but got tau.ndim equal to ",
      tau.dim(),
      " and input.ndim is equal to ",
      input.dim());
  if (input.dim() > 2) {
    auto expected_batch_tau_shape = IntArrayRef(input.sizes().data(), input.dim() - 2); // input.shape[:-2]
    auto actual_batch_tau_shape = IntArrayRef(tau.sizes().data(), tau.dim() - 1); // tau.shape[:-1]
    TORCH_CHECK(
        actual_batch_tau_shape.equals(expected_batch_tau_shape),
        "torch.linalg.householder_product: Expected batch dimensions of tau to be equal to input.shape[:-2], but got ",
        actual_batch_tau_shape);
  }

  TORCH_CHECK(
      tau.scalar_type() == input.scalar_type(),
      "torch.linalg.householder_product: tau dtype ",
      tau.scalar_type(),
      " does not match input dtype ",
      input.scalar_type());
  checkSameDevice("torch.linalg.householder_product", tau, input, "tau");
  checkSameDevice("torch.linalg.householder_product", result, input);
  checkLinalgCompatibleDtype("torch.linalg.householder_product", result, input);

  // TODO: uncomment the following when passing incorrectly sized 'result' is not allowed
  // if (result.numel() != 0) {
  //   // Resize messes up the strides, so let's not use at::native::resize_output
  //   TORCH_CHECK(result.sizes().equals(input.sizes()),
  //   "result shape ", result.sizes(), " does not match input shape ", input.sizes());
  // }

  bool result_input_same_type = (result.scalar_type() == input.scalar_type());
  bool result_equal_expected_shape = result.sizes().equals(input.sizes());
  bool is_batched_column_major = false;
  if (result.dim() >= 2) {
    is_batched_column_major = result.mT().is_contiguous();
  }

  // if result is not empty and not in batched column major format
  bool copy_needed = (result.numel() != 0 && !is_batched_column_major);
  copy_needed |= !result_input_same_type;  // or result does not have the same dtype as input
  copy_needed |= (result.numel() != 0 && !result_equal_expected_shape); // or result does not have the expected shape
  // we have to allocate a temporary tensor
  if (copy_needed) {
    Tensor result_tmp = at::empty({0}, input.options());
    result_tmp = householder_product_out_helper(input, tau, result_tmp);
    at::native::resize_output(result, result_tmp.sizes());
    result.copy_(result_tmp);
  } else {
    // use result's storage directly
    result = householder_product_out_helper(input, tau, result);
  }

  return result;
}

Tensor linalg_householder_product(const Tensor& input, const Tensor& tau) {
  Tensor result = at::empty({0}, input.options());
  result = at::linalg_householder_product_outf(input, tau, result);
  return result;
}

// torch.orgqr is an alias of torch.linalg.householder_product
// torch.linalg.householder_product is the preferred new function
Tensor& orgqr_out(const Tensor& input, const Tensor& tau, Tensor& result) {
  return at::linalg_householder_product_outf(input, tau, result);
}

Tensor orgqr(const Tensor& input, const Tensor& tau) {
  return at::linalg_householder_product(input, tau);
}

DEFINE_DISPATCH(ormqr_stub);

void ormqr_out_helper(const Tensor& input, const Tensor& tau, const Tensor& other, const Tensor& result, bool left, bool transpose) {
  TORCH_INTERNAL_ASSERT_DEBUG_ONLY(input.dim() >= 2);
  TORCH_INTERNAL_ASSERT_DEBUG_ONLY(other.dim() >= 2);

  TORCH_INTERNAL_ASSERT_DEBUG_ONLY(other.size(left ? -2 : -1) >= tau.size(-1));
  TORCH_INTERNAL_ASSERT_DEBUG_ONLY(other.size(left ? -2 : -1) == input.size(-2));

  TORCH_INTERNAL_ASSERT_DEBUG_ONLY(input.scalar_type() == tau.scalar_type());
  TORCH_INTERNAL_ASSERT_DEBUG_ONLY(input.device() == tau.device());

  TORCH_INTERNAL_ASSERT_DEBUG_ONLY(input.scalar_type() == other.scalar_type());
  TORCH_INTERNAL_ASSERT_DEBUG_ONLY(input.device() == other.device());

  TORCH_INTERNAL_ASSERT_DEBUG_ONLY(result.scalar_type() == input.scalar_type());
  TORCH_INTERNAL_ASSERT_DEBUG_ONLY(result.device() == input.device());

  // if 'result' has no elements we can modify it
  if (result.numel() == 0) {
    at::native::resize_as_(result, other.mT(), MemoryFormat::Contiguous);
    result.transpose_(-2, -1);
  }

  // 'result' tensor must be in batched column major order (Fortran contiguous)
  TORCH_INTERNAL_ASSERT_DEBUG_ONLY(result.mT().is_contiguous());
  TORCH_INTERNAL_ASSERT_DEBUG_ONLY(result.sizes().equals(other.sizes()));

  // 'tau' tensor must be contiguous
  Tensor tau_ = tau;
  if (!tau.is_contiguous()) {
    tau_ = at::empty(tau.sizes(), tau.options(), MemoryFormat::Contiguous);
    tau_.copy_(tau);
  }

  // 'input' tensor must be Fortran contiguous
  Tensor input_ = input;
  if (!input.mT().is_contiguous()) {
    input_ = at::empty(input.mT().sizes(), input.options(), MemoryFormat::Contiguous);
    input_.transpose_(-2, -1);
    input_.copy_(input);
  }

  // ormqr_stub (apply_ormqr) performs calculations in-place and 'result' must be a copy of 'other'
  result.copy_(other);

  ormqr_stub(result.device().type(), input_, tau_, result, left, transpose);
}

Tensor& ormqr_out(const Tensor& input, const Tensor& tau, const Tensor& other, bool left, bool transpose, Tensor& result) {
  TORCH_CHECK(input.dim() >= 2, "torch.ormqr: input must have at least 2 dimensions.");
  TORCH_CHECK(other.dim() >= 2, "torch.ormqr: other must have at least 2 dimensions.");

  int64_t left_size_condition = left ? -2 : -1;
  TORCH_CHECK(
      other.size(left_size_condition) >= tau.size(-1),
      "torch.ormqr: other.shape[",
      left_size_condition,
      "] must be greater than or equal to tau.shape[-1]");

  TORCH_CHECK(
      other.size(left_size_condition) == input.size(-2),
      "torch.ormqr: other.shape[",
      left_size_condition,
      "] must be equal to input.shape[-2]");

  TORCH_CHECK(
      tau.size(-1) <= input.size(-1),
      "torch.ormqr: tau.shape[-1] must be less than or equal to input.shape[-1]");

  TORCH_CHECK(
      input.dim() - tau.dim() == 1,
      "torch.ormqr: ",
      "Expected tau to have one dimension less than input, but got tau.ndim equal to ",
      tau.dim(),
      " and input.ndim is equal to ",
      input.dim());
  TORCH_CHECK(
      input.dim() == other.dim(),
      "torch.ormqr: ",
      "Expected other to have the same number of dimensions as input, but got other.ndim equal to ",
      other.dim(),
      " and input.ndim is equal to ",
      input.dim());

  if (input.dim() > 2) {
    auto expected_batch_shape = IntArrayRef(input.sizes().data(), input.dim() - 2); // input.shape[:-2]
    auto actual_batch_tau_shape = IntArrayRef(tau.sizes().data(), tau.dim() - 1); // tau.shape[:-1]
    TORCH_CHECK(
        actual_batch_tau_shape.equals(expected_batch_shape),
        "torch.ormqr: Expected batch dimensions of tau to be equal to input.shape[:-2], but got ",
        actual_batch_tau_shape);

    auto actual_batch_other_shape = IntArrayRef(other.sizes().data(), other.dim() - 2); // other.shape[:-2]
    TORCH_CHECK(
        actual_batch_other_shape.equals(expected_batch_shape),
        "torch.ormqr: Expected batch dimensions of other to be equal to input.shape[:-2], but got ",
        actual_batch_other_shape);
  }

  TORCH_CHECK(
      tau.scalar_type() == input.scalar_type(),
      "torch.ormqr: Expected input and tau to have the same dtype, but input has dtype", input.scalar_type(),
      " and tau has dtype ", tau.scalar_type());
  TORCH_CHECK(
      other.scalar_type() == input.scalar_type(),
      "torch.ormqr: Expected input and other to have the same dtype, but input has dtype", input.scalar_type(),
      " and other has dtype ", other.scalar_type());
  TORCH_CHECK(
      result.scalar_type() == input.scalar_type(),
      "torch.ormqr: Expected input and result to have the same dtype, but input has dtype", input.scalar_type(),
      " and result has dtype ", result.scalar_type());

  checkSameDevice("torch.ormqr", tau, input, "tau");
  checkSameDevice("torch.ormqr", other, input, "other");
  checkSameDevice("torch.ormqr", result, input);

  bool result_equal_expected_shape = result.sizes().equals(other.sizes());
  bool is_batched_column_major = false;
  if (result.dim() >= 2) {
    is_batched_column_major = result.mT().is_contiguous();
  }

  // if result is not empty and not in batched column major format
  bool copy_needed = (result.numel() != 0 && !is_batched_column_major);
  copy_needed |= (result.numel() != 0 && !result_equal_expected_shape); // or result does not have the expected shape
  // we have to allocate a temporary tensor
  if (copy_needed) {
    Tensor result_tmp = at::empty({0}, input.options());
    ormqr_out_helper(input, tau, other, result_tmp, left, transpose);
    at::native::resize_output(result, result_tmp.sizes());
    result.copy_(result_tmp);
  } else {
    // use result's storage directly
    ormqr_out_helper(input, tau, other, result, left, transpose);
  }

  return result;
}

Tensor ormqr(const Tensor& input, const Tensor& tau, const Tensor& other, bool left, bool transpose) {
  Tensor result = at::empty({0}, input.options());
  result = at::native::ormqr_out(input, tau, other, left, transpose, result);
  return result;
}

// ~~~~~~~~~~~~~~~~~~~~~~~~~~~~~~~~~~ linalg_eigh ~~~~~~~~~~~~~~~~~~~~~~~~~~~~~~~~

DEFINE_DISPATCH(linalg_eigh_stub);

/*
  Computes eigenvalues and eigenvectors of the tensor 'input'.

  Args:
  * 'input' - input Tensor for eigendecomposition
  * 'values' - Tensor to store computed eigenvalues
  * 'vectors' - Tensor to store computed eigenvectors
  * 'infos' - Tensor to store LAPACK/MAGMA/cuSOLVER error codes
  * 'compute_eigenvectors' - controls whether eigenvectors should be computed
  * 'uplo' - controls the portion of input matrix to consider in computations, allowed values are "u", "U", "l", "L"
    "u", "U" - upper triangular portion of the input matrix is used in computations; "l", "L" - lower.
*/

TORCH_IMPL_FUNC(_linalg_eigh_out)(const Tensor& A,
                                  c10::string_view uplo,
                                  bool compute_v,
                                  const Tensor& L,
                                  const Tensor& V) {
  if (A.numel() == 0) {
    return;
  }

  auto uplo_uppercase = static_cast<char>(std::toupper(static_cast<unsigned char>(uplo[0])));
  bool upper = (uplo_uppercase == 'U');

  Tensor V_ = V;
  if (compute_v) {
    V_.copy_(A);
  } else {
    // We need a tensor to hold A
    V_ = cloneBatchedColumnMajor(A);
  }

  const auto info = at::zeros(A.sizes().slice(0, A.dim() - 2), A.options().dtype(kInt));
  linalg_eigh_stub(A.device().type(), L, V_, info, upper, compute_v);

  at::_linalg_check_errors(info, "linalg.eigh", /*is_matrix*/A.dim() == 2);
}

std::tuple<Tensor, Tensor> linalg_eigh(const Tensor& A, c10::string_view uplo) {
  // TODO (Good intro task) Implement linalg_eigh_ex_out
  return at::_linalg_eigh(A, uplo, /*compute_v*/true);
}

std::tuple<Tensor&, Tensor&> linalg_eigh_out(const Tensor& A, c10::string_view uplo, Tensor& L, Tensor& V) {
  return at::_linalg_eigh_out(L, V, A, uplo, /*compute_v=*/true);
}


Tensor linalg_eigvalsh(const Tensor& A, c10::string_view uplo) {
  return std::get<0>(at::_linalg_eigh(A, uplo,
                     /*compute_v=*/_may_require_fw_or_bw_grad(A)));
}

Tensor& linalg_eigvalsh_out(const Tensor& A, c10::string_view uplo, Tensor& L) {
  auto V = at::empty({0}, A.options());
  at::_linalg_eigh_out(L, V, A, uplo, /*comptue_v=*/false);
  return L;
}

// ~~~~~~~~~~~~~~~~~~~~~~~~~~~~~~~~~~~~ linalg_eig ~~~~~~~~~~~~~~~~~~~~~~~~~~~~~~~

// This function returns complex-valued eigenvectors that is obtained from LAPACK GEEV's real-valued output
// This function is also used for the MAGMA path because intermediate MAGMA's results live on CPU
template <typename scalar_t>
static void linalg_eig_make_complex_eigenvectors_impl(Tensor& result, const Tensor& complex_values, const Tensor& real_vectors) {
  // From GEEV documentation:
  // Complex conjugate pairs of eigenvalues appear consecutively with the eigenvalue having the positive imaginary part first
  // If the j-th eigenvalue is real, then v(j) = VR(:,j), the j-th column of VR.
  // If the j-th and (j+1)-st eigenvalues form a complex conjugate pair, then v(j) = VR(:,j) + i*VR(:,j+1) and v(j+1) = VR(:,j) - i*VR(:,j+1).

  auto batch_size = batchCount(real_vectors);
  auto n = real_vectors.size(-1);
  auto matrix_stride = matrixStride(real_vectors);

  auto result_data = result.data_ptr<c10::complex<scalar_t>>();
  auto real_vectors_data = real_vectors.data_ptr<scalar_t>();
  auto values_data = complex_values.data_ptr<c10::complex<scalar_t>>();

  for (auto b = decltype(batch_size){0}; b < batch_size; b++) {
    scalar_t* vecs = &real_vectors_data[b * matrix_stride];
    c10::complex<scalar_t>* res = &result_data[b * matrix_stride];
    c10::complex<scalar_t>* vals = &values_data[b * n];
    for (auto j = decltype(n){0}; j < n; j++) {
      if (vals[j].imag() == 0.0) {  // eigenvalue is real, then v(j) = VR(:,j)
        for (auto i = decltype(n){0}; i < n; i++) {
          res[j * n + i] = c10::complex<scalar_t>(vecs[j * n + i], 0);
        }
      } else {
        for (auto i = decltype(n){0}; i < n; i++) {
          res[j * n + i] = c10::complex<scalar_t>(vecs[j * n + i],  vecs[(j+1) * n + i]);      // v(j)   = VR(:,j) + i*VR(:,j+1)
          res[(j+1) * n + i] = c10::complex<scalar_t>(vecs[j * n + i], -vecs[(j+1) * n + i]);  // v(j+1) = VR(:,j) - i*VR(:,j+1)
        }
        j++;
      }
    }
  }
}

static Tensor& linalg_eig_make_complex_eigenvectors(Tensor& complex_vectors, const Tensor& complex_values, const Tensor& real_vectors) {
  // These asserts make explicit the requirements on tensors for 'linalg_eig_make_complex_eigenvectors_impl'
  TORCH_INTERNAL_ASSERT_DEBUG_ONLY(complex_vectors.device() == at::kCPU);
  TORCH_INTERNAL_ASSERT_DEBUG_ONLY(complex_values.device() == at::kCPU);
  TORCH_INTERNAL_ASSERT_DEBUG_ONLY(real_vectors.device() == at::kCPU);

  TORCH_INTERNAL_ASSERT_DEBUG_ONLY(complex_vectors.is_complex());
  TORCH_INTERNAL_ASSERT_DEBUG_ONLY(complex_values.is_complex());
  TORCH_INTERNAL_ASSERT_DEBUG_ONLY(real_vectors.is_floating_point());

  TORCH_INTERNAL_ASSERT_DEBUG_ONLY(complex_vectors.mT().is_contiguous());
  TORCH_INTERNAL_ASSERT_DEBUG_ONLY(complex_values.is_contiguous());
  TORCH_INTERNAL_ASSERT_DEBUG_ONLY(real_vectors.mT().is_contiguous());

  AT_DISPATCH_FLOATING_TYPES(real_vectors.scalar_type(), "linalg_eig_make_complex_vector", [&]{
    linalg_eig_make_complex_eigenvectors_impl<scalar_t>(complex_vectors, complex_values, real_vectors);
  });
  return complex_vectors;
}

DEFINE_DISPATCH(linalg_eig_stub);

std::tuple<Tensor&, Tensor&> linalg_eig_out_info(const Tensor& input, Tensor& values, Tensor& vectors, Tensor& infos, bool compute_eigenvectors) {
  // MAGMA doesn't have GPU interface for GEEV routine, it requires inputs to be on CPU
  // therefore we create all intermediate tensors on CPU
  auto options = input.options().device(at::kCPU);

  // These internal asserts make explicit the assumptions in the implementation
  // Error check with the actual error messages are done on the higher level of the hierarchy of calls
  TORCH_INTERNAL_ASSERT_DEBUG_ONLY(input.dim() >= 2);
  TORCH_INTERNAL_ASSERT_DEBUG_ONLY(input.size(-2) == input.size(-1));

  // for real-valued 'input', eigenvalues can be real-valued or complex-valued
  TORCH_INTERNAL_ASSERT_DEBUG_ONLY((toComplexType(input.scalar_type()) == values.scalar_type()) || (input.scalar_type() == values.scalar_type()));
  TORCH_INTERNAL_ASSERT_DEBUG_ONLY(values.device() == at::kCPU);

  // for real-valued 'input', eigenvectors can be real-valued or complex-valued
  if (compute_eigenvectors) {
    TORCH_INTERNAL_ASSERT_DEBUG_ONLY((toComplexType(input.scalar_type()) == vectors.scalar_type()) || (input.scalar_type() == vectors.scalar_type()));
    TORCH_INTERNAL_ASSERT_DEBUG_ONLY(vectors.device() == at::kCPU);
  }

  TORCH_INTERNAL_ASSERT_DEBUG_ONLY(infos.scalar_type() == at::kInt);
  TORCH_INTERNAL_ASSERT_DEBUG_ONLY(infos.device() == at::kCPU);
  TORCH_INTERNAL_ASSERT_DEBUG_ONLY(infos.numel() == std::max<int64_t>(1, batchCount(input)));
  TORCH_INTERNAL_ASSERT_DEBUG_ONLY(infos.is_contiguous());

  // if 'vectors' has no elements we can modify it
  if (vectors.numel() == 0 && compute_eigenvectors) {
    vectors.resize_(input.sizes(), MemoryFormat::Contiguous);
    vectors.transpose_(-2, -1);  // make 'vectors' to have Fortran contiguous memory layout
  }

  // if 'values' has no elements we can modify it
  auto values_shape = IntArrayRef(input.sizes().data(), input.dim()-1);  // input.shape[:-1]
  if (values.numel() == 0) {
    values.resize_(values_shape, MemoryFormat::Contiguous);
  }

  // 'vectors' must be in batched column major order (Fortran contiguous)
  if (compute_eigenvectors) {
    TORCH_INTERNAL_ASSERT_DEBUG_ONLY(vectors.mT().is_contiguous());
    TORCH_INTERNAL_ASSERT_DEBUG_ONLY(vectors.sizes().equals(input.sizes()));
  }

  // 'values' must be contiguous
  TORCH_INTERNAL_ASSERT_DEBUG_ONLY(values.is_contiguous());
  TORCH_INTERNAL_ASSERT_DEBUG_ONLY(values.sizes().equals(values_shape));

  // if 'input' is complex then use 'values' directly else create a temporary to hold the real and imaginary parts
  // and then use at::complex_out
  Tensor real_imag_values = values;

  // if 'input' is complex then use 'vectors' directly else maybe create a temporary to hold real vectors
  // and then use linalg_eig_make_complex_eigenvectors
  Tensor maybe_complex_vectors = vectors;
  if (!input.is_complex()) {
    // first n elements to hold the real portion of the output and the last n elements to hold the imaginary portion
    auto real_imag_shape = IntArrayRef(input.sizes().data(), input.dim()-2).vec();  // input.shape[:-2]
    real_imag_shape.push_back(input.size(-1) * 2);
    real_imag_values = at::empty(real_imag_shape, options, MemoryFormat::Contiguous);

    // linalg_eig_stub expects real-valued tensor to store eigenvectors
    // output of linalg_eig_stub need to be post-processed later to produce complex-valued eigenvectors
    // we do this post-processing only if 'vectors' is complex-valued
    // otherwise storage of 'vectors' is used directly
    if (vectors.is_complex() && compute_eigenvectors) {
      maybe_complex_vectors = at::empty(input.sizes(), options, MemoryFormat::Contiguous);
      maybe_complex_vectors.transpose_(-2, -1);  // make 'maybe_complex_vectors' to have Fortran contiguous memory layout
    }
  }

  // MAGMA uses a hybrid CPU-GPU algorithm that performs well only for large matrices
  // See: https://github.com/pytorch/pytorch/pull/52491#issuecomment-795685687
  // Here we call CPU path for matrices smaller than 2048x2048
  // that should be in general significantly faster than calling MAGMA
  if (input.size(-1) <= 2048) {
    linalg_eig_stub(at::kCPU, real_imag_values, maybe_complex_vectors, infos, input.to(kCPU), compute_eigenvectors);
  } else {
    linalg_eig_stub(input.device().type(), real_imag_values, maybe_complex_vectors, infos, input, compute_eigenvectors);
  }

  // if input is not complex we need to do some post-processing
  if (!input.is_complex()) {
    // extract real and imaginary parts of the output
    auto real_values = real_imag_values.slice(/*dim=*/-1, /*start=*/0, /*end*/input.size(-1));
    auto imag_values = real_imag_values.slice(/*dim=*/-1, /*start=*/input.size(-1));

    // if the imaginary part is zero we don't need to do anything
    bool is_zero_imag = at::all(imag_values == 0.0).item().toBool();
    if (is_zero_imag) {
      values.copy_(real_values);
      if (compute_eigenvectors) {
        vectors.copy_(maybe_complex_vectors);  // does nothing for !vectors.is_complex() because vectors.is_same(maybe_complex_vectors) == true
      }
      return std::tuple<Tensor&, Tensor&>(values, vectors);
    }

    if (values.is_complex()) {
      values = at::complex_out(values, real_values, imag_values);
    } else {
      TORCH_CHECK(false, "torch.linalg.eig: imaginary part of eigenvalues is non-zero, can't safely cast eigenvalues to non-complex dtype.")
    }
    if (compute_eigenvectors) {
      if (vectors.is_complex()) {
          vectors = linalg_eig_make_complex_eigenvectors(vectors, values, maybe_complex_vectors);
      } else {
        TORCH_CHECK(false, "torch.linalg.eig: imaginary part of eigenvectors is non-zero, can't safely cast eigenvectors to non-complex dtype.")
      }
    }
  }

  return std::tuple<Tensor&, Tensor&>(values, vectors);
}

std::tuple<Tensor&, Tensor&> linalg_eig_out(const Tensor& input, Tensor& values, Tensor& vectors) {
  TORCH_CHECK(input.isfinite().all().item<bool>(), "torch.linalg.eig: input tensor should not contain infs or NaNs.");
  squareCheckInputs(input, "linalg.eig");

  // unlike NumPy for real-valued inputs the output is always complex-valued
  checkLinalgCompatibleDtype("torch.linalg.eig", values.scalar_type(), toComplexType(input.scalar_type()), "eigenvalues");
  checkLinalgCompatibleDtype("torch.linalg.eig", vectors.scalar_type(), toComplexType(input.scalar_type()), "eigenvectors");
  checkSameDevice("torch.linalg.eig", values, input, "eigenvalues");
  checkSameDevice("torch.linalg.eig", vectors, input, "eigenvectors");

  // MAGMA doesn't have GPU interface for GEEV routine, it requires inputs to be on CPU
  auto options = input.options().device(at::kCPU);
  auto infos = at::zeros({std::max<int64_t>(1, batchCount(input))}, options.dtype(kInt));

  // if result is not empty and not in batched column major format we have to allocate a temporary tensor
  bool is_batched_column_major = false;
  if (vectors.dim() >= 2) {
    is_batched_column_major = vectors.mT().is_contiguous();
  }

  bool values_expected_type = (values.scalar_type() == toComplexType(input.scalar_type()));
  bool vectors_expected_type = (vectors.scalar_type() == toComplexType(input.scalar_type()));

  auto expected_values_shape = IntArrayRef(input.sizes().data(), input.dim()-1);  // input.shape[:-1]
  bool values_equal_expected_shape = values.sizes().equals(expected_values_shape);
  bool vectors_equal_expected_shape = vectors.sizes().equals(input.sizes());

  // if result is not empty and not in batched column major format
  bool values_tmp_needed = (values.numel() != 0 && !values.is_contiguous());
  bool vectors_tmp_needed = (vectors.numel() != 0 && !is_batched_column_major);
  // or result does not have the expected shape
  values_tmp_needed |= (values.numel() != 0 && !values_equal_expected_shape);
  vectors_tmp_needed |= (vectors.numel() != 0 && !vectors_equal_expected_shape);
  // or result does not have the expected dtype
  values_tmp_needed |= !values_expected_type;
  vectors_tmp_needed |= !vectors_expected_type;
  // we will allocate a temporary tensor and do the copy

  // because MAGMA's GEEV takes CPU inputs and returns CPU outputs
  // "out" tensors that are on GPU device can't be used directly
  values_tmp_needed |= values.is_cuda();
  vectors_tmp_needed |= vectors.is_cuda();

  // determine the appropriate scalar_type for the temporary tensors
  ScalarType values_type = input.scalar_type();
  ScalarType vectors_type = input.scalar_type();
  if (!input.is_complex()) {
    // for real-valued input we can have either real- or complex-valued output
    ScalarType input_complex_dtype = toComplexType(input.scalar_type());
    values_type = values.is_complex() ? input_complex_dtype : values_type;
    vectors_type = vectors.is_complex() ? input_complex_dtype : vectors_type;
  }

  if (values_tmp_needed && vectors_tmp_needed) {
    Tensor values_tmp = at::empty({0}, options.dtype(values_type));
    Tensor vectors_tmp = at::empty({0}, options.dtype(vectors_type));
    std::tie(values_tmp, vectors_tmp) = linalg_eig_out_info(input, values_tmp, vectors_tmp, infos, true);
    at::native::resize_output(values, values_tmp.sizes());
    values.copy_(values_tmp);
    at::native::resize_output(vectors, vectors_tmp.sizes());
    vectors.copy_(vectors_tmp);
  } else if (!values_tmp_needed && vectors_tmp_needed) {
    // use 'values' storage directly
    Tensor vectors_tmp = at::empty({0}, options.dtype(vectors_type));
    std::tie(values, vectors_tmp) = linalg_eig_out_info(input, values, vectors_tmp, infos, true);
    at::native::resize_output(vectors, vectors_tmp.sizes());
    vectors.copy_(vectors_tmp);
  } else if (values_tmp_needed && !vectors_tmp_needed) {
    // use 'vectors' storage directly
    Tensor values_tmp = at::empty({0}, options.dtype(values_type));
    std::tie(values_tmp, vectors) = linalg_eig_out_info(input, values_tmp, vectors, infos, true);
    at::native::resize_output(values, values_tmp.sizes());
    values.copy_(values_tmp);
  } else {
    // use 'values' and 'vectors' storage directly
    std::tie(values, vectors) = linalg_eig_out_info(input, values, vectors, infos, true);
  }

  // Now check LAPACK/MAGMA error codes
  at::_linalg_check_errors(infos, "torch.linalg.eig", input.dim() == 2);
  return std::tuple<Tensor&, Tensor&>(values, vectors);
}

std::tuple<Tensor, Tensor> linalg_eig(const Tensor& input) {
  ScalarType complex_dtype = toComplexType(input.scalar_type());
  Tensor values = at::empty({0}, input.options().dtype(complex_dtype));
  Tensor vectors = at::empty({0}, input.options().dtype(complex_dtype));

  at::linalg_eig_outf(input, values, vectors);

  return std::tuple<Tensor, Tensor>(values, vectors);
}

Tensor& linalg_eigvals_out(const Tensor& input, Tensor& values) {
  squareCheckInputs(input, "linalg.eigvals");

  // unlike NumPy for real-valued inputs the output is always complex-valued
  checkLinalgCompatibleDtype("torch.linalg.eigvals", values.scalar_type(), toComplexType(input.scalar_type()), "eigenvalues");
  checkSameDevice("torch.linalg.eigvals", values, input, "eigenvalues");

  // MAGMA doesn't have GPU interface for GEEV routine, it requires inputs to be on CPU
  auto options = input.options().device(at::kCPU);
  auto infos = at::zeros({std::max<int64_t>(1, batchCount(input))}, options.dtype(kInt));

  bool values_expected_type = (values.scalar_type() == toComplexType(input.scalar_type()));

  auto expected_values_shape = IntArrayRef(input.sizes().data(), input.dim()-1);  // input.shape[:-1]
  bool values_equal_expected_shape = values.sizes().equals(expected_values_shape);

  // if result is not empty and not in batched column major format
  bool values_tmp_needed = (values.numel() != 0 && !values.is_contiguous());
  // or result does not have the expected shape
  values_tmp_needed |= (values.numel() != 0 && !values_equal_expected_shape);
  // or result does not have the expected dtype
  values_tmp_needed |= !values_expected_type;
  // we will allocate a temporary tensor and do the copy

  // because MAGMA's GEEV takes CPU inputs and returns CPU outputs
  // 'values' tensor that is on GPU device can't be used directly
  values_tmp_needed |= values.is_cuda();

  // determine the appropriate scalar_type for the temporary tensors
  ScalarType values_type = input.scalar_type();
  if (!input.is_complex()) {
    // for real-valued input we can have either real- or complex-valued output
    ScalarType input_complex_dtype = toComplexType(input.scalar_type());
    values_type = values.is_complex() ? input_complex_dtype : values_type;
  }

  Tensor vectors;
  if (values_tmp_needed) {
    Tensor values_tmp = at::empty({0}, options.dtype(values_type));
    std::tie(values_tmp, std::ignore) = linalg_eig_out_info(input, values_tmp, vectors, infos, /*compute_eigenvectors=*/false);
    at::native::resize_output(values, values_tmp.sizes());
    values.copy_(values_tmp);
  } else { // use 'values' storage directly
    std::tie(values, std::ignore) = linalg_eig_out_info(input, values, vectors, infos, /*compute_eigenvectors=*/false);
  }

  // Now check LAPACK/MAGMA error codes
  at::_linalg_check_errors(infos, "torch.linalg.eigvals", input.dim() == 2);
  return values;
}

Tensor linalg_eigvals(const Tensor& input) {
  // if input requires grad we must compute the eigenvectors to make this function differentiable
  // the eigenvectors are not exposed to the user
  if (_may_require_fw_or_bw_grad(input)) {
    return std::get<0>(at::linalg_eig(input));
  }

  ScalarType complex_dtype = toComplexType(input.scalar_type());
  Tensor values = at::empty({0}, input.options().dtype(complex_dtype));

  at::linalg_eigvals_outf(input, values);

  return values;
}

// ~~~~~~~~~~~~~~~~~~~~~~~~~~~~~~~~~ linalg_svd ~~~~~~~~~~~~~~~~~~~~~~~~~~~~~~~~~~

/* torch.svd, implemented in terms of torch.linalg.svd. There are two main
   differences:

    1. the 2nd parameter is bool some=True, which if effectively the opposite
       of full_matrices=True

    2. svd returns V, while linalg.svd returns Vh = V^H
*/

DEFINE_DISPATCH(svd_stub);

TORCH_IMPL_FUNC(_linalg_svd_out)(const Tensor& A,
                                 const bool full_matrices,
                                 const bool compute_uv,
                                 c10::optional<c10::string_view> driver,
                                 const Tensor & U,
                                 const Tensor & S,
                                 const Tensor & Vh) {
  // Half optimisation half precondition for some parts of the LAPACK / cuSOLVER
  // In particular, the call to lapackSvd to compute lwork fails otherwise
  if (A.numel() == 0) {
    // Needed in the case that we have e.g. A.shape == (3, 0) and full_matrices=True
    // We fill U or Vh with the identity matrix as it's a valid SVD for the empty matrix
    if (compute_uv && full_matrices) {
      if (U.numel() != 0) {
        U.zero_();
        U.diagonal(0, -2, -1).fill_(1.);
      }
      if (Vh.numel() != 0) {
        Vh.zero_();
        Vh.diagonal(0, -2, -1).fill_(1.);
      }
    }
    return;
  }

  // We need to distinguish the cuSOLVER case, as cuSOLVER expects F-contig matrices, but
  // it computes V rather than Vh
  const bool use_cusolver = at::native::svd_uses_cusolver(A);
  TORCH_CHECK(use_cusolver || !driver.has_value(),
    "torch.linalg.svd: keyword argument `driver=` is only supported on CUDA inputs with cuSOLVER backend.");

  // A always needs to be copied as its contents will be destroyed during the computaton of the SVD
  // Now, MAGMA needs the copy to be on CPU, while cuSOLVER needs it to be on CUDA, so we'll defer
  // the copy as a column major matrix to the backends.
  const auto info = at::zeros(IntArrayRef(A.sizes().begin(), A.sizes().end() - 2), A.options().dtype(kInt));

  svd_stub(A.device().type(),
           A,
           full_matrices,
           compute_uv,
           driver,
           U, S, Vh, info);

  // TODO This should be removed, and the code checking for convergence should be lifted
  // from svd_cusolver to this function. We should then make sure that this function
  // never errors out.
  at::_linalg_check_errors(info, "linalg.svd", /*is_matrix*/A.dim() == 2);
}

std::tuple<Tensor&, Tensor&, Tensor&>
linalg_svd_out(const Tensor& A,
               bool full_matrices,
               c10::optional<c10::string_view> driver,
               Tensor & U,
               Tensor & S,
               Tensor & Vh) {
  // This function does not have an _ex variant as we always check errors inside
  // to assure the convergence of the algorithm anyway. See
  // https://github.com/pytorch/pytorch/issues/28293
  // https://github.com/pytorch/pytorch/issues/64237
  //
  // We must delegate both linalg_svd and linalg_svdvals to
  // _linalg_svd (rather than delegating linalg_svdvals to linalg_svd) because
  //   1. We don't want to expose the `compute_uv` parameter in svd
  //   2. We would like to make use of the `compute_uv=False` optimisation within svdvals
  // The only way to achieve these two things and still abide by the compositionality rules
  // is by dispatching to another function.
  return at::_linalg_svd_out(U, S, Vh, A, full_matrices, /*compute_uv=*/true, driver);
}

std::tuple<Tensor, Tensor, Tensor> linalg_svd(const Tensor& A, bool full_matrices,
    c10::optional<c10::string_view> driver) {
  return at::_linalg_svd(A, full_matrices, /*compute_uv=*/true, driver);
}

// See note in linalg_svd for why this function does not have an _ex variant
Tensor& linalg_svdvals_out(const Tensor& A, c10::optional<c10::string_view> driver, Tensor & S) {
  // Dummies
  auto U = at::empty({0}, A.options());
  auto Vh = at::empty({0}, A.options());
  at::_linalg_svd_out(U, S, Vh, A, /*full_matrices=*/false, /*comptue_uv=*/false, /*driver=*/driver);
  return S;
}

Tensor linalg_svdvals(const Tensor& A, c10::optional<c10::string_view> driver) {
  return std::get<1>(at::_linalg_svd(A, /*full_matrices=*/false,
                     /*compute_uv=*/_may_require_fw_or_bw_grad(A),
                     /*driver=*/driver));
}

std::tuple<Tensor&, Tensor&, Tensor&> svd_out(const Tensor& self, bool some, bool compute_uv,
    Tensor& U, Tensor& S, Tensor& V) {

  if (compute_uv) {
    if (V.dim() >= 2) {
      V.transpose_(-2, -1);
    }
    at::linalg_svd_out(U, S, V, self, /*full_matrices=*/!some);
    V.transpose_(-2, -1);
    if (V.is_complex()) {
      // We cannot use `_set_conj` as it does not play well with backwards
      V.conj_physical_();
    }
  } else {
    TORCH_CHECK(self.scalar_type() == U.scalar_type(),
    "torch.svd: Expected out tensor to have dtype ", self.scalar_type(), " but got ", U.scalar_type(), " instead");

    TORCH_CHECK(self.scalar_type() == V.scalar_type(),
    "torch.svd: Expected out tensor to have dtype ", self.scalar_type(), " but got ", V.scalar_type(), " instead");

    at::linalg_svdvals_out(S, self);
    // some == false returns U, Vh of size (m, m), (n, n) full of zeros
    const auto m = self.size(-2);
    const auto n = self.size(-1);
    auto sizes = self.sizes().vec();

    sizes.end()[-1] = m;
    at::native::resize_output(U, sizes);
    U.zero_();

    sizes.end()[-2] = n;
    sizes.end()[-1] = n;
    at::native::resize_output(V, sizes);
    V.zero_();
  }

  return std::tie(U, S, V);
}

std::tuple<Tensor, Tensor, Tensor> svd(const Tensor& self, bool some, bool compute_uv) {
  // TODO: uncomment the following when svd is deprecated not only in docs
  // torch/xla is blocking the transition from at::svd to at::linalg_svd in at::linalg_pinv code
  // see https://github.com/pytorch/xla/issues/2755
  // TORCH_WARN_ONCE(
  //     "torch.svd is deprecated in favor of torch.linalg.svd and will be ",
  //     "removed in a future PyTorch release.\n",
  //     "U, S, V = torch.svd(A, some=some, compute_uv=True) (default)\n",
  //     "should be replaced with\n",
  //     "U, S, Vh = torch.linalg.svd(A, full_matrices=not some)\n",
  //     "V = Vh.mH()\n",
  //     "and\n",
  //     "_, S, _ = torch.svd(A, some=some, compute_uv=False)\n",
  //     "should be replaced with\n",
  //     "S = torch.linalg.svdvals(A)");
  TORCH_CHECK(self.dim() >= 2, "linalg.svd: input should have at least 2 dimensions, but has ", self.dim(), " dimensions instead");
  Tensor U, S, Vh;
  if (compute_uv) {
    std::tie(U, S, Vh) = at::linalg_svd(self, /*full_matrices=*/!some);
  } else {
    S = at::linalg_svdvals(self);
    // some == false returns U, Vh of size (m, m), (n, n) full of zeros
    const auto m = self.size(-2);
    const auto n = self.size(-1);

    auto sizes = self.sizes().vec();
    sizes.end()[-1] = m;
    U = at::zeros(sizes, self.options());
    sizes.end()[-2] = n;
    sizes.end()[-1] = n;
    Vh = at::zeros(sizes, self.options());
  }
  return std::make_tuple(std::move(U), std::move(S), Vh.mH());
}

// ~~~~~~~~~~~~~~~~~~~~~~~~~~~~~~~~~~~ lstsq ~~~~~~~~~~~~~~~~~~~~~~~~~~~~~~~~~~~~~

DEFINE_DISPATCH(lstsq_stub);

/*
  Solves a least squares problem. That is minimizing the squared Frobenius norm of |B - A X|.

  Input args:
  * 'input' - Tensor containing batches of m-by-n matrix A.
  * 'other' - Tensor containing batches of max(m, n)-by-nrhs matrix B.
  * 'cond' - relative tolerance for determining rank of A.
  * 'driver' - the name of the LAPACK driver that is used to compute the solution.
  Output args (modified in-place):
  * 'solution' - Tensor to store the solution matrix X.
  * 'residuals' - Tensor to store values of the residual sum of squares for each column of the solution.
  * 'rank' - Tensor to store the rank of A.
  * 'singular_values' - Tensor to store the singular values of A.
  * 'infos' - Tensor to store error codes of linear algebra math library.

  For further details, please see the LAPACK documentation for GELS/GELSY/GELSS/GELSD routines.
*/
static void linalg_lstsq_out_info(
    Tensor& solution,
    Tensor& residuals,
    Tensor& rank,
    Tensor& singular_values,
    Tensor& infos,
    const Tensor& input,
    const Tensor& other,
    double rcond,
    std::string& driver) {
  // These internal asserts make explicit the assumptions in the implementation
  // Error check with the actual error messages are done on the higher level of
  // the hierarchy of calls
  TORCH_INTERNAL_ASSERT(input.dim() >= 2);
  TORCH_INTERNAL_ASSERT(other.dim() >= 1);

  auto dim_diff = input.dim() - other.dim();
  TORCH_INTERNAL_ASSERT(0 <= dim_diff && dim_diff <= 1);

  TORCH_INTERNAL_ASSERT(input.scalar_type() == other.scalar_type());
  TORCH_INTERNAL_ASSERT(input.device() == other.device());

  TORCH_INTERNAL_ASSERT(solution.scalar_type() == input.scalar_type());
  TORCH_INTERNAL_ASSERT(solution.device() == input.device());

  TORCH_INTERNAL_ASSERT(residuals.device() == input.device());

  TORCH_INTERNAL_ASSERT(rank.scalar_type() == at::kLong);
  TORCH_INTERNAL_ASSERT(rank.device() == input.device());

  auto real_dtype = toRealValueType(input.scalar_type());
  TORCH_INTERNAL_ASSERT(singular_values.scalar_type() == real_dtype);
  TORCH_INTERNAL_ASSERT(singular_values.device() == input.device());

  TORCH_INTERNAL_ASSERT(infos.scalar_type() == at::kInt);
  TORCH_INTERNAL_ASSERT(infos.device() == input.device());
  TORCH_INTERNAL_ASSERT(infos.numel() == std::max<int64_t>(1, batchCount(input)));
  TORCH_INTERNAL_ASSERT(infos.is_contiguous());

  bool vector_case = linalg_solve_is_vector_rhs(input, other);
  // we need to unsqueeze 'other' because 2-dimensional tensors are expected in the implementation
  Tensor other_2d = vector_case ? other.unsqueeze(-1) : other;

  TORCH_INTERNAL_ASSERT(input.size(-2) == other_2d.size(-2));

  std::vector<int64_t> expected_solution_shape = broadcast_batch_size(input, other_2d, input.dim() - 2);
  // the actual shape of the solution returned is (*, n,) or (*, n, nrhs)
  // but LAPACK requires extra dimensions to store raw residuals
  // so the expected shape is (*, max(m, n),) or (*, max(m, n), nrhs)
  auto m = input.size(-2);
  auto n = input.size(-1);
  auto nrhs = other.size(-1);
  expected_solution_shape.push_back(std::max(m, n));
  if (!vector_case) {
    expected_solution_shape.push_back(nrhs);
  }

  // if 'solution' has no elements we can modify it
  if (solution.numel() == 0) {
    if (vector_case) {
      solution.resize_(expected_solution_shape, MemoryFormat::Contiguous);
    } else {
      auto shape_transposed = expected_solution_shape;
      std::swap(shape_transposed.end()[-1], shape_transposed.end()[-2]);
      solution.resize_(shape_transposed, MemoryFormat::Contiguous);
      solution.transpose_(-2, -1);
    }
  }

  // if 'solution' is non-empty it must have the expected shape
  TORCH_INTERNAL_ASSERT(solution.sizes().equals(expected_solution_shape));

  // 'solution' must be in batched column major order (Fortran contiguous) for 2D inputs
  // or C contiguous for 1D input
  if (vector_case) {
    TORCH_INTERNAL_ASSERT(solution.is_contiguous());
  } else {
    TORCH_INTERNAL_ASSERT(solution.mT().is_contiguous());
  }

  // for 1-dimensional 'other', we need to unsqueeze the 'solution' before passing to "apply_solve"
  if (vector_case) {
    solution = solution.unsqueeze_(-1);
  }

  // _linalg_lstsq_helper_ performs calculations in-place and 'solution' must be a copy of other_2d
  solution.narrow(-2, 0, other_2d.size(-2)).copy_(other_2d);

  // if 'rank' is empty we might resize it
  auto input_batch_shape = IntArrayRef(input.sizes().cbegin(), input.sizes().cend() - 2);
  if (rank.numel() == 0 && driver != "gels") { // gels driver doesn't set 'rank'
    rank.resize_(input_batch_shape, MemoryFormat::Contiguous);
  }

  // if 'rank' is non-empty it must have the expected shape and be contiguous
  if (driver != "gels") {
    TORCH_INTERNAL_ASSERT(rank.sizes().equals(input_batch_shape));
    TORCH_INTERNAL_ASSERT(rank.is_contiguous());
  }

  // if 'singular_values' is empty we might resize it
  auto singular_values_shape = input_batch_shape.vec();
  singular_values_shape.push_back(std::min(m, n));
  if (singular_values.numel() == 0 && (driver == "gelsd" || driver == "gelss")) {
    singular_values.resize_(singular_values_shape, MemoryFormat::Contiguous);
  }

  // if 'singular_values' is non-empty it must have the expected shape and be contiguous
  if (driver == "gelsd" || driver == "gelss") {
    TORCH_INTERNAL_ASSERT(singular_values.sizes().equals(singular_values_shape));
    TORCH_INTERNAL_ASSERT(singular_values.is_contiguous());
  }

  // 'input' is modified in-place so we need a column-major copy
  auto input_working_copy = copyBatchedColumnMajor(input);

  // now the actual call that computes the result in-place (apply_lstsq)
  lstsq_stub(input.device().type(), input_working_copy, solution, rank, singular_values, infos, rcond, driver);

  // residuals are available only if m > n and drivers other than gelsy used
  if (m > n && driver != "gelsy") {
    // if the driver is gelss or gelsd then the residuals are available only if rank == n
    bool compute_residuals = true;
    if (driver == "gelss" || driver == "gelsd") {
      if (input.dim() == 2) {
        compute_residuals = (rank.item().toInt() == n);
      } else {
        // it is not clear what to do if some matrices have rank < n in case of batched input
        // For now let's compute the residuals only if all matrices have rank equal to n
        // This behaviour may be changed in the future
        // See https://github.com/pytorch/pytorch/issues/56483
        compute_residuals = at::all(rank == n).item().toBool();
      }
    }
    if (compute_residuals) {
      // LAPACK stores residuals data for postprocessing in rows n:(m-n)
      auto raw_residuals = solution.narrow(/*dim=*/-2, /*start=*/n, /*length*/m - n);
      if (raw_residuals.is_complex()) {
        raw_residuals.mul_(raw_residuals.conj());
        raw_residuals = at::real(raw_residuals);
      } else {
        raw_residuals.pow_(2);
      }
      at::sum_out(residuals, raw_residuals, /*dim=*/-2, /*keepdim=*/false, /*dtype*/real_dtype);
    }
  }
  auto solution_view = solution.narrow(/*dim=*/-2, /*start=*/0, /*length*/n);
  // manually restride original
  solution.set_(solution.storage(), solution_view.storage_offset(), solution_view.sizes(), solution_view.strides());
  if (m == 0) {
    solution.zero_();
  }

  // for 1-dimensional 'other', we need to squeeze the solution after "apply_lstsq"
  if (vector_case) {
    solution.squeeze_(-1);
  }
}

static std::string get_default_lstsq_driver(c10::optional<c10::string_view> driver, const Tensor& input) {
  // if `driver` is empty, we set driver_str to "gels" if working with CUDA tensors,
  // otherwise to "gelsy" driver.
  std::string driver_str;
  // check whether the user provided name is a valid driver name
  if (driver.has_value()) {
    driver_str = std::string(driver.value());
    // convert `driver_str` to lower case inplace.
    std::transform(driver_str.begin(), driver_str.end(), driver_str.begin(),
      [](unsigned char c) { return std::tolower(c); });
    static std::unordered_set<c10::string_view> allowed_drivers = {
      "gels", "gelsy", "gelsd", "gelss"
    };
    if (input.device() == at::kCPU) {
      TORCH_CHECK(
        allowed_drivers.find(driver_str) != allowed_drivers.end(),
        "torch.linalg.lstsq: parameter `driver` should be one of "
        "(gels, gelsy, gelsd, gelss)"
      );
    } else { // else if (input.is_cuda())
      TORCH_CHECK(
        driver_str == "gels",
        "torch.linalg.lstsq: `driver` other than `gels` is not supported on CUDA"
      );
    }
  } else {
    // if driver name is not provided, set to default 'gelsy' if on CPU,
    // or to `gels` if on CUDA.
    driver_str = input.is_cuda() ? "gels" : "gelsy";
  }
  return driver_str;
}

std::tuple<Tensor&, Tensor&, Tensor&, Tensor&> linalg_lstsq_out(
    const Tensor& input,
    const Tensor& other,
    c10::optional<double> rcond,
    c10::optional<c10::string_view> driver,
    Tensor& solution,
    Tensor& residuals,
    Tensor& rank,
    Tensor& singular_values) {
  TORCH_CHECK(input.dim() >= 2, "torch.linalg.lstsq: input must have at least 2 dimensions.");
  TORCH_CHECK(other.dim() >= 1, "torch.linalg.lstsq: other must have at least 1 dimension.");
  TORCH_CHECK(
      input.scalar_type() == other.scalar_type(),
      "torch.linalg.lstsq: Expected input and other to have the same dtype, but got input's dtype ",
      input.scalar_type(),
      " and other's dtype ",
      other.scalar_type());

  auto dim_diff = input.dim() - other.dim();
  TORCH_CHECK(
      0 <= dim_diff && dim_diff <= 1,
      "torch.linalg.lstsq: input.dim() must be greater or equal to other.dim() and (input.dim() - other.dim()) <= 1");
  Tensor other_2d = dim_diff ? other.unsqueeze(-1) : other;
  TORCH_CHECK(
      input.size(-2) == other_2d.size(-2),
      dim_diff ? "torch.linalg.lstsq: input.size(-2) should match other.size(-1)"
               : "torch.linalg.lstsq: input.size(-2) should match other.size(-2)");

  checkSameDevice("torch.linalg.lstsq", other, input, "other");
  checkSameDevice("torch.linalg.lstsq", solution, input, "solution");
  checkSameDevice("torch.linalg.lstsq", residuals, input, "residuals");
  checkSameDevice("torch.linalg.lstsq", rank, input, "rank");
  checkSameDevice("torch.linalg.lstsq", singular_values, input, "singular_values");

  // 'solution' is expected to have same dtype as input
  checkLinalgCompatibleDtype("torch.linalg.lstsq", solution, input, "solution");

  // 'residuals' is expected to have real float dtype
  ScalarType real_dtype = c10::toRealValueType(input.scalar_type());
  checkLinalgCompatibleDtype("torch.linalg.lstsq", residuals.scalar_type(), real_dtype, "solution");

  // 'rank' is expected to have integer dtype
  // actual LAPACK calls use int32_t type for rank, but we promote it to int64_t
  // to be consistent with torch.linalg.matrix_rank output dtype
  ScalarType rank_expected_type = ScalarType::Long;
  checkLinalgCompatibleDtype("torch.linalg.lstsq", rank.scalar_type(), rank_expected_type, "rank");

  // 'singular_values' is expected to have real float dtype
  checkLinalgCompatibleDtype("torch.linalg.lstsq", singular_values.scalar_type(), real_dtype, "singular_values");

  std::string driver_name = get_default_lstsq_driver(driver, input);

  // set default rcond value
  double rcond_value = rcond.has_value()
    ? rcond.value()
    : _get_epsilon(c10::toRealValueType(input.scalar_type())) * std::max<int64_t>(input.size(-2), input.size(-1));

  auto infos = at::zeros({std::max<int64_t>(1, batchCount(input))}, input.options().dtype(kInt));

  // now check whether the provided output tensors can be used directly

  // Two types of 'other' tensors are supported:
  // - 1-dimensional (1D) tensor or batch of 1D tensors (vector case)
  // - 2-dimensional (2D) tensor or batch of 2D tensors (matrix case)
  // original torch.lstsq supported only the matrix case, while NumPy works for both cases
  // for the batched input we need to be able to distinguish them
  // auto expected_batched_rhs_shape = IntArrayRef(input.sizes().data(), input.dim() - 1); // input.shape[:-1]
  // bool vector_case = other.dim() == 1 || (input.dim() - 1 == other.dim() && other.sizes().equals(expected_batched_rhs_shape));
  bool vector_case = linalg_solve_is_vector_rhs(input, other);

  // provided output tensor can be used directly if:
  // 1. the shape matches the expected shape
  // 2. the dtype matches the expected dtype
  // 3. the tensor is contiguous

  // Checks for the 'solution' tensor
  std::vector<int64_t> expected_solution_shape = broadcast_batch_size(input, other_2d, input.dim() - 2);
  // the actual shape of the shape of the solution returned in (*, n,) or (*, n, nrhs)
  // but LAPACK requires extra dimensions so the expected shape is (*, max(m, n),) or (*, max(m, n), nrhs)
  expected_solution_shape.push_back(std::max(input.size(-1), input.size(-2)));
  if (!vector_case && other.dim() > 2) {
    expected_solution_shape.push_back(other.size(-1));
  }

  bool solution_equal_expected_shape = solution.sizes().equals(expected_solution_shape);
  bool solution_input_same_type = (solution.scalar_type() == input.scalar_type());

  bool is_solution_batched_column_major = false;
  if (vector_case) {
    is_solution_batched_column_major = solution.is_contiguous();
  } else if (!vector_case && solution.dim() >= 2) {
    is_solution_batched_column_major = solution.mT().is_contiguous();
  }

  // 'residuals' is not checked here because at::sum_out(residuals, ...) does that

  auto input_batch_shape = IntArrayRef(input.sizes().cbegin(), input.sizes().cend() - 2);

  // Checks for the 'rank' tensor
  // rank is a scalar value for each matrix in the batch so
  // rank's expected shape is equal to input.shape[0:input.ndim-2]
  bool rank_equal_expected_shape = true;
  bool rank_equal_expected_type = true;
  bool rank_is_contiguous = true;
  if (driver_name != "gels") { // gels driver doesn't set 'rank'
    rank_equal_expected_shape = rank.sizes().equals(input_batch_shape);
    rank_equal_expected_type = (rank.scalar_type() == at::kLong);
    rank_is_contiguous = rank.is_contiguous();
  }

  // Checks for the 'singular_values' tensor
  // singular values are computed only with "gelsd" and "gelss" drivers currently
  bool singular_values_equal_expected_shape = true;
  bool singular_values_equal_expected_type = true;
  bool singular_values_is_contiguous = true;
  if (driver_name == "gelsd" || driver_name == "gelss") {
    auto singular_values_shape = input_batch_shape.vec();
    singular_values_shape.push_back(std::min(input.size(-1), input.size(-2)));
    singular_values_equal_expected_shape = singular_values.sizes().equals(singular_values_shape);
    singular_values_equal_expected_type = (singular_values.scalar_type() == real_dtype);
    singular_values_is_contiguous = singular_values.is_contiguous();
  }

  // if solution is not empty and not in batched column major format
  bool copy_needed = (solution.numel() != 0 && !is_solution_batched_column_major);
  copy_needed |= !solution_input_same_type;  // or solution does not have the same dtype as input
  copy_needed |= (solution.numel() != 0 && !solution_equal_expected_shape); // or solution does not have the expected shape

  copy_needed |= !rank_equal_expected_type;
  copy_needed |= (rank.numel() != 0 && !rank_equal_expected_shape);
  copy_needed |= (rank.numel() != 0 && !rank_is_contiguous);

  copy_needed |= !singular_values_equal_expected_type;
  copy_needed |= (singular_values.numel() != 0 && !singular_values_equal_expected_shape);
  copy_needed |= (singular_values.numel() != 0 && !singular_values_is_contiguous);

  if (copy_needed) { // we have to allocate temporary tensors
    Tensor solution_tmp = at::empty({0}, input.options());
    Tensor residuals_tmp = at::empty({0}, input.options().dtype(real_dtype));
    Tensor rank_tmp = at::empty({0}, input.options().dtype(at::kLong));
    Tensor singular_values_tmp = at::empty({0}, input.options().dtype(real_dtype));

    linalg_lstsq_out_info(solution_tmp, residuals_tmp, rank_tmp, singular_values_tmp, infos, input, other, rcond_value, driver_name);

    at::native::resize_output(solution, solution_tmp.sizes());
    solution.copy_(solution_tmp);

    at::native::resize_output(residuals, residuals_tmp.sizes());
    residuals.copy_(residuals_tmp);

    at::native::resize_output(rank, rank_tmp.sizes());
    rank.copy_(rank_tmp);

    at::native::resize_output(singular_values, singular_values_tmp.sizes());
    singular_values.copy_(singular_values_tmp);
  } else {
    // else use the provided output storage directly
    linalg_lstsq_out_info(solution, residuals, rank, singular_values, infos, input, other, rcond_value, driver_name);
  }

  at::_linalg_check_errors(infos, "torch.linalg.lstsq", infos.numel() <= 1);
  return std::tuple<Tensor&, Tensor&, Tensor&, Tensor&>(solution, residuals, rank, singular_values);
}

std::tuple<Tensor, Tensor, Tensor, Tensor> linalg_lstsq(
    const Tensor& input, const Tensor& other,
    c10::optional<double> rcond,
    c10::optional<c10::string_view> driver) {
  Tensor solution = at::empty({0}, input.options());
  Tensor residuals = at::empty({0}, input.options().dtype(toRealValueType(input.scalar_type())));
  Tensor rank = at::empty({0}, input.options().dtype(at::kLong));
  Tensor singular_values = at::empty({0}, input.options().dtype(toRealValueType(input.scalar_type())));
  std::tie(solution, residuals, rank, singular_values) =
      at::linalg_lstsq_outf(input, other, rcond, driver, solution, residuals, rank, singular_values);
  return std::make_tuple(std::move(solution), std::move(residuals), std::move(rank), std::move(singular_values));
}

DEFINE_DISPATCH(ldl_factor_stub);

TORCH_IMPL_FUNC(linalg_ldl_factor_ex_out)
(const Tensor& self,
 bool hermitian,
 bool check_errors,
 const Tensor& LD,
 const Tensor& pivots,
 const Tensor& info) {
  // LAPACK workspace query segfalts if the input has 0 in batch dimensions.
  if (self.numel() == 0) {
    info.zero_();
    return;
  }

  // We decided not to include upper flag in the API.
  // https://github.com/pytorch/pytorch/pull/69828#issuecomment-1015143819
  // We can revisit this decision later and remove upper completely
  // also from low level functions or add it to the public API.
  bool upper = false;
  if (upper) {
    at::triu_out(const_cast<Tensor&>(LD), self);
  } else {
    at::tril_out(const_cast<Tensor&>(LD), self);
  }

  // call ldl_factor_stub that fills the result tensors
  ldl_factor_stub(
      self.device().type(), LD, pivots, info, upper, hermitian);

  if (check_errors) {
    at::_linalg_check_errors(
        info, "torch.linalg.ldl_factor_ex", self.dim() == 2);
  }
}

std::tuple<Tensor&, Tensor&> linalg_ldl_factor_out(
    const Tensor& self,
    bool hermitian,
    Tensor& LD,
    Tensor& pivots) {
  auto info = at::empty({0}, self.options().dtype(kInt));
  // We pass check_errors as we want to use lu_factor rather than lu_factor_ex
  // in the errors
  at::linalg_ldl_factor_ex_outf(
      self, hermitian, /*check_errors=*/false, LD, pivots, info);
  at::_linalg_check_errors(info, "torch.linalg.ldl_factor", self.dim() == 2);
  return std::tie(LD, pivots);
}

std::tuple<Tensor, Tensor> linalg_ldl_factor(
    const Tensor& self,
    bool hermitian) {
  Tensor LD, pivots, info;
  std::tie(LD, pivots, info) =
      at::linalg_ldl_factor_ex(self, hermitian, /*check_errors=*/false);
  at::_linalg_check_errors(info, "torch.linalg.ldl_factor", self.dim() == 2);
  return std::make_tuple(std::move(LD), std::move(pivots));
}

DEFINE_DISPATCH(ldl_solve_stub);

TORCH_IMPL_FUNC(linalg_ldl_solve_out)
(const Tensor& LD,
 const Tensor& pivots,
 const Tensor& B,
 bool hermitian,
 const Tensor& result) {
  if (LD.numel() == 0 || pivots.numel() == 0) {
    return;
  }

  auto pivots_ = pivots.expect_contiguous();

  auto LD_ = at::native::borrow_else_clone(
      LD.mT().is_contiguous(), LD, LD, /*row_major=*/false);
  result.copy_(B);
  TORCH_INTERNAL_ASSERT_DEBUG_ONLY(batchCount(result) == batchCount(result));

  ldl_solve_stub(
      B.device().type(), *LD_, *pivots_, result, false, hermitian);
}

// ~~~~~~~~~~~~~~~~~~~~~~~~~~~~~~~ solve_triangular ~~~~~~~~~~~~~~~~~~~~~~~~~~~~~~~

Tensor& linalg_vecdot_out(const Tensor& x, const Tensor& y, int64_t dim, Tensor& out) {
  checkFloatingOrComplex(x, "linalg.vecdot");
  TORCH_CHECK(x.scalar_type() == y.scalar_type(),
              "linalg.vecdot: Expected x and y to have the same dtype, but found x of type ",
              x.scalar_type(), " and y of type ", y.scalar_type(), " instead");
  // out checks
  TORCH_CHECK(out.scalar_type() == x.scalar_type(),
              "linalg.vecdot: Expected out of dtype", x.scalar_type(),
              " but found ", out.scalar_type());
  checkSameDevice("linalg.vecdot", x, out);

  // Computes x^H y
  if (x.dim() == 1 && y.dim() == 1) {
    at::native::resize_output(out, {});
    return at::vdot_out(out, x, y);
  } else {
    return at::sum_out(out, x.conj() * y, /*dim=*/dim);
  }
}

Tensor linalg_vecdot(const Tensor& x, const Tensor& y, int64_t dim) {
  checkFloatingOrComplex(x, "linalg.vecdot");
  TORCH_CHECK(x.scalar_type() == y.scalar_type(),
              "linalg.vecdot: Expected x and y to have the same dtype, but found x of type ",
              x.scalar_type(), " and y of type ", y.scalar_type(), " instead");
  // Computes x^H y
  if (x.dim() == 1 && y.dim() == 1) {
    return at::vdot(x, y);
  } else {
    return x.conj().mul(y).sum(/*dim=*/dim);
  }
}

/*
Solves the matrix equation AX = B for A triangular.
'left' If true solves AX = B, if false solves XA = B
'upper' controls the portion of input matrix to consider in computations,
'unitriangular' if true then we assume diag(A) to be ones
'out' The tensor with the result. If A == out, A will be modified in place
*/
Tensor& linalg_solve_triangular_out(
    const Tensor& A,
    const Tensor& B,
    bool upper,
    bool left,
    bool unitriangular,
    Tensor& out) {
  checkInputsSolver(A, B, left, "linalg.solve_triangular");
  Tensor A_, B_;
  std::tie(B_, A_) = _linalg_broadcast_batch_dims(B, A, /*don't check errors*/nullptr);

  // We'll write F-contig / F-transpose for FORTRAN contiguous / FORTRAN transpose etc
  // We say that a matrix is F-ready if it's F-contig OR F-transpose
  // At this point, A, B have been broadcasted but may or may not be F-ready

  // The following algorithm minimises copies and allocations. In pseudocode:
  // if out is wrong size:
  //   resize_output(out)
  // # Invariant: out is the right size
  // Tensor out_f; # Tensor that we will pass to FORTRAN
  // if out is F-ready:
  //   out_f = out;
  // else:
  //   Allocate out_f F-ready
  // if B != out_f:
  //   copy B into out_f
  // # Invariant: out_f F-ready and has B copied into it
  // if out_f is F-transposed:
  //   transpose equation
  // if out_f is conj:
  //   conjugate equation
  // # Invariant: out_f is not conjugated and F-contig
  // Tensor A_f; # Tensor that will be sent to FORTRAN
  // if A is F-ready:
  //   if A is conj and A is not transposed:
  //     # We need to clone A in this case. See [Cloning A]
  //     clone A F-contig into A_f
  //   else:
  //     A_f = A;
  // else:
  //   clone A F-contig into A_f
  // # Invariant: out_f is F-contig and A_f is F-ready
  // # We pass FORTRAN the flags indicating if A_f is transposed and or conjugated
  //
  // # Here we undo the conjugations / transposes on out_f if needed
  //
  // if out_f not same out:
  //   copy out_f into out
  // return out
  //
  // Note: The logic for the negative bit is the same as that for the conjugate bit
  //
  // Note: [Cloning A] If we are careful when allocating B when it needs to be allocated at the
  // beginning of the algorithm, it is possible to always elide the copy of A here.
  // Via this trick, the algorithm will copy at most one of A or B (never both) whenever A
  // and B are F-ready and not A.is_neg() (which happens almost always in practice).
  // When called as f(A, B, out=B) in most practical cases it'll perform no copies.

  const bool avoid_copy_A = A_.transpose(-2, -1).is_contiguous() && A_.is_conj();
  if (avoid_copy_A) {
    // See Note: [Cloning A]
    at::native::resize_output(out, B_.sizes());
  }
  else {
    // poorman's reimplementation of resize_output with result F-contig
    if (resize_output_check(out, B_.sizes())) {
      out.resize_(B_.transpose(-2, -1).sizes(), MemoryFormat::Contiguous);
      out.transpose_(-2, -1);  // make 'out' have Fortran contiguous memory layout
    }
  }
  // Invariant: out has the right size, so we'll be able to copy into it later on

  Tensor out_f; // the out that will go into fortran
  // We use C10_LIKELY mostly for documentation as it helps following what's the most likely path
  if C10_LIKELY (is_row_or_column_contiguous(out)) {
    out_f = out;
    if C10_LIKELY (!out.is_same(B_)) {
      out_f.copy_(B_);
    }
  } else {
    if (avoid_copy_A) {
      // See Note: [Cloning A]
      out_f = B_.clone(at::MemoryFormat::Contiguous);
    }
    else {
      out_f = cloneBatchedColumnMajor(B_);
    }
  }
  // Invariant: out_f F-ready and has B copied into it

  // out_f is F-transposed
  bool transpose_A = false;
  bool transpose_out_f = false;
  if (out_f.stride(-1) == 1) {
    left = !left;
    transpose_A = true;
    transpose_out_f = true;
    out_f.transpose_(-2 ,-1);
  }

  // No need to conjugate anything if out_f is conj as AX = conj(B) <=> conj(A)conj(X) = B
  // and X = B after the algortihm. We just anotate that A is conjugated later on
  // The solution will be written into out_f, so it'll be conjugated already

  Tensor A_f = std::move(A_);  // The A that will go into fortran

  bool A_is_conj = A_f.is_conj() != out_f.is_conj();
  bool A_is_neg = A_f.is_neg() != out_f.is_neg();
  bool A_is_f_contig = (A_f.stride(-1) == 1) == transpose_A;
  if C10_UNLIKELY (!is_row_or_column_contiguous(A_f)) {
    // We first anotate with flags on A_f all the conj / transpose / neg coming from out
    // and then we clone the resulting tensor to resolve all of them in memory
    if (out_f.is_conj()) {
      A_f = A_f.conj();
    }
    A_is_conj = false;

    if (out_f.is_neg()) {
      A_f = A_f._neg_view();
    }
    A_is_neg = false;

    // This choice is to be consistent with how we flip `upper` later on
    // Note that this is the same reasoning we apply for neg and conj below
    // If B has neg or out or transpose, then we need to resolve it in memory
    A_f = transpose_A ? A_f.clone(at::MemoryFormat::Contiguous)
                      : cloneBatchedColumnMajor(A_f);
    A_is_f_contig = true;
  } else if C10_UNLIKELY (A_is_f_contig && A_is_conj) {
    if C10_UNLIKELY (A_f.is_neg() || out_f.is_neg()) {
      // Cases A_is_neg (remember that B.is_neg() iff out_f.is_same(B))
      // -AX = -B => A(-X) = B. Swap neg of A_f. Nothing to do on X as X.is_same(B).
      // -AX = B. We resolve the neg in memory
      // AX = -B => -A -X = B. We resolve the neg in memory for A,
      //                       Since X.is_same(B), we already have that X.is_neg() == true

      // We do the neg with a view, as this will be resolved in the clone below
      if (out_f.is_neg()) {
        A_f = A_f._neg_view();
      }
      A_is_neg = false;
    }
    // We resolve the transpose if necessary and then leave A_f F-transposed,
    // as BLAS can handle the case F-transposed and conjugated
    A_f = at::clone(transpose_A ? A_f.mT() : A_f, at::MemoryFormat::Contiguous);
    A_is_f_contig = false;
    if (transpose_A) {
      upper = !upper;
    }
    // As we've already resolved the conj of A in the clone
    A_is_conj = out_f.is_conj();
  } else if C10_UNLIKELY (A_is_neg) {
    // We follow the same logic as above, only that in this case we need to perform the
    // negation in memory
    if (out_f.is_neg()) {
      A_f = -A_f;
    } else {
      A_f = A_f.resolve_neg();
    }
    A_is_neg = false;
    // As we've already resolved the conj of A in the negationa bove
    A_is_conj = out_f.is_conj();
  }
  // Invariant: out_f is F-contig and A_f is F-ready
  // neg has been resolved

  // If we pass the matrix physically F-transposed, we need to change the parity of upper
  if (A_f.stride(-1) == 1) {
    upper = !upper;
  }

  triangular_solve_stub(
    A_f.device().type(), A_f, out_f,
    /*left=*/left,
    /*upper=*/upper,
    /*transpose*/to_transpose_type(A_is_f_contig, A_is_conj),
    /*unitriangular=*/unitriangular);

  if (transpose_out_f) {
    out_f.transpose_(-2, -1);
  }

  if (!out_f.is_same(out)) {
    out.copy_(out_f);
  }
  return out;
}

Tensor linalg_solve_triangular(
    const Tensor& A,
    const Tensor& B,
    bool upper,
    bool left,
    bool unitriangular) {
  Tensor out = at::empty({0}, A.options());
  linalg_solve_triangular_out(A, B, upper, left, unitriangular, out);
  return out;
}

Tensor linalg_vander(
    const Tensor& x,
    c10::optional<int64_t> N) {
  auto t = x.scalar_type();
  TORCH_CHECK(t == ScalarType::Float ||
              t == ScalarType::Double ||
              t == ScalarType::ComplexFloat ||
              t == ScalarType::ComplexDouble ||
              c10::isIntegralType(t, false),
              "linalg.vander supports floating point, complex, and integer tensors, but got ", t);
  const auto x_ = x.dim() == 0 ? x.unsqueeze(-1) : x;

  auto shape = x_.sizes().vec();
  const auto n = N.value_or(shape.back());
  TORCH_CHECK(n > 1, "N must be greater than 1.");

  // Append cumprod of the oher 0...n-1 powers
  shape.push_back(n - 1);
  auto result = at::cumprod(x_.unsqueeze(-1).expand(shape), -1);
  // The row of ones
  shape.back() = 1LL;
  auto ones =  result.new_ones(shape);
  return at::cat({std::move(ones), std::move(result)}, /*dim=*/ -1);
}
}}  // namespace at::native<|MERGE_RESOLUTION|>--- conflicted
+++ resolved
@@ -37,10 +37,8 @@
 #include <ATen/ops/all.h>
 #include <ATen/ops/arange.h>
 #include <ATen/ops/cat.h>
-#include <ATen/ops/cholesky.h>
 #include <ATen/ops/cholesky_inverse.h>
 #include <ATen/ops/cholesky_inverse_native.h>
-#include <ATen/ops/cholesky_native.h>
 #include <ATen/ops/cholesky_solve.h>
 #include <ATen/ops/cholesky_solve_native.h>
 #include <ATen/ops/clone.h>
@@ -1687,91 +1685,6 @@
 
 DEFINE_DISPATCH(cholesky_stub);
 
-<<<<<<< HEAD
-void linalg_cholesky_out_info(const Tensor& input, const Tensor& result, const Tensor& info, bool upper) {
-  TORCH_INTERNAL_ASSERT_DEBUG_ONLY(input.dim() >= 2);
-  TORCH_INTERNAL_ASSERT_DEBUG_ONLY(input.size(-1) == input.size(-2));
-
-  TORCH_INTERNAL_ASSERT_DEBUG_ONLY(result.scalar_type() == input.scalar_type());
-  TORCH_INTERNAL_ASSERT_DEBUG_ONLY(result.device() == input.device());
-
-  TORCH_INTERNAL_ASSERT_DEBUG_ONLY(info.scalar_type() == at::kInt);
-  TORCH_INTERNAL_ASSERT_DEBUG_ONLY(info.device() == input.device());
-
-  // if result has no elements we can modify it
-  if (result.numel() == 0) {
-    at::native::resize_as_(result, input.mT(), MemoryFormat::Contiguous);
-    result.transpose_(-2, -1);
-  }
-
-  // result tensor must be in batched column major order (Fortran contiguous)
-  TORCH_INTERNAL_ASSERT_DEBUG_ONLY(result.mT().is_contiguous());
-  TORCH_INTERNAL_ASSERT_DEBUG_ONLY(result.sizes().equals(input.sizes()));
-
-  // cholesky_stub (apply_cholesky) performs calculations in-place and result must be a copy of input
-  result.copy_(input);
-
-  // if info has no elements we can modify it
-  auto expected_info_shape = IntArrayRef(input.sizes().cbegin(), input.sizes().cend() - 2); // input.shape[:-2]
-  if (info.numel() == 0) {
-    info.resize_(expected_info_shape);
-=======
-Tensor cholesky(const Tensor &self, bool upper) {
-   TORCH_WARN_ONCE(
-    "torch.cholesky is deprecated in favor of torch.linalg.cholesky and will be ",
-    "removed in a future PyTorch release.\n",
-    "L = torch.cholesky(A)\n",
-    "should be replaced with\n",
-    "L = torch.linalg.cholesky(A)\n",
-    "and\n"
-    "U = torch.cholesky(A, upper=True)\n",
-    "should be replaced with\n",
-    "U = torch.linalg.cholesky(A).mH().\n"
-    "This transform will produce equivalent results for all valid (symmetric positive definite) inputs."
-  );
-  if (self.numel() == 0) {
-    return at::empty_like(self, LEGACY_CONTIGUOUS_MEMORY_FORMAT);
-  }
-  squareCheckInputs(self, "cholesky");
-
-  auto raw_cholesky_output = cloneBatchedColumnMajor(self);
-  auto info_shape = IntArrayRef(
-      self.sizes().cbegin(), self.sizes().cend() - 2); // self.shape[:-2]
-  auto info = at::empty({info_shape}, self.options().dtype(kInt));
-
-  // fill the raw_cholesky_output with the result
-  cholesky_stub(self.device().type(), raw_cholesky_output, info, upper);
-
-  at::_linalg_check_errors(info, "cholesky", self.dim() == 2);
-
-  if (upper) {
-    return raw_cholesky_output.triu_();
-  } else {
-    return raw_cholesky_output.tril_();
-  }
-}
-
-Tensor& cholesky_out(const Tensor &self, bool upper, Tensor &result) {
-   TORCH_WARN_ONCE(
-    "torch.cholesky is deprecated in favor of torch.linalg.cholesky and will be ",
-    "removed in a future PyTorch release.\n",
-    "L = torch.cholesky(A)\n",
-    "should be replaced with\n",
-    "L = torch.linalg.cholesky(A)\n",
-    "and\n"
-    "U = torch.cholesky(A, upper=True)\n",
-    "should be replaced with\n",
-    "U = torch.linalg.cholesky(A).mH().\n"
-    "This transform will produce equivalent results for all valid (symmetric positive definite) inputs."
-  );
-  checkSameDevice("cholesky", result, self);
-  checkLinalgCompatibleDtype("cholesky", result, self);
-  Tensor result_tmp = at::cholesky(self, upper);
-  at::native::resize_output(result, result_tmp.sizes());
-  result.copy_(result_tmp);
-  return result;
-}
-
 TORCH_IMPL_FUNC(linalg_cholesky_ex_out)(const Tensor& A,
                                         bool upper,
                                         bool check_errors,
@@ -1781,7 +1694,6 @@
   if (L.numel() == 0) {
     info.zero_();
     return;
->>>>>>> 05943712
   }
   const auto cpu = A.device() == kCPU;
 
